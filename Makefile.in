--- conflicted
+++ resolved
@@ -121,16 +121,6 @@
 build_triplet = @build@
 host_triplet = @host@
 target_triplet = @target@
-<<<<<<< HEAD
-@BUILD_CFD_TRUE@am__append_1 = SU2_CFD/obj
-@BUILD_DOT_TRUE@am__append_2 = SU2_DOT/obj
-@BUILD_MSH_TRUE@am__append_3 = SU2_MSH/obj
-@BUILD_DEF_TRUE@am__append_4 = SU2_DEF/obj
-@BUILD_SOL_TRUE@am__append_5 = SU2_SOL/obj
-@BUILD_GEO_TRUE@am__append_6 = SU2_GEO/obj
-@BUILD_pySU2_TRUE@am__append_7 = pySU2/obj
-subdir = .
-=======
 
 # Install the SU2 Python scripts to the proper location
 @BUILD_NORMAL_TRUE@am__append_1 = SU2_PY
@@ -145,13 +135,11 @@
 subdir = .
 DIST_COMMON = $(am__configure_deps) $(srcdir)/Makefile.am \
 	$(srcdir)/Makefile.in $(top_srcdir)/configure COPYING INSTALL \
-<<<<<<< HEAD
 	ar-lib compile config.guess config.sub depcomp install-sh \
 	missing
->>>>>>> develop
-=======
+
 	compile config.guess config.sub depcomp install-sh missing
->>>>>>> 0be1c0f1
+
 ACLOCAL_M4 = $(top_srcdir)/aclocal.m4
 am__aclocal_m4_deps = $(top_srcdir)/m4/ax_tls.m4 \
 	$(top_srcdir)/m4/codi.m4 $(top_srcdir)/m4/compiler.m4 \
