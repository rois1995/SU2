#!/usr/bin/env python

## \file tools.py
#  \brief file i/o functions
#  \author T. Lukaczyk, F. Palacios
#  \version 7.0.6 "Blackbird"
#
# SU2 Project Website: https://su2code.github.io
# 
# The SU2 Project is maintained by the SU2 Foundation 
# (http://su2foundation.org)
#
# Copyright 2012-2020, SU2 Contributors (cf. AUTHORS.md)
#
# SU2 is free software; you can redistribute it and/or
# modify it under the terms of the GNU Lesser General Public
# License as published by the Free Software Foundation; either
# version 2.1 of the License, or (at your option) any later version.
# 
# SU2 is distributed in the hope that it will be useful,
# but WITHOUT ANY WARRANTY; without even the implied warranty of
# MERCHANTABILITY or FITNESS FOR A PARTICULAR PURPOSE. See the GNU
# Lesser General Public License for more details.
#
# You should have received a copy of the GNU Lesser General Public
# License along with SU2. If not, see <http://www.gnu.org/licenses/>.

# -------------------------------------------------------------------
#  Imports
# -------------------------------------------------------------------

import os
import shutil, glob
from SU2.util import ordered_bunch
from .historyMap import history_header_map as historyOutFields

# -------------------------------------------------------------------
#  Read SU2_DOT Gradient Values
# -------------------------------------------------------------------

def read_gradients( Grad_filename , scale = 1.0):
    """ reads the raw gradients from the gradient file
        returns a list of floats
    """
        
    # open file and skip first line
    gradfile = open(Grad_filename)
    gradfile.readline()
    
    # read values
    grad_vals = []
    for line in gradfile:
        line = line.strip()
        if len(line) == 0:
            break
        grad_vals.append(float(line) * scale)
    #: for each line
    
    return grad_vals

#: def read_gradients()

def read_surface_gradients( Grad_filename , scale = 1.0):
    """ reads the raw gradients from the gradient file
        returns a list of floats
    """
        
    # open file and skip first three lines
    gradfile = open(Grad_filename)
    gradfile.readline()
    gradfile.readline()
    header = gradfile.readline()
<<<<<<< HEAD
    header = header.split("=")
    nNodes = int(header[1].split(",")[0])

=======
    header = header.split("=") 
    nNodes = int(header[1].split(",")[0])
>>>>>>> e8d4a2be
    
    # read values
    grad_vals = {}
    Node = 0
    for line in gradfile:
        line = line.split()

        if Node == nNodes:
            break
<<<<<<< HEAD
        #print (line)
        if len(line) == 7:
            grad_vals[int(float(line[6]))] = [float(line[3]), float(line[4]), float(line[5])];
=======
       
        if len(line) == 8:
            grad_vals[int(float(line[7]))] = [float(line[3]), float(line[4]), float(line[5])];
>>>>>>> e8d4a2be
        else:
            grad_vals[int(float(line[5]))] = [float(line[2]), float(line[3])];

        Node = Node+1    
    #: for each line
    
    return grad_vals

#: def read_gradients()

# -------------------------------------------------------------------
#  Read All Data from a Plot File
# -------------------------------------------------------------------

def read_plot( filename ):
    """ reads a plot file
        returns an ordered bunch with the headers for keys
        and a list of each header's floats for values.
    """
    
    extension = os.path.splitext( filename )[1]
    
    # open history file
    plot_file = open(filename)
    
    # title?
    line = plot_file.readline()
    if line.startswith('TITLE'):
        title = line.split('=')[1] .strip() # not used right now
        line = plot_file.readline()

    if line.startswith('VARIABLES'):
          line = plot_file.readline()

    line = line.split(",")
    Variables = [ x.strip().strip('"') for x in line ]
    n_Vars = len(Variables)
    
    # initialize plot data dictionary
    plot_data = ordered_bunch.fromkeys(Variables)
    # must default each value to avoid pointer problems
    for key in plot_data.keys(): plot_data[key] = [] 
    
    # zone list
    zones = []
        
    # read all data rows
    while 1:
        # read line
        line = plot_file.readline()
        if not line:
            break
        
        #zone?
        if line.startswith('ZONE'):
            zone = line.split('=')[1].strip('" ')
            zones.append(zone)
            continue
        
        # split line
        line_data = line.strip().split(',')
        line_data = [ float(x.strip()) for x in line_data ]  
        
        # store to dictionary
        for i_Var in range(n_Vars):
            this_variable = Variables[i_Var] 
            plot_data[this_variable] = plot_data[this_variable] + [ line_data[i_Var] ]
    
    #: for each line

    # check for number of zones
    if len(zones) > 1:
        raise IOError('multiple zones not supported')
    
    # done
    plot_file.close()              
    return plot_data


# -------------------------------------------------------------------
#  Read All Data from History File
# -------------------------------------------------------------------

def read_history( History_filename, nZones = 1):
    """ reads a history file
        returns an ordered bunch with the history file headers for keys
        and a list of each header's floats for values.
        if header is an optimization objective, its name is mapped to 
        the optimization name.
        Iter and Time(min) headers are mapped to ITERATION and TIME
        respectively.
    """
    
    # read plot file
    plot_data = read_plot( History_filename )
    
    # initialize history data dictionary
    history_data = ordered_bunch()    

    # map header names
    for key in plot_data.keys():
        var = key
        for field in historyOutFields:
            if key == historyOutFields[field]['HEADER']:
                var = field
        history_data[var] = plot_data[key]
    
    return history_data
    
#: def read_history()



# -------------------------------------------------------------------
#  Define Dictionary Map for Header Names
# -------------------------------------------------------------------

def get_headerMap(nZones = 1):

    headerMap = dict()
    for outputField in historyOutFields:
        headerMap[outputField] = historyOutFields[outputField]['HEADER']

    return headerMap        

def getTurboPerfIndex(nZones = 1):

  if int(nZones) > 1:
    index = int(nZones) + int(int(nZones)/2.0) + 1
  else: 
    index = 1
  return index


#: def get_headerMap()


# -------------------------------------------------------------------
#  Optimizer Function Names
# -------------------------------------------------------------------

#: optnames_stab

optnames_stab = [ "D_LIFT_D_ALPHA"               ,
                  "D_DRAG_D_ALPHA"               ,
                  "D_SIDEFORCE_D_ALPHA"          ,
                  "D_MOMENT_X_D_ALPHA"           ,
                  "D_MOMENT_Y_D_ALPHA"           ,
                  "D_MOMENT_Z_D_ALPHA"           ,
                ]

#: Multipoint Optimizer Function Names

# optnames_multi = ['{}_{}'.format('MULTIPOINT', a) for a in optnames_aero]

optnames_multi = [ "MULTIPOINT_LIFT"               ,
                   "MULTIPOINT_DRAG"               ,
                   "MULTIPOINT_SIDEFORCE"          ,
                   "MULTIPOINT_MOMENT_X"           ,
                   "MULTIPOINT_MOMENT_Y"           ,
                   "MULTIPOINT_MOMENT_Z"           ,
                   "MULTIPOINT_CUSTOM_OBJFUNC"]

# Geometric Optimizer Function Names
optnames_geo = [ "AIRFOIL_AREA"                   ,
                 "AIRFOIL_THICKNESS"              ,
                 "AIRFOIL_CHORD"                  ,
                 "AIRFOIL_LE_RADIUS"              ,
                 "AIRFOIL_TOC"                    ,
                 "AIRFOIL_ALPHA"                  ,
                 "FUSELAGE_VOLUME"        ,
                 "FUSELAGE_WETTED_AREA"   ,
                 "FUSELAGE_MIN_WIDTH"     ,
                 "FUSELAGE_MAX_WIDTH"     ,
                 "FUSELAGE_MIN_WATERLINE_WIDTH"  ,
                 "FUSELAGE_MAX_WATERLINE_WIDTH"  ,
                 "FUSELAGE_MIN_HEIGHT"    ,
                 "FUSELAGE_MAX_HEIGHT"    ,
                 "FUSELAGE_MAX_CURVATURE" ,
                 "WING_VOLUME"            ,
                 "WING_MIN_THICKNESS" ,
                 "WING_MAX_THICKNESS" ,
                 "WING_MIN_CHORD"         ,
                 "WING_MAX_CHORD"         ,
                 "WING_MIN_LE_RADIUS"     ,
                 "WING_MAX_LE_RADIUS"     ,
                 "WING_MIN_TOC"           ,
                 "WING_MAX_TOC"           ,
                 "WING_OBJFUN_MIN_TOC"    ,
                 "WING_MAX_TWIST"         ,
                 "WING_MAX_CURVATURE"     ,
                 "WING_MAX_DIHEDRAL"           ,
                 "NACELLE_VOLUME"            ,
                 "NACELLE_MIN_THICKNESS"     ,
                 "NACELLE_MAX_THICKNESS"     ,
                 "NACELLE_MIN_CHORD"         ,
                 "NACELLE_MAX_CHORD"         ,
                 "NACELLE_MIN_LE_RADIUS"     ,
                 "NACELLE_MAX_LE_RADIUS"     ,
                 "NACELLE_MIN_TOC"           ,
                 "NACELLE_MAX_TOC"           ,
                 "NACELLE_OBJFUN_MIN_TOC"    ,
                 "NACELLE_MAX_TWIST"         ]
                 
PerStation = []
for i in range(20):
    PerStation.append("STATION" + str(i) + "_AREA")
    PerStation.append("STATION" + str(i) + "_LENGTH")
    PerStation.append("STATION" + str(i) + "_WIDTH")
    PerStation.append("STATION" + str(i) + "_WATERLINE_WIDTH")
    PerStation.append("STATION" + str(i) + "_HEIGHT")
    PerStation.append("STATION" + str(i) + "_THICKNESS")
    PerStation.append("STATION" + str(i) + "_CHORD")
    PerStation.append("STATION" + str(i) + "_LE_RADIUS")
    PerStation.append("STATION" + str(i) + "_TOC")
    PerStation.append("STATION" + str(i) + "_TWIST")

optnames_geo.extend(PerStation)
                 
#: optnames_geo

# per-surface functions
per_surface_map = {"LIFT"       :   "CL" ,
                  "DRAG"        :   "CD" ,
                  "SIDEFORCE"   :   "CSF"  ,
                  "MOMENT_X"    :   "CMx"   ,
                  "MOMENT_Y"    :   "CMy"   ,
                  "MOMENT_Z"    :   "CMz"   ,
                  "FORCE_X"     :   "CFx"   ,
                  "FORCE_Y"     :   "CFy"   ,
                  "FORCE_Z"     :   "CFz"   ,
                  "EFFICIENCY"  :   "CL/CD" }

# -------------------------------------------------------------------
#  Include per-surface output from History File
# ------------------------------------------------------------------- 
def update_persurface(config, state):
    # Update the header map (checking to make sure entries are not duplicated)
    header_map = get_headerMap()
    for base in per_surface_map:
        base2 = per_surface_map[base]
        for marker in config['MARKER_MONITORING']:
            if not (base2+'_'+marker) in header_map:
                header_map[base2+'_'+marker] = base2+'_'+marker
    # Update the function values in state to include the per-surface quantities
    if 'DIRECT' in state['HISTORY']:
        for base in per_surface_map:
            base2 = per_surface_map[base]
            for marker in config['MARKER_MONITORING']:
                if (base2+'_'+marker) in state['HISTORY']['DIRECT']:
                    state['FUNCTIONS'][base2+'_'+marker] = state['HISTORY']['DIRECT'][base2+'_'+marker][-1]
                    
# -------------------------------------------------------------------
#  Read Aerodynamic Function Values from History File
# -------------------------------------------------------------------

def read_aerodynamics( History_filename , nZones = 1, special_cases=[], final_avg=0, wnd_fct = 'SQUARE' ):
    """ values = read_aerodynamics(historyname, special_cases=[])
        read aerodynamic function values from history file
        
        Outputs:
            dictionary with function keys and thier values
            if special cases has 'TIME_MARCHING', returns time averaged data
            otherwise returns final value from history file
    """
    
    # read the history data
    history_data = read_history(History_filename, nZones)
    
    # pull only these functions
    Func_Values = ordered_bunch()
    for this_objfun in historyOutFields:
        if this_objfun in history_data:
            if historyOutFields[this_objfun]['TYPE'] == 'COEFFICIENT' or historyOutFields[this_objfun]['TYPE'] == 'D_COEFFICIENT':
                Func_Values[this_objfun] = history_data[this_objfun] 

    if 'TIME_MARCHING' in special_cases:
        # for unsteady cases, average time-accurate objective function values
        for key, value in Func_Values.items():
            if historyOutFields[key]['TYPE'] == 'COEFFICIENT':
                if not history_data.get('TAVG_'+ key):
                    raise KeyError('Key ' + historyOutFields['TAVG_'+ key]['HEADER'] + ' was not found in history output.')
                Func_Values[key] = history_data['TAVG_'+ key][-1]
            elif historyOutFields[key]['TYPE'] == 'D_COEFFICIENT':
                if not history_data.get('TAVG_' + key):
                    raise KeyError('Key ' + historyOutFields['TAVG_' + key]['HEADER'] + ' was not found in history output.')
                Func_Values[key] = history_data['TAVG_' + key][-1]
    else:
        # in steady cases take only last value.
        for key, value in Func_Values.iteritems():
            if not history_data.get(key):
                raise KeyError('Key ' + historyOutFields[key]['HEADER'] + ' was not found in history output.')
            Func_Values[key] = value[-1]

    return Func_Values

#: def read_aerodynamics()

# -------------------------------------------------------------------
#  Get Objective Function Sign
# -------------------------------------------------------------------

def get_objectiveSign( ObjFun_name ):
    """ returns -1 for maximization problems:
            LIFT
            EFFICIENCY
            THRUST
            FIGURE_OF_MERIT
            MASS_FLOW_RATE
            SURFACE_TOTAL_PRESSURE
            SURFACE_STATIC_PRESSURE
            SURFACE_MASSFLOW
            SURFACE_MACH
            TOTAL_STATIC_EFFICIENCY
        returns +1 otherwise
    """
    
    # flip sign for maximization problems
    if ObjFun_name == "LIFT"            : return -1.0
    if ObjFun_name == "EFFICIENCY"      : return -1.0
    if ObjFun_name == "THRUST"          : return -1.0
    if ObjFun_name == "FIGURE_OF_MERIT" : return -1.0
    if ObjFun_name == "SURFACE_TOTAL_PRESSURE"  : return 1.0
    if ObjFun_name == "SURFACE_STATIC_PRESSURE" : return -1.0
    if ObjFun_name == "SURFACE_MASSFLOW"        : return -1.0
    if ObjFun_name == "SURFACE_MACH"            : return -1.0
    if ObjFun_name == "TOTAL_STATIC_EFFICIENCY" :return -1.0
    
    # otherwise
    return 1.0

#: def get_objectiveSign()


# -------------------------------------------------------------------
#  Get Constraint Sign
# -------------------------------------------------------------------

def get_constraintSign( sign ):
    """ gets +/-1 given a constraint sign < or > respectively
        inequality constraint is posed as c(x) < 0
    """
    sign_map = { '>' : -1.0 ,
                 '<' : +1.0  }
    assert not sign=='=' , 'Sign "=" not valid'
    
    return sign_map[sign]

#: def get_constraintSign()


# -------------------------------------------------------------------
#  Get Adjoint Filename Suffix
# -------------------------------------------------------------------

def get_adjointSuffix(objective_function=None):
    """ gets the adjoint suffix given an objective function """
    
    # adjoint name map
    name_map = { "DRAG"                        : "cd"        ,
                 "LIFT"                        : "cl"        ,
                 "SIDEFORCE"                   : "csf"       ,
                 "MOMENT_X"                    : "cmx"       ,
                 "MOMENT_Y"                    : "cmy"       ,
                 "MOMENT_Z"                    : "cmz"       ,
                 "FORCE_X"                     : "cfx"       ,
                 "FORCE_Y"                     : "cfy"       ,
                 "FORCE_Z"                     : "cfz"       ,
                 "EFFICIENCY"                  : "eff"       ,
                 "INVERSE_DESIGN_PRESSURE"     : "invpress"  ,
                 "INVERSE_DESIGN_HEAT"         : "invheat"   ,
                 "MAXIMUM_HEATFLUX"            : "maxheat"   ,
                 "TOTAL_HEATFLUX"              : "totheat"   ,
                 "EQUIVALENT_AREA"             : "ea"        ,
                 "NEARFIELD_PRESSURE"          : "nfp"       ,
                 "THRUST"                      : "ct"        ,
                 "TORQUE"                      : "cq"        ,
                 "FIGURE_OF_MERIT"             : "merit"     ,
                 "BUFFET"                      : "buffet"    ,
                 "SURFACE_TOTAL_PRESSURE"      : "pt"        ,
                 "SURFACE_STATIC_PRESSURE"     : "pe"        ,
                 "SURFACE_MASSFLOW"            : "mfr"       ,
                 "SURFACE_MACH"                : "mach"      ,
                 "SURFACE_UNIFORMITY"          : "uniform"   ,
                 "SURFACE_SECONDARY"           : "second"    ,
                 "SURFACE_MOM_DISTORTION"      : "distort"   ,
                 "SURFACE_SECOND_OVER_UNIFORM" : "sou"       ,
                 "SURFACE_PRESSURE_DROP"       : "dp"        ,
                 "CUSTOM_OBJFUNC"              : "custom"    ,
                 "KINETIC_ENERGY_LOSS"         : "ke"        ,
                 "TOTAL_PRESSURE_LOSS"         : "pl"        ,
                 "ENTROPY_GENERATION"          : "entg"      ,
                 "EULERIAN_WORK"               : "ew"        ,
                 "FLOW_ANGLE_OUT"              : "fao"       ,
                 "FLOW_ANGLE_IN"               : "fai"       ,
                 "MASS_FLOW_OUT"               : "mfo"       ,
                 "MASS_FLOW_IN"                : "mfi"       ,
                 "TOTAL_EFFICIENCY"            : "teff"      ,
                 "TOTAL_STATIC_EFFICIENCY"     : "tseff"     ,
                 "COMBO"                       : "combo"}
    
    # if none or false, return map
    if not objective_function:
        return name_map
    else:
        # remove white space
        objective = ''.join(objective_function.split())
        objective = objective.split(",")
        nObj = len(objective)
        if (nObj>1):
            return "combo"
        if objective[0] in name_map:
            return name_map[objective[0]]
    
        # otherwise...
        else:
            raise Exception('Unrecognized adjoint function name')
    
#: def get_adjointSuffix()
    
# -------------------------------------------------------------------
#  Add a Suffix
# -------------------------------------------------------------------

def add_suffix(base_name,suffix):
    """ suffix_name = add_suffix(base_name,suffix)
        adds suffix to a filename, accounting for file type extension
        example:
            base_name   = 'input.txt'
            suffix      = 'new'
            suffix_name = 'input_new.txt'
    """
    if isinstance(base_name, list):
        suffix_name = []
        for name in base_name:
            name_split = os.path.splitext(name)
            suffix_name.append(name_split[0] + '_' + suffix + name_split[1])
    else:
        base_name = os.path.splitext(base_name)    
        suffix_name = base_name[0] + '_' + suffix + base_name[1]
    
    return suffix_name
    
#: def add_suffix()



# -------------------------------------------------------------------
#  Get Design Variable ID Map
# -------------------------------------------------------------------

def get_dvMap():
    """ get dictionary that maps design variable 
        kind id number to name """
    dv_map = { 0   : "NO_DEFORMATION"        ,
               1   : "TRANSLATION"           ,
               2   : "ROTATION"              ,
               3   : "SCALE"                 ,
               10  : "FFD_SETTING"           ,
               11  : "FFD_CONTROL_POINT"     ,
               12  : "FFD_NACELLE"           ,
               13  : "FFD_GULL"              ,
               14  : "FFD_CAMBER"            ,
               15  : "FFD_TWIST"             ,
               16  : "FFD_THICKNESS"         ,
               18  : "FFD_ROTATION"          ,
               19  : "FFD_CONTROL_POINT_2D"  ,
               20  : "FFD_CAMBER_2D"         ,
               21  : "FFD_THICKNESS_2D"      ,
               22  : "FFD_TWIST_2D"          ,
               23  : "FFD_CONTROL_SURFACE"   ,
               24  : "FFD_ANGLE_OF_ATTACK"   ,
               30  : "HICKS_HENNE"           ,
               31  : "PARABOLIC"             ,
               32  : "NACA_4DIGITS"          ,
               33  : "AIRFOIL"               ,
               34  : "CST"                   ,
               35  : "SURFACE_BUMP"          ,
               36  : "SURFACE_FILE"          ,
               40  : "DV_EFIELD"             ,
               41  : "DV_YOUNG"              ,
               42  : "DV_POISSON"            ,
               43  : "DV_RHO"                ,
               44  : "DV_RHO_DL"             ,
               50  : "TRANSLATE_GRID"        ,
               51  : "ROTATE_GRID"           ,
               52  : "SCALE_GRID"            ,
               101 : "ANGLE_OF_ATTACK"       }
    
    return dv_map

#: def get_dvMap()

# -------------------------------------------------------------------
#  Get Design Variable Kind Name from ID
# -------------------------------------------------------------------
def get_dvKind( kindID ):
    """ get design variable kind name from id number """
    dv_map = get_dvMap()
    try: 
        return dv_map[ kindID ]
    except KeyError: 
        raise Exception('Unrecognized Design Variable ID')
# def get_dvKind()

# -------------------------------------------------------------------
#  Get Design Variable Kind ID from Name
# -------------------------------------------------------------------
def get_dvID( kindName ):
    """ get design variable kind id number from name """
    dv_map = get_dvMap()
    id_map = dict((v,k) for (k,v) in dv_map.items())
    try: 
        return id_map[ kindName ]
    except KeyError: 
        raise Exception('Unrecognized Design Variable Name: %s' , kindName)
#: def get_dvID()
  
  
    
# -------------------------------------------------------------------
#  Get Gradient File Header
# -------------------------------------------------------------------

def get_gradFileFormat(grad_type,plot_format,kindID,special_cases=[]):
    
    # start header, build a list of strings and join at the end
    header       = []
    write_format = []
    
    # handle plot formating
    if (plot_format == 'TECPLOT'): 
        header.append('VARIABLES=')
    elif (plot_format == 'CSV'):
        pass
    else: raise Exception('output plot format not recognized')
    
    # Case: continuous adjoint
    if grad_type == 'CONTINUOUS_ADJOINT':
        header.append(r'"iVar","Gradient","FinDiff_Step"')
        write_format.append(r'%4d, %.10f, %f')
        
    # Case: finite difference  
    elif grad_type == 'FINITE_DIFFERENCE':
        header.append(r'"iVar","Grad_CL","Grad_CD","Grad_CSF","Grad_CMx","Grad_CMy","Grad_CMz","Grad_CFx","Grad_CFy","Grad_CFz","Grad_CL/CD","Grad_Custom_ObjFunc","Grad_HeatFlux_Total","Grad_HeatFlux_Maximum","Grad_Temperature_Total"')
        write_format.append(r'%4d, %.10f, %.10f, %.10f, %.10f, %.10f, %.10f, %.10f, %.10f, %.10f, %.10f, %.10f, %.10f, %.10f, %.10f')

        for key in special_cases: 
            if key == "ROTATING_FRAME" : 
                header.append(r',"Grad_CMerit","Grad_CT","Grad_CQ"')
                write_format.append(", %.10f, %.10f, %.10f")
            if key == "EQUIV_AREA"     : 
                header.append(r',"Grad_CEquivArea","Grad_CNearFieldOF"') 
                write_format.append(", %.10f, %.10f")
            if key == "ENGINE"     :
                header.append(r',"Grad_AeroCDrag","Grad_SolidCDrag","Grad_Radial_Distortion","Grad_Circumferential_Distortion"')
                write_format.append(", %.10f, %.10f, %.10f, %.10f")
            if key == "1D_OUTPUT"     :
                header.append(r',"Grad_Avg_TotalPress","Grad_Avg_Mach","Grad_Avg_Temperature","Grad_MassFlowRate","Grad_Avg_Pressure","Grad_Avg_Density","Grad_Avg_Velocity","Grad_Avg_Enthalpy"')
                write_format.append(", %.10f, %.10f, %.10f, %.10f, %.10f, %.10f, %.10f, %.10f")
            if key == "INV_DESIGN_CP"     :
                header.append(r',"Grad_Cp_Diff"')
                write_format.append(", %.10f")
            if key == "INV_DESIGN_HEATFLUX"     :
                header.append(r',"Grad_HeatFlux_Diff"')
                write_format.append(", %.10f")

    # otherwise...
    else: raise Exception('Unrecognized Gradient Type')          
        
    # design variable parameters
    if kindID == "FFD_CONTROL_POINT_2D"  :
        header.append(r',"FFD_Box_ID","xIndex","yIndex","xAxis","yAxis"')
        write_format.append(r', %s, %s, %s, %s, %s')
    elif kindID == "FFD_CAMBER_2D"         :
        header.append(r',"FFD_Box_ID","xIndex"')
        write_format.append(r', %s, %s')
    elif kindID == "FFD_THICKNESS_2D"      :
        header.append(r',"FFD_Box_ID","xIndex"')
        write_format.append(r', %s, %s')
    elif kindID == "HICKS_HENNE"        :
        header.append(r',"Up/Down","Loc_Max"')
        write_format.append(r', %s, %s')
    elif kindID == "SURFACE_BUMP"        :
        header.append(r',"Loc_Start","Loc_End","Loc_Max"')
        write_format.append(r', %s, %s, %s')
    elif kindID == "CST"        :
        header.append(r',"Up/Down","Kulfan number", "Total Kulfan numbers"')
        write_format.append(r', %s, %s', '%s')
    elif kindID == "FAIRING"       :
        header.append(r',"ControlPoint_Index","Theta_Disp","R_Disp"')
        write_format.append(r', %s, %s, %s')
    elif kindID == "NACA_4DIGITS"       :
        header.append(r',"1st_digit","2nd_digit","3rd&4th_digits"')
        write_format.append(r', %s, %s, %s')
    elif kindID == "TRANSLATION"       : 
        header.append(r',"x_Disp","y_Disp","z_Disp"')
        write_format.append(r', %s, %s, %s')
    elif kindID == "ROTATION"           : 
        header.append(r',"x_Orig","y_Orig","z_Orig","x_End","y_End","z_End"')
        write_format.append(r', %s, %s, %s, %s, %s, %s')
    elif kindID == "FFD_CONTROL_POINT"  : 
        header.append(r',"FFD_Box_ID","xIndex","yIndex","zIndex","xAxis","yAxis","zAxis"')
        write_format.append(r', %s, %s, %s, %s, %s, %s, %s')
    elif kindID == "FFD_DIHEDRAL_ANGLE" : 
        header.append(r',"FFD_Box_ID","x_Orig","y_Orig","z_Orig","x_End","y_End","z_End"')
        write_format.append(r', %s, %s, %s, %s, %s, %s, %s')
    elif kindID == "FFD_TWIST_ANGLE"    : 
        header.append(r',"FFD_Box_ID","x_Orig","y_Orig","z_Orig","x_End","y_End","z_End"')
        write_format.append(r', %s, %s, %s, %s, %s, %s, %s')
    elif kindID == "FFD_ROTATION"       : 
        header.append(r',"FFD_Box_ID","x_Orig","y_Orig","z_Orig","x_End","y_End","z_End"')
        write_format.append(r', %s, %s, %s, %s, %s, %s, %s')
    elif kindID == "FFD_CAMBER"         : 
        header.append(r',"FFD_Box_ID","xIndex","yIndex"')
        write_format.append(r', %s, %s, %s')
    elif kindID == "FFD_THICKNESS"      : 
        header.append(r',"FFD_Box_ID","xIndex","yIndex"')
        write_format.append(r', %s, %s, %s')
    elif kindID == "ANGLE_OF_ATTACK"      : pass
    elif kindID == "FFD_ANGLE_OF_ATTACK"  : pass
    
    # otherwise...
    else: raise Exception('Unrecognized Design Variable Kind') 
    
    # finite difference step
    if grad_type == 'FINITE_DIFFERENCE':    
        header.append(r',"FinDiff_Step"')  
        write_format.append(r', %.10f')
    
    # finish format
    header.append('\n')  
    write_format.append('\n')
        
    header       = ''.join(header)
    write_format = ''.join(write_format)
    
    return [header,write_format]
        
#: def get_gradFileFormat()
    
    
    
# -------------------------------------------------------------------
#  Get Optimization File Header
# -------------------------------------------------------------------    
    
def get_optFileFormat(plot_format,special_cases=None, nZones = 1):
    
    if special_cases is None: special_cases = []
    
    # start header, build a list of strings and join at the end
    header_list   = []
    header_format = ''
    write_format  = []
    
    # handle plot formating
    if (plot_format == 'TECPLOT'): 
        header_format = header_format + 'VARIABLES='
    elif (plot_format == 'CSV'):
        pass
    else: raise Exception('output plot format not recognized')

    # start header
    header_list.extend(["Iteration","CL","CD","CSF","CMx","CMy","CMz","CFx","CFy","CFz","CL/CD","Custom_ObjFunc","HeatFlux_Total","HeatFlux_Maximum","Temperature_Total"])
    write_format.append(r'%4d, %.10f, %.10f, %.10f, %.10f, %.10f, %.10f, %.10f, %.10f, %.10f, %.10f, %.10f, %.10f, %.10f, %.10f')
        
    # special cases
    for key in special_cases: 
        if key == "ROTATING_FRAME" : 
            header_list.extend(["CMerit","CT","CQ"])
            write_format.append(r', %.10f, %.10f, %.10f')
        if key == "EQUIV_AREA"     : 
            header_list.extend(["CEquivArea","CNearFieldOF"]) 
            write_format.append(r', %.10f, %.10f')
        if key == "ENGINE"     :
            header_list.extend(["AeroCDrag","SolidCDrag","Radial_Distortion","Circumferential_Distortion"])
            write_format.append(r', %.10f, %.10f, %.10f, %.10f')
        if key == "1D_OUTPUT":
            header_list.extend(["AreaAvg_TotalPress","AreaAvg_Mach","AreaAvg_Temperature","MassFlowRate","Avg_Pressure","Avg_Density","Avg_Velocity","Avg_Enthalpy"])
            write_format.append(r', %.10f, %.10f, %.10f, %.10f, %.10f, %.10f, %.10f, %.10f')
        if key == "INV_DESIGN_CP"     :
            header_list.extend(["Cp_Diff"])
            write_format.append(r', %.10f')
        if key == "INV_DESIGN_HEATFLUX"     :
            header_list.extend(["HeatFlux_Diff"])
            write_format.append(r', %.10f')

    # finish formats
    header_format = (header_format) + ('"') + ('","').join(header_list) + ('"') + (' \n')
    write_format  = ''.join(write_format)  + ' \n'
            
    # build list of objective function names
    header_vars = []
    map_dict = get_headerMap(nZones)
    for variable in header_list:
        assert variable in map_dict, 'unrecognized header variable'
        header_vars.append(map_dict[variable])
    
    # done
    return [header_format,header_vars,write_format]
        
#: def get_optFileFormat()
  
  
  
# -------------------------------------------------------------------
#  Get Extension Name
# -------------------------------------------------------------------

def get_extension(output_format):
  
    if (output_format == "PARAVIEW")        : return ".csv"
    if (output_format == "PARAVIEW_BINARY") : return ".csv"
    if (output_format == "TECPLOT")         : return ".dat"
    if (output_format == "TECPLOT_BINARY")  : return ".szplt"
    if (output_format == "SOLUTION")        : return ".dat"  
    if (output_format == "RESTART")         : return ".dat"  
    if (output_format == "CONFIG")          : return ".cfg"  
    if (output_format == "CSV")         : return ".csv"
    # otherwise
    raise Exception("Output Format Unknown")

#: def get_extension()



# -------------------------------------------------------------------
#  Check Special Case
# -------------------------------------------------------------------
def get_specialCases(config):
    """ returns a list of special physical problems that were
        specified in the config file, and set to 'yes'
    """
    
    all_special_cases = [ 'ROTATING_FRAME'                   ,
                          'EQUIV_AREA'                       ,
                          '1D_OUTPUT'                        ,
                          'INV_DESIGN_CP'                    ,
                          'INV_DESIGN_HEATFLUX'              ]
    
    special_cases = []
    for key in all_special_cases:
        if key in config and config[key] == 'YES':
            special_cases.append(key)
        if 'SOLVER' in config and config['SOLVER'] == key:
            special_cases.append(key)
            
    if config.get('TIME_MARCHING','NO') != 'NO':
        special_cases.append('TIME_MARCHING')
     
    # no support for more than one special case
    if len(special_cases) > 1:
        error_str = 'Currently cannot support ' + ' and '.join(special_cases) + ' at once'
        raise Exception(error_str)   
  
    # Special case for harmonic balance
    if 'TIME_MARCHING' in config and config['TIME_MARCHING'] == 'HARMONIC_BALANCE':
        special_cases.append('HARMONIC_BALANCE')

    # Special case for rotating frame
    if 'GRID_MOVEMENT_KIND' in config and config['GRID_MOVEMENT_KIND'] == 'ROTATING_FRAME':
        special_cases.append('ROTATING_FRAME')
        
    return special_cases

#: def get_specialCases()

# -------------------------------------------------------------------
#  Check Fluid Structure Interaction
# -------------------------------------------------------------------
def get_multizone(config):
    """ returns a list of special physical problems that were
        specified in the config file, and set to 'yes'
    """
    
    all_multizone_problems = ['FLUID_STRUCTURE_INTERACTION']
    
    multizone = []
    for key in all_multizone_problems:
        if 'SOLVER' in config and config['SOLVER'] == key:
            multizone.append(key)
            
    return multizone

#: def get_multizone()


def next_folder(folder_format,num_format='%03d'):
    """ folder = next_folder(folder_format,num_format='%03d')
        finds the next folder with given format
        
        Inputs:
            folder_format - folder name with wild card (*) to mark expansion
            num_format    - %d formating to expand the wild card with
            
        Outputs:
            folder - a folder with the next index number inserted in 
            the wild card, first index is 1
    """
    
    assert '*' in folder_format , 'wildcard (*) missing in folder_format name'
    
    folders = glob.glob(folder_format)
    split   = folder_format.split('*')
    folder  = folder_format.replace('*',num_format)
    
    if folders:
        # find folder number, could be done with regex...
        max_folder = max(folders)
        if split[0]:
            max_folder = max_folder.split(split[0])[1]
        if split[1]:
            max_folder = max_folder.rsplit(split[1])[0]            
        
        # last folder number
        max_i = int(max_folder)
        
        # increment folder number
        folder = folder % (max_i+1)
    else:
        # first folder, number 1
        folder = folder % 1

    return folder


def expand_part(name,config):
    names = [name]
    return names

def expand_time(name,config):
    if 'TIME_MARCHING' in get_specialCases(config):
        n_time = config['UNST_ADJOINT_ITER']
        n_start_time = 0
        if config.get('TIME_DOMAIN', 'NO') == 'YES' and config.get('RESTART_SOL','NO') == 'YES':
            n_start_time = int(config['RESTART_ITER'])
        if not isinstance(name, list):
            name_pat = add_suffix(name,'%05d')
            names = [name_pat%i for i in range(n_start_time, n_time)]
        else:
            for n in range(len(name)):
                name_pat = add_suffix(name[n], '%05d')
                names    = [name_pat%i for i in range(n_start_time, n_time)]
    else:
        if not isinstance(name, list):
            names = [name]
        else:
            names = name
    return names

def expand_zones(name, config):
    names = []
    if int(config.NZONES) > 1:
        if not isinstance(name, list):
            name_pat = add_suffix(name,'%d')
            names = [name_pat%i for i in range(int(config.NZONES))]
        else:
            for n in range(len(name)):
                name_pat = add_suffix(name[n], '%d')
                names.extend([name_pat%i for i in range(int(config.NZONES))])

    else:
        if not isinstance(name, list):
            names = [name]
        else:
            names = name
    return names

def expand_multipoint(name,config):
    def_objs = config['OPT_OBJECTIVE']
    objectives = def_objs.keys()
    names = []
    n_multipoint = len(config['MULTIPOINT_WEIGHT'].split(','))

    if any(elem in optnames_multi for elem in objectives):
        if not isinstance(name, list):
            if '_point0' not in name:
                name_pat = add_suffix(name,'point%d')
                names = [name_pat%i for i in range(n_multipoint)]
            else: 
                name_parts = name.split('_point0')
                name_base = name_parts[0]
                name_suff = name_parts[1]
                name_pat = name_base + '_point%d' + name_suff
                names = [name_pat%i for i in range(n_multipoint)]
        else:
            for n in range(len(name)):
                if '_point0' not in name:
                    name_pat = add_suffix(name[n], 'point%d')
                    names.extend([name_pat%i for i in range(n_multipoint)])
                else: 
                    name_parts = name[n].split('_point0')
                    name_base = name_parts[0]
                    name_suff = name_parts[1]
                    name_pat = name_base + '_point%d' + name_suff
                    names.extend([name_pat%i for i in range(n_multipoint)])
    else:
        if not isinstance(name, list):
            names = [name]
        else:
            names = name
    return names        



def make_link(src,dst):
    """ make_link(src,dst)
        makes a relative link
        Inputs:
            src - source file
            dst - destination to place link
        
        Windows links currently unsupported, will copy file instead
    """
    
    if os.path.exists(src): # , 'source file does not exist \n%s' % src

        if os.name == 'nt':
            # can't make a link in windows, need to look for other options
            if os.path.exists(dst): os.remove(dst)
            shutil.copy(src,dst)

        else:
            # find real file, incase source itself is a link
            src = os.path.realpath(src)

            # normalize paths
            src = os.path.normpath(src)
            dst = os.path.normpath(dst)

            # check for self referencing
            if src == dst: return

            # find relative folder path
            srcfolder = os.path.join( os.path.split(src)[0] ) + '/'
            dstfolder = os.path.join( os.path.split(dst)[0] ) + '/'
            srcfolder = os.path.relpath(srcfolder,dstfolder)
            src = os.path.join( srcfolder, os.path.split(src)[1] )

            # make unix link
            if os.path.exists(dst): os.remove(dst)
            os.symlink(src,dst)

def restart2solution(config,state={}):
    """ restart2solution(config,state={})
        moves restart file to solution file, 
        optionally updates state
        direct or adjoint is read from config
        adjoint objective is read from config
    """

    # direct solution
    if config.MATH_PROBLEM == 'DIRECT':
        restart  = config.RESTART_FILENAME
        solution = config.SOLUTION_FILENAME
        restart = restart.split('.')[0]
        solution = solution.split('.')[0]
        
        if 'RESTART_ASCII' in config.get('OUTPUT_FILES', ['RESTART_BINARY']):
            restart += '.csv'
            solution += '.csv'
        else:
            restart += '.dat'
            solution += '.dat'

        # expand zones
        restarts  = expand_zones(restart,config)
        solutions = expand_zones(solution,config)
        # expand unsteady time
        restarts  = expand_time(restarts,config)
        solutions = expand_time(solutions,config)

        # move
        for res,sol in zip(restarts,solutions):
            if os.path.exists(res):
                shutil.move( res , sol )
        # update state
        if state: 
            state.FILES.DIRECT = solution
            if os.path.exists('flow.meta'):
                state.FILES.FLOW_META = 'flow.meta'
        
    # adjoint solution
    elif any([config.MATH_PROBLEM == 'CONTINUOUS_ADJOINT', config.MATH_PROBLEM == 'DISCRETE_ADJOINT']):
        restart  = config.RESTART_ADJ_FILENAME
        solution = config.SOLUTION_ADJ_FILENAME           
        restart = restart.split('.')[0]
        solution = solution.split('.')[0]

        if 'RESTART_ASCII' in config.get('OUTPUT_FILES', ['RESTART_BINARY']):
            restart += '.csv'
            solution += '.csv'
        else:
            restart += '.dat'
            solution += '.dat'
        # add suffix
        func_name = config.OBJECTIVE_FUNCTION
        suffix    = get_adjointSuffix(func_name)
        restart   = add_suffix(restart,suffix)
        solution  = add_suffix(solution,suffix)
        # expand zones
        restarts  = expand_zones(restart,config)
        solutions = expand_zones(solution,config)
        # expand unsteady time
        restarts  = expand_time(restarts,config)
        solutions = expand_time(solutions,config)

        # move
        for res,sol in zip(restarts,solutions):
            shutil.move( res , sol )
        # udpate state
        if "," in func_name:
            func_name="COMBO"
        ADJ_NAME = 'ADJOINT_' + func_name
        if state: state.FILES[ADJ_NAME] = solution
        
    else:
        raise Exception('unknown math problem')
<|MERGE_RESOLUTION|>--- conflicted
+++ resolved
@@ -70,14 +70,8 @@
     gradfile.readline()
     gradfile.readline()
     header = gradfile.readline()
-<<<<<<< HEAD
-    header = header.split("=")
-    nNodes = int(header[1].split(",")[0])
-
-=======
     header = header.split("=") 
     nNodes = int(header[1].split(",")[0])
->>>>>>> e8d4a2be
     
     # read values
     grad_vals = {}
@@ -87,15 +81,9 @@
 
         if Node == nNodes:
             break
-<<<<<<< HEAD
-        #print (line)
-        if len(line) == 7:
-            grad_vals[int(float(line[6]))] = [float(line[3]), float(line[4]), float(line[5])];
-=======
        
         if len(line) == 8:
             grad_vals[int(float(line[7]))] = [float(line[3]), float(line[4]), float(line[5])];
->>>>>>> e8d4a2be
         else:
             grad_vals[int(float(line[5]))] = [float(line[2]), float(line[3])];
 
