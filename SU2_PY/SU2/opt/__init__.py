--- conflicted
+++ resolved
@@ -1,16 +1,7 @@
 # SU2/opt/__init__.py
 
-<<<<<<< HEAD
-from project import Project
-from scipy_tools import scipy_slsqp as SLSQP
-from scipy_tools import scipy_cg as CG
-from scipy_tools import scipy_bfgs as BFGS
-from scipy_tools import scipy_powell as POWELL
-from scipy_tools import pySNOPT as SNOPT
-=======
 from .project import Project
 from .scipy_tools import scipy_slsqp as SLSQP
 from .scipy_tools import scipy_cg as CG
 from .scipy_tools import scipy_bfgs as BFGS
-from .scipy_tools import scipy_powell as POWELL
->>>>>>> 7dcdfe40
+from .scipy_tools import scipy_powell as POWELL