--- conflicted
+++ resolved
@@ -48,7 +48,7 @@
 #  Setup
 # ------------------------------------------------------------
 
-SU2_RUN = os.environ['SU2_RUN']
+SU2_RUN = os.environ['SU2_RUN'] 
 sys.path.append( SU2_RUN )
 quote = '"' if sys.platform == 'win32' else ''
 
@@ -72,13 +72,13 @@
     mpi_Command = 'mpiexec -n %i %s'
 else:
     mpi_Command = ''
-
+    
 from .. import EvaluationFailure, DivergenceFailure
 return_code_map = {
     1 : EvaluationFailure ,
     2 : DivergenceFailure ,
 }
-
+    
 # ------------------------------------------------------------
 #  SU2 Suite Interface Functions
 # ------------------------------------------------------------
@@ -88,7 +88,7 @@
         partitions set by config.NUMBER_PART
     """
     konfig = copy.deepcopy(config)
-
+    
     direct_diff = not konfig.get('DIRECT_DIFF',"") in ["NONE", ""]
 
     auto_diff = konfig.MATH_PROBLEM == 'DISCRETE_ADJOINT'
@@ -113,28 +113,28 @@
     else:
         tempname = 'config_CFD.cfg'
         konfig.dump(tempname)
-
+    
         processes = konfig['NUMBER_PART']
     
         the_Command = 'SU2_CFD%s %s' % (quote, tempname)
 
     the_Command = build_command( the_Command, processes )
     run_command( the_Command )
-
-    #os.remove(tempname)
-
+    
+    #os.remove(tempname)
+    
     return
 
 def MSH(config):
     """ run SU2_MSH
         partitions set by config.NUMBER_PART
         currently forced to run serially
-    """
-    konfig = copy.deepcopy(config)
-
+    """    
+    konfig = copy.deepcopy(config)
+    
     tempname = 'config_MSH.cfg'
     konfig.dump(tempname)
-
+    
     # must run with rank 1
     processes = konfig['NUMBER_PART']
     processes = min([1,processes])    
@@ -142,9 +142,9 @@
     the_Command = 'SU2_MSH%s %s' % (quote, tempname)
     the_Command = build_command( the_Command , processes )
     run_command( the_Command )
-
-    #os.remove(tempname)
-
+    
+    #os.remove(tempname)
+    
     return
 
 def DEF(config):
@@ -153,25 +153,25 @@
         forced to run in serial, expects merged mesh input
     """
     konfig = copy.deepcopy(config)
-
+    
     tempname = 'config_DEF.cfg'
-    konfig.dump(tempname)
-
+    konfig.dump(tempname) 
+    
     # must run with rank 1
     processes = konfig['NUMBER_PART']
     
     the_Command = 'SU2_DEF%s %s' % (quote, tempname)
     the_Command = build_command( the_Command, processes )
     run_command( the_Command )
-
-    #os.remove(tempname)
-
+    
+    #os.remove(tempname)
+    
     return
 
 def DOT(config):
     """ run SU2_DOT
         partitions set by config.NUMBER_PART
-    """
+    """    
     konfig = copy.deepcopy(config)
 
     auto_diff = konfig.MATH_PROBLEM == 'DISCRETE_ADJOINT' or konfig.get('AUTO_DIFF','NO') == 'YES'
@@ -185,75 +185,48 @@
 
         the_Command = 'SU2_DOT_AD%s %s' % (quote, tempname)
     else:
-
+    
         tempname = 'config_DOT.cfg'
         konfig.dump(tempname)
-
+    
         processes = konfig['NUMBER_PART']
     
         the_Command = 'SU2_DOT%s %s' % (quote, tempname)
 
     the_Command = build_command( the_Command, processes )
     run_command( the_Command )
-
-    #os.remove(tempname)
-
+    
+    #os.remove(tempname)
+    
     return
 
 def GEO(config):
     """ run SU2_GEO
         partitions set by config.NUMBER_PART
         forced to run in serial
-    """
-    konfig = copy.deepcopy(config)
-
+    """    
+    konfig = copy.deepcopy(config)
+    
     tempname = 'config_GEO.cfg'
-    konfig.dump(tempname)
-
-    # must run with rank 1
-    processes = konfig['NUMBER_PART']
-<<<<<<< HEAD
-
-    the_Command = 'SU2_GEO ' + tempname
-=======
+    konfig.dump(tempname)   
+    
+    # must run with rank 1
+    processes = konfig['NUMBER_PART']
         
     the_Command = 'SU2_GEO%s %s' % (quote, tempname)
->>>>>>> dff544cd
     the_Command = build_command( the_Command , processes )
     run_command( the_Command )
-
-    #os.remove(tempname)
-
-    return
-
+    
+    #os.remove(tempname)
+    
+    return
+        
 def SOL(config):
     """ run SU2_SOL
       partitions set by config.NUMBER_PART
     """
-
-    konfig = copy.deepcopy(config)
-<<<<<<< HEAD
-
-    auto_diff = konfig.MATH_PROBLEM == 'DISCRETE_ADJOINT' or konfig.get('AUTO_DIFF','NO') == 'YES'
-
-    if auto_diff:
-
-        tempname = 'config_SOL_AD.cfg'
-        konfig.dump(tempname)
-
-        processes = konfig['NUMBER_PART']
-
-        the_Command = 'SU2_SOL_AD ' + tempname
-    else:
-
-        tempname = 'config_SOL.cfg'
-        konfig.dump(tempname)
-
-        processes = konfig['NUMBER_PART']
-
-        the_Command = 'SU2_SOL ' + tempname
-        
-=======
+  
+    konfig = copy.deepcopy(config)
     
     tempname = 'config_SOL.cfg'
     konfig.dump(tempname)
@@ -262,38 +235,32 @@
     processes = konfig['NUMBER_PART']
     
     the_Command = 'SU2_SOL%s %s' % (quote, tempname)
->>>>>>> dff544cd
     the_Command = build_command( the_Command , processes )
     run_command( the_Command )
     
     #os.remove(tempname)
-
+    
     return
 
 def SOL_FSI(config):
     """ run SU2_SOL for FSI problems
       partitions set by config.NUMBER_PART
     """
-
-    konfig = copy.deepcopy(config)
-
+  
+    konfig = copy.deepcopy(config)
+    
     tempname = 'config_SOL.cfg'
     konfig.dump(tempname)
-
-    # must run with rank 1
-    processes = konfig['NUMBER_PART']
-<<<<<<< HEAD
-
-    the_Command = 'SU2_SOL ' + tempname + ' 2'
-=======
+  
+    # must run with rank 1
+    processes = konfig['NUMBER_PART']
     
     the_Command = 'SU2_SOL%s %s 2' % (quote, tempname)
->>>>>>> dff544cd
     the_Command = build_command( the_Command , processes )
     run_command( the_Command )
-
-    #os.remove(tempname)
-
+    
+    #os.remove(tempname)
+    
     return
 
 
@@ -314,11 +281,11 @@
     """ runs os command with subprocess
         checks for errors from command
     """
-
+    
     sys.stdout.flush()
-
+    
     proc = subprocess.Popen( Command, shell=True    ,
-                             stdout=sys.stdout      ,
+                             stdout=sys.stdout      , 
                              stderr=subprocess.PIPE  )
     return_code = proc.wait()
     message = proc.stderr.read().decode()
@@ -335,5 +302,5 @@
         raise exception(message)
     else:
         sys.stdout.write(message)
-
+            
     return return_code
