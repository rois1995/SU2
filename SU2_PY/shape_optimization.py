--- conflicted
+++ resolved
@@ -100,21 +100,13 @@
     sys.stdout.write('| License along with SU2. If not, see <http://www.gnu.org/licenses/>.   |\n')
     sys.stdout.write('-------------------------------------------------------------------------\n')
 
-<<<<<<< HEAD
     shape_optimization( options.filename    ,
                         options.projectname ,
                         options.partitions  ,
                         options.gradient    ,
+                        options.optimization ,
                         options.quiet       ,
                         options.nzones      )
-=======
-    shape_optimization( options.filename     ,
-                        options.projectname  ,
-                        options.partitions   ,
-                        options.gradient     ,
-                        options.optimization ,
-                        options.quiet         )
->>>>>>> 588f1849
     
 #: main()
 
@@ -122,13 +114,9 @@
                         projectname = ''                   ,
                         partitions  = 0                    ,
                         gradient    = 'CONTINUOUS_ADJOINT' ,
-<<<<<<< HEAD
-                        quiet       = False     ,
-                        nzones      = 1         ):
-=======
                         optimization = 'SLSQP'             ,
-                        quiet       = False                 ):
->>>>>>> 588f1849
+                        quiet       = False                ,
+                        nzones      = 1                    ):
   
     # Config
     config = SU2.io.Config(filename)
