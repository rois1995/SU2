#!/usr/bin/env python

## \file parallel_regression.py
#  \brief Python script for automated regression testing of SU2 examples
#  \author A. Aranake, A. Campos, T. Economon, T. Lukaczyk, S. Padron
#  \version 8.1.0 "Harrier"
#
# SU2 Project Website: https://su2code.github.io
#
# The SU2 Project is maintained by the SU2 Foundation
# (http://su2foundation.org)
#
# Copyright 2012-2024, SU2 Contributors (cf. AUTHORS.md)
#
# SU2 is free software; you can redistribute it and/or
# modify it under the terms of the GNU Lesser General Public
# License as published by the Free Software Foundation; either
# version 2.1 of the License, or (at your option) any later version.
#
# SU2 is distributed in the hope that it will be useful,
# but WITHOUT ANY WARRANTY; without even the implied warranty of
# MERCHANTABILITY or FITNESS FOR A PARTICULAR PURPOSE. See the GNU
# Lesser General Public License for more details.
#
# You should have received a copy of the GNU Lesser General Public
# License along with SU2. If not, see <http://www.gnu.org/licenses/>.

# make print(*args) function available in PY2.6+, does'nt work on PY < 2.6
from __future__ import print_function

import sys
from TestCase import TestCase

def main():
    '''This program runs SU2 and ensures that the output matches specified values.
       This will be used to do checks when code is pushed to github
       to make sure nothing is broken. '''

    test_list = []

    #######################
    ### Flamelet solver ###
    #######################

    # 2D planar laminar premixed methane flame on isothermal burner (restart)
    cfd_flamelet_ch4 = TestCase('cfd_flamelet_ch4')
    cfd_flamelet_ch4.cfg_dir = "flamelet/01_laminar_premixed_ch4_flame_cfd"
    cfd_flamelet_ch4.cfg_file = "lam_prem_ch4_cfd.cfg"
    cfd_flamelet_ch4.test_iter = 10
    cfd_flamelet_ch4.test_vals = [-13.665072, -12.593885, -14.249600, -6.069756, -14.816937, -17.057821]
    cfd_flamelet_ch4.new_output = True
    test_list.append(cfd_flamelet_ch4)

   # axisymmetric 2D planar laminar premixed methane flame on isothermal burner (restart)
    cfd_flamelet_ch4_axi = TestCase('cfd_flamelet_ch4_axi')
    cfd_flamelet_ch4_axi.cfg_dir = "flamelet/05_laminar_premixed_ch4_flame_cfd_axi"
    cfd_flamelet_ch4_axi.cfg_file = "lam_prem_ch4_cfd_axi.cfg"
    cfd_flamelet_ch4_axi.test_iter = 10
    cfd_flamelet_ch4_axi.test_vals = [-10.935396, -11.476692, -11.302574, -12.734435, -6.110559]
    cfd_flamelet_ch4_axi.new_output = True
    test_list.append(cfd_flamelet_ch4_axi)

    # 2D planar laminar partially premixed flame on isothermal burner and heat exchanger (restart)
    cfd_flamelet_ch4_partial_premix = TestCase('cfd_flamelet_ch4_partial_premix')
    cfd_flamelet_ch4_partial_premix.cfg_dir = "flamelet/06_laminar_partial_premixed_ch4_flame_cfd"
    cfd_flamelet_ch4_partial_premix.cfg_file = "lam_partial_prem_ch4_cfd.cfg"
    cfd_flamelet_ch4_partial_premix.test_iter = 10
    cfd_flamelet_ch4_partial_premix.test_vals = [-9.641526, -11.303947, -3.675920, -13.158386, -11.087893]
    cfd_flamelet_ch4_partial_premix.new_output = True
    test_list.append(cfd_flamelet_ch4_partial_premix)

    # 2D planar laminar premixed hydrogen flame on isothermal burner with heat exchanger emulator (restart)
    cfd_flamelet_h2 = TestCase('cfd_flamelet_h2')
    cfd_flamelet_h2.cfg_dir = "flamelet/07_laminar_premixed_h2_flame_cfd"
    cfd_flamelet_h2.cfg_file = "laminar_premixed_h2_flame_cfd.cfg"
    cfd_flamelet_h2.test_iter = 5
    cfd_flamelet_h2.test_vals = [-9.999540, -9.843936, -3.290033, -11.338454]
    cfd_flamelet_h2.new_output = True
    test_list.append(cfd_flamelet_h2)

    #########################
    ## NEMO solver ###
    #########################

    # Adiabatic thermal bath
    thermalbath = TestCase('thermalbath')
    thermalbath.cfg_dir = "nonequilibrium/thermalbath/finitechemistry"
    thermalbath.cfg_file = "thermalbath.cfg"
    thermalbath.test_iter = 10
    thermalbath.test_vals = [0.945997, 0.945997, -12.039262, -12.171767, -32.000000, 10.013239]
    test_list.append(thermalbath)

    # Adiabatic thermal bath
    ionized = TestCase('ionized')
    ionized.cfg_dir = "nonequilibrium/thermalbath/finitechemistry"
    ionized.cfg_file = "weakly_ionized.cfg"
    ionized.test_iter = 10
    ionized.test_vals = [-29.806157, -11.130797, -11.337264, -17.235059, -17.578729, -15.190274, -25.013626, -32.000000, -5.174887, 0.000000, 0.000000]
    ionized.test_vals_aarch64 = [-29.816386, -10.729986, -11.720016, -17.484469, -18.237891, -15.241605, -24.956918, -32.000000, -5.727244, 0.000000, 0.000000]
    test_list.append(ionized)

    # Adiabatic frozen thermal bath
    thermalbath_frozen = TestCase('thermalbath_frozen')
    thermalbath_frozen.cfg_dir = "nonequilibrium/thermalbath/frozen"
    thermalbath_frozen.cfg_file = "thermalbath_frozen.cfg"
    thermalbath_frozen.test_iter = 10
    thermalbath_frozen.test_vals = [-32.000000, -32.000000, -11.962477, -11.962477, -32.000000, 10.013545]
    test_list.append(thermalbath_frozen)

    # Inviscid single wedge, ausm, implicit
    invwedge_a = TestCase('invwedge_ausm')
    invwedge_a.cfg_dir = "nonequilibrium/invwedge"
    invwedge_a.cfg_file = "invwedge_ausm.cfg"
    invwedge_a.test_iter = 10
    invwedge_a.test_vals = [-1.069675, -1.594438, -18.299923, -18.627316, -18.573325, 2.245721, 1.874105, 5.290285, 0.847729]
    invwedge_a.test_vals_aarch64 = [-1.070904, -1.595667, -18.299980, -18.627372, -18.573382, 2.244654, 1.871030, 5.289134, 0.846502]
    test_list.append(invwedge_a)

    # Inviscid single wedge, ausm+-up2, implicit
    invwedge_ap2 = TestCase('invwedge_ap2')
    invwedge_ap2.cfg_dir = "nonequilibrium/invwedge"
    invwedge_ap2.cfg_file = "invwedge_ausmplusup2.cfg"
    invwedge_ap2.test_iter = 10
    invwedge_ap2.test_vals = [-0.982059, -1.506822, -16.735977, -17.063993, -17.009083, 2.354326, 1.482256, 5.373931, 0.927155]
    invwedge_ap2.test_vals_aarch64 = [-0.982059, -1.506822, -16.735977, -17.063993, -17.009083, 2.354326, 1.482256, 5.373931, 0.927155]
    test_list.append(invwedge_ap2)

    # Inviscid single wedge, msw, implicit
    invwedge_msw = TestCase('invwedge_msw')
    invwedge_msw.cfg_dir = "nonequilibrium/invwedge"
    invwedge_msw.cfg_file = "invwedge_msw.cfg"
    invwedge_msw.test_iter = 10
    invwedge_msw.test_vals = [-1.212335, -1.737098, -18.299220, -18.626618, -18.572623, 2.106171, 1.651949, 5.143958, 0.704444]
    invwedge_msw.test_vals_aarch64 = [-1.224649, -1.749412, -18.299151, -18.626550, -18.572552, 2.094106, 1.635779, 5.131012, 0.692821]
    test_list.append(invwedge_msw)

    # Inviscid single wedge, roe, implicit
    invwedge_roe = TestCase('invwedge_roe')
    invwedge_roe.cfg_dir = "nonequilibrium/invwedge"
    invwedge_roe.cfg_file = "invwedge_roe.cfg"
    invwedge_roe.test_iter = 10
    invwedge_roe.test_vals = [-1.062496, -1.587259, -17.208314, -17.538065, -17.481444, 2.255933, 1.853450, 5.293725, 0.890784]
    invwedge_roe.test_vals_aarch64 = [-1.069128, -1.593891, -17.208222, -17.537969, -17.481352, 2.249020, 1.852904, 5.287143, 0.879852]
    test_list.append(invwedge_roe)

    # Inviscid single wedge, lax, implicit
    invwedge_lax = TestCase('invwedge_lax')
    invwedge_lax.cfg_dir = "nonequilibrium/invwedge"
    invwedge_lax.cfg_file = "invwedge_lax.cfg"
    invwedge_lax.test_iter = 10
    invwedge_lax.test_vals = [-0.877280, -1.402043, -32.000000, -32.000000, -24.952631, 2.451869, 1.857084, 5.486158, 1.051580]
    invwedge_lax.test_vals_aarch64 = [-0.877280, -1.402043, -32.000000, -32.000000, -24.952631, 2.451869, 1.857084, 5.486158, 1.051580]
    test_list.append(invwedge_lax)

    # Inviscid single wedge, implicit, AUSM+M scheme
    invwedge_ausm_m = TestCase('invwedge_ausm_m')
    invwedge_ausm_m.cfg_dir = "nonequilibrium/invwedge"
    invwedge_ausm_m.cfg_file = "invwedge_am.cfg"
    invwedge_ausm_m.test_iter = 10
    invwedge_ausm_m.test_vals = [-1.173033, -1.697796, -16.739586, -17.063491, -17.012692, 2.124519, 1.963804, 5.182881, 0.747539]
    invwedge_ausm_m.test_vals_aarch64 = [-1.171654, -1.696417, -16.739585, -17.063491, -17.012691, 2.125633, 1.966511, 5.184281, 0.749068]
    test_list.append(invwedge_ausm_m)

    # Inviscid single wedge, implicit, NEMO supersonic inlet
    invwedge_ss_inlet = TestCase('invwedge_ss_inlet')
    invwedge_ss_inlet.cfg_dir = "nonequilibrium/invwedge"
    invwedge_ss_inlet.cfg_file = "invwedge_ss_inlet.cfg"
    invwedge_ss_inlet.test_iter = 10
    invwedge_ss_inlet.test_vals = [-1.068592, -1.593355, -18.250183, -18.579524, -18.523255, 2.246972, 1.874197, 5.291273, 0.848771]
    invwedge_ss_inlet.test_vals_aarch64 = [-1.069892, -1.594654, -18.250175, -18.579516, -18.523248, 2.245827, 1.871123, 5.290054, 0.847476]
    test_list.append(invwedge_ss_inlet)

    # Viscous single cone - axisymmetric
    visc_cone = TestCase('visc_cone')
    visc_cone.cfg_dir = "nonequilibrium/visc_wedge"
    visc_cone.cfg_file = "axi_visccone.cfg"
    visc_cone.test_iter = 10
    visc_cone.test_vals = [-5.222270, -5.746525, -20.560273, -20.510152, -20.409102, 1.255757, -3.208382, -0.016014, 0.093462, 32619.000000]
    visc_cone.test_vals_aarch64 = [-5.222267, -5.746523, -20.560279, -20.510152, -20.409102, 1.255758, -3.208380, -0.016014, 0.093462, 32633.000000]
    test_list.append(visc_cone)

    # Viscous single wedge with Mutation++
    #viscwedge_mpp = TestCase('viscwedge_mpp')
    #viscwedge_mpp.cfg_dir = "nonequilibrium/viscwedge_mpp"
    #viscwedge_mpp.cfg_file = "viscwedge_mpp.cfg"
    #viscwedge_mpp.test_iter = 10
    #viscwedge_mpp.test_vals = [-20.608474, -20.586446,-20.707524, -5.171304,-5.696067,-1.548350,-2.071211,2.231054,-2.545494]
    #test_list.append(viscwedge_mpp)

    # Viscous single wedge - super catalytic walls
    super_cat = TestCase('super_cat')
    super_cat.cfg_dir = "nonequilibrium/visc_wedge"
    super_cat.cfg_file = "super_cat.cfg"
    super_cat.test_iter = 10
    super_cat.test_vals = [-5.232595, -5.757889, -20.641415, -20.640623, -20.541670, 1.246866, -3.205258, -0.028372, 0.250647, 32440.000000]
    test_list.append(super_cat)

    # Viscous single wedge - partially catalytic walls
    partial_cat = TestCase('partial_cat')
    partial_cat.cfg_dir = "nonequilibrium/visc_wedge"
    partial_cat.cfg_file = "partial_cat.cfg"
    partial_cat.test_iter = 10
    partial_cat.test_vals = [-5.210302, -5.735065, -20.880448, -20.825971, -23.475263, 1.806201, -2.813952, -0.078400, 0.495606, 29020.000000]
    test_list.append(partial_cat)

    # Viscous cylinder, ionization, Gupta-Yos
    ion_gy = TestCase('ion_gy')
    ion_gy.cfg_dir = "nonequilibrium/visc_cylinder"
    ion_gy.cfg_file = "cyl_ion_gy.cfg"
    ion_gy.test_iter = 10
    ion_gy.test_vals = [-11.629873, -4.165563, -4.702662, -4.950351, -5.146155, -4.993878, -6.893332, 5.990109, 5.990004, -0.014849, 0.000000, 90090.000000]
    test_list.append(ion_gy)

    ##########################
    ### Compressible Euler ###
    ##########################

    # Channel
    channel           = TestCase('channel')
    channel.cfg_dir   = "euler/channel"
    channel.cfg_file  = "inv_channel_RK.cfg"
    channel.test_iter = 20
    channel.test_vals = [-2.904385, 2.536048, 0.020906, 0.042348]
    test_list.append(channel)

    # NACA0012
    naca0012           = TestCase('naca0012')
    naca0012.cfg_dir   = "euler/naca0012"
    naca0012.cfg_file  = "inv_NACA0012_Roe.cfg"
    naca0012.test_iter = 20
    naca0012.test_vals = [-4.319811, -3.867353, 0.321947, 0.022489]
    test_list.append(naca0012)

    # Supersonic wedge
    wedge           = TestCase('wedge')
    wedge.cfg_dir   = "euler/wedge"
    wedge.cfg_file  = "inv_wedge_HLLC.cfg"
    wedge.test_iter = 20
    wedge.test_vals = [-1.377543, 4.293870, -0.243566, 0.042930]
    test_list.append(wedge)

    # ONERA M6 Wing
    oneram6           = TestCase('oneram6')
    oneram6.cfg_dir   = "euler/oneram6"
    oneram6.cfg_file  = "inv_ONERAM6.cfg"
    oneram6.test_iter = 10
    oneram6.test_vals = [-11.512364, -10.982009, 0.280800, 0.008623]
    oneram6.timeout   = 3200
    test_list.append(oneram6)

    # Fixed CL NACA0012
    fixedCL_naca0012           = TestCase('fixedcl_naca0012')
    fixedCL_naca0012.cfg_dir   = "fixed_cl/naca0012"
    fixedCL_naca0012.cfg_file  = "inv_NACA0012.cfg"
    fixedCL_naca0012.test_iter = 10
    fixedCL_naca0012.test_vals = [-3.856871, 1.676974, 0.301113, 0.019487]
    test_list.append(fixedCL_naca0012)

    # Polar sweep of the inviscid NACA0012
    polar_naca0012           = TestCase('polar_naca0012')
    polar_naca0012.cfg_dir   = "polar/naca0012"
    polar_naca0012.cfg_file  = "inv_NACA0012.cfg"
    polar_naca0012.polar     = True
    polar_naca0012.test_iter = 10
    polar_naca0012.test_vals         = [-1.086730, 4.382703, 0.001762, 0.033013]
    polar_naca0012.test_vals_aarch64 = [-1.083394, 4.386134, 0.001588, 0.033513]
    polar_naca0012.command   = TestCase.Command(exec = "compute_polar.py", param = "-i 11")
    # flaky test on arm64
    polar_naca0012.enabled_on_cpu_arch = ["x86_64"]
    test_list.append(polar_naca0012)

    # HYPERSONIC FLOW PAST BLUNT BODY
    bluntbody           = TestCase('bluntbody')
    bluntbody.cfg_dir   = "euler/bluntbody"
    bluntbody.cfg_file  = "blunt.cfg"
    bluntbody.test_iter = 20
    bluntbody.test_vals = [0.493672, 6.857839, -0.000002, 1.791404]
    test_list.append(bluntbody)

    # Equivalent area NACA64-206
    ea_naca64206           = TestCase('ea_naca64206')
    ea_naca64206.cfg_dir   = "optimization_euler/equivalentarea_naca64206"
    ea_naca64206.cfg_file  = "NACA64206.cfg"
    ea_naca64206.test_iter = 10
    ea_naca64206.test_vals = [-1.188459, -0.522783, -0.003147, 67775.000000]
    test_list.append(ea_naca64206)

    # SUPERSONIC FLOW PAST A RAMP IN A CHANNEL
    ramp = TestCase('ramp')
    ramp.cfg_dir = "euler/ramp"
    ramp.cfg_file = "inv_ramp.cfg"
    ramp.test_iter = 10
    ramp.test_vals = [-13.648694, -8.010920, -0.076277, 0.054839]
    ramp.test_vals_aarch64 = [-13.398422, -7.786461, -0.081064, 0.056474]
    test_list.append(ramp)

    ##########################
    ###  Compressible N-S  ###
    ##########################

    # Laminar flat plate
    flatplate           = TestCase('flatplate')
    flatplate.cfg_dir   = "navierstokes/flatplate"
    flatplate.cfg_file  = "lam_flatplate.cfg"
    flatplate.test_iter = 100
    flatplate.test_vals = [-7.613122, -2.140941, 0.001084, 0.036230, 2.361500, -2.325300, 0.000000, 0.000000]
    test_list.append(flatplate)

    # Custom objective function
    flatplate_udobj           = TestCase('flatplate_udobj')
    flatplate_udobj.cfg_dir   = "user_defined_functions"
    flatplate_udobj.cfg_file  = "lam_flatplate.cfg"
    flatplate_udobj.test_iter = 20
    flatplate_udobj.test_vals = [-6.660355, -1.186227, -0.956763, 0.000642, -0.000643, 0.000540, -0.001184, 596.990000, 300.060000, 296.920000, 22.235000, 0.524150, 37.285000, 2.350100]
    test_list.append(flatplate_udobj)

    # Laminar cylinder (steady)
    cylinder           = TestCase('cylinder')
    cylinder.cfg_dir   = "navierstokes/cylinder"
    cylinder.cfg_file  = "lam_cylinder.cfg"
    cylinder.test_iter = 25
    cylinder.test_vals = [-8.422091, -2.930561, -0.003396, 1.608418, 0.000000]
    test_list.append(cylinder)

    # Laminar cylinder (low Mach correction)
    cylinder_lowmach           = TestCase('cylinder_lowmach')
    cylinder_lowmach.cfg_dir   = "navierstokes/cylinder"
    cylinder_lowmach.cfg_file  = "cylinder_lowmach.cfg"
    cylinder_lowmach.test_iter = 25
    cylinder_lowmach.test_vals = [-6.841604, -1.379532, -1.266739, 76.118218, 0.000000]
    test_list.append(cylinder_lowmach)

    # 2D Poiseuille flow (body force driven with periodic inlet / outlet)
    poiseuille           = TestCase('poiseuille')
    poiseuille.cfg_dir   = "navierstokes/poiseuille"
    poiseuille.cfg_file  = "lam_poiseuille.cfg"
    poiseuille.test_iter = 10
    poiseuille.test_vals = [-5.050889, 0.648196, 0.000199, 13.639173, 0.000000]
    poiseuille.tol       = 0.001
    test_list.append(poiseuille)

    # 2D Poiseuille flow (inlet profile file)
    poiseuille_profile           = TestCase('poiseuille_profile')
    poiseuille_profile.cfg_dir   = "navierstokes/poiseuille"
    poiseuille_profile.cfg_file  = "profile_poiseuille.cfg"
    poiseuille_profile.test_iter = 10
    poiseuille_profile.test_vals         = [-12.007512, -7.227061, -0.000000, 2.089953]
    poiseuille_profile.test_vals_aarch64 = [-12.492864, -7.671632, -0.000000, 2.085796]
    test_list.append(poiseuille_profile)

    ##########################
    ### Compressible RANS  ###
    ##########################

    # RAE2822 SA
    rae2822_sa           = TestCase('rae2822_sa')
    rae2822_sa.cfg_dir   = "rans/rae2822"
    rae2822_sa.cfg_file  = "turb_SA_RAE2822.cfg"
    rae2822_sa.test_iter = 20
<<<<<<< HEAD
    rae2822_sa.test_vals = [-2.004689, -5.265782, 0.809463, 0.062016, 0.000000]
=======
    rae2822_sa.test_vals = [-2.004689, -5.265797, 0.809463, 0.062016, -80577.000000]
>>>>>>> 18b07ac6
    test_list.append(rae2822_sa)

    # RAE2822 SST
    rae2822_sst           = TestCase('rae2822_sst')
    rae2822_sst.cfg_dir   = "rans/rae2822"
    rae2822_sst.cfg_file  = "turb_SST_RAE2822.cfg"
    rae2822_sst.test_iter = 20
    rae2822_sst.test_vals = [-0.510369, 4.870643, 0.816647, 0.061833, 0.000000]
    test_list.append(rae2822_sst)

    # RAE2822 SST_SUST
    rae2822_sst_sust           = TestCase('rae2822_sst_sust')
    rae2822_sst_sust.cfg_dir   = "rans/rae2822"
    rae2822_sst_sust.cfg_file  = "turb_SST_SUST_RAE2822.cfg"
    rae2822_sst_sust.test_iter = 20
    rae2822_sst_sust.test_vals = [-2.537339, 4.870643, 0.816647, 0.061833]
    test_list.append(rae2822_sst_sust)

    # Flat plate
    turb_flatplate           = TestCase('turb_flatplate')
    turb_flatplate.cfg_dir   = "rans/flatplate"
    turb_flatplate.cfg_file  = "turb_SA_flatplate.cfg"
    turb_flatplate.test_iter = 20
    turb_flatplate.test_vals = [-4.293470, -6.730438, -0.187644, 0.057700]
    test_list.append(turb_flatplate)

    # Flat plate (compressible) with species inlet
    turb_flatplate_species           = TestCase('turb_flatplate_species')
    turb_flatplate_species.cfg_dir   = "rans/flatplate"
    turb_flatplate_species.cfg_file  = "turb_SA_flatplate_species.cfg"
    turb_flatplate_species.test_iter = 20
    turb_flatplate_species.test_vals = [-4.243064, -0.634797, -1.706652, 1.231264, -3.266203, 9.000000, -6.632972, 5.000000, -6.985977, 10.000000, -6.007208, 0.996237, 0.996237]
    test_list.append(turb_flatplate_species)

    # Flat plate SST compressibility correction Wilcox
    turb_flatplate_CC_Wilcox = TestCase('turb_flatplate_CC_Wilcox')
    turb_flatplate_CC_Wilcox.cfg_dir   = "rans/flatplate"
    turb_flatplate_CC_Wilcox.cfg_file  = "turb_SST_flatplate_compressibility_Wilcox.cfg"
    turb_flatplate_CC_Wilcox.test_iter = 20
    turb_flatplate_CC_Wilcox.test_vals = [-1.280875, 1.974212, 1.440458, 5.038402, -4.051125, 8.521136]
    test_list.append(turb_flatplate_CC_Wilcox)

    # Flat plate SST compressibility correction Sarkar
    turb_flatplate_CC_Sarkar = TestCase('turb_flatplate_CC_Sarkar')
    turb_flatplate_CC_Sarkar.cfg_dir   = "rans/flatplate"
    turb_flatplate_CC_Sarkar.cfg_file  = "turb_SST_flatplate_compressibility_Sarkar.cfg"
    turb_flatplate_CC_Sarkar.test_iter = 20
    turb_flatplate_CC_Sarkar.test_vals = [-1.280875, 1.974212, 1.440458, 5.038402, -4.051128, 8.521136]
    test_list.append(turb_flatplate_CC_Sarkar)

    # ONERA M6 Wing
    turb_oneram6           = TestCase('turb_oneram6')
    turb_oneram6.cfg_dir   = "rans/oneram6"
    turb_oneram6.cfg_file  = "turb_ONERAM6.cfg"
    turb_oneram6.test_iter = 10
    turb_oneram6.test_vals = [-2.408532, -6.662836, 0.238334, 0.158910, 0]
    turb_oneram6.timeout   = 3200
    test_list.append(turb_oneram6)

    # ONERA M6 Wing - vorticity confinement
    turb_oneram6_vc = TestCase('turb_oneram6_vc')
    turb_oneram6_vc.cfg_dir = "rans/oneram6"
    turb_oneram6_vc.cfg_file = "turb_ONERAM6_vc.cfg"
    turb_oneram6_vc.test_iter = 15
    turb_oneram6_vc.test_vals = [-2.281896, -6.614616, 0.233785, 0.142861, 0]
    turb_oneram6_vc.timeout = 3200
    test_list.append(turb_oneram6_vc)

    # ONERA M6 Wing - Newton-Krylov
    turb_oneram6_nk           = TestCase('turb_oneram6_nk')
    turb_oneram6_nk.cfg_dir   = "rans/oneram6"
    turb_oneram6_nk.cfg_file  = "turb_ONERAM6_nk.cfg"
    turb_oneram6_nk.test_iter = 20
    turb_oneram6_nk.test_vals = [-4.851388, -4.457414, -11.468726, 0.217228, 0.049043, 5.000000, -0.533763, 23.567000]
    turb_oneram6_nk.timeout   = 600
    turb_oneram6_nk.tol       = 0.0001
    test_list.append(turb_oneram6_nk)

    # NACA0012 (SA, FUN3D finest grid results: CL=1.0983, CD=0.01242)
    turb_naca0012_sa           = TestCase('turb_naca0012_sa')
    turb_naca0012_sa.cfg_dir   = "rans/naca0012"
    turb_naca0012_sa.cfg_file  = "turb_NACA0012_sa.cfg"
    turb_naca0012_sa.test_iter = 5
<<<<<<< HEAD
    turb_naca0012_sa.test_vals = [-12.094721, -14.685268, 1.057665, 0.022971, 20.000000, -1.692925, 20.000000, -4.037672, 0]
=======
    turb_naca0012_sa.test_vals = [-12.094695, -14.685268, 1.057665, 0.022971, 20.000000, -1.692967, 20.000000, -4.037673, -44.871000]
>>>>>>> 18b07ac6
    turb_naca0012_sa.timeout   = 3200
    test_list.append(turb_naca0012_sa)

    # NACA0012 (SST, FUN3D finest grid results: CL=1.0840, CD=0.01253)
    turb_naca0012_sst           = TestCase('turb_naca0012_sst')
    turb_naca0012_sst.cfg_dir   = "rans/naca0012"
    turb_naca0012_sst.cfg_file  = "turb_NACA0012_sst.cfg"
    turb_naca0012_sst.test_iter = 10
    turb_naca0012_sst.test_vals = [-12.107692, -15.277743, -6.210238, 1.049757, 0.019249, -2.357984, 0]
    turb_naca0012_sst.test_vals_aarch64 = [-12.107692, -15.277743, -6.210238, 1.049757, 0.019249, -2.357984, 0]
    turb_naca0012_sst.timeout   = 3200
    test_list.append(turb_naca0012_sst)

    # NACA0012 (SST_SUST, FUN3D finest grid results: CL=1.0840, CD=0.01253)
    turb_naca0012_sst_sust           = TestCase('turb_naca0012_sst_sust')
    turb_naca0012_sst_sust.cfg_dir   = "rans/naca0012"
    turb_naca0012_sst_sust.cfg_file  = "turb_NACA0012_sst_sust.cfg"
    turb_naca0012_sst_sust.test_iter = 10
    turb_naca0012_sst_sust.test_vals = [-12.087234, -14.827336, -6.062338, 1.000276, 0.019495, -1.779654]
    turb_naca0012_sst_sust.test_vals_aarch64 = [-12.087234, -14.827336, -6.062338, 1.000276, 0.019495, -1.779654]
    turb_naca0012_sst_sust.timeout   = 3200
    test_list.append(turb_naca0012_sst_sust)

    # NACA0012 (SST, 2003m, Vorticity)
    turb_naca0012_sst_2003_Vm           = TestCase('turb_naca0012_sst_2003_Vm')
    turb_naca0012_sst_2003_Vm.cfg_dir   = "rans/naca0012"
    turb_naca0012_sst_2003_Vm.cfg_file  = "turb_NACA0012_sst_2003-Vm.cfg"
    turb_naca0012_sst_2003_Vm.test_iter = 10
    turb_naca0012_sst_2003_Vm.test_vals = [-7.662107, -10.010518, -3.354064, 1.048299, 0.019832, -2.071125]
    turb_naca0012_sst_2003_Vm.timeout   = 3200
    test_list.append(turb_naca0012_sst_2003_Vm)

    # NACA0012 (SST, 1994m Kato-Launder)
    turb_naca0012_sst_1994_KLm           = TestCase('turb_naca0012_sst_1994_KLm')
    turb_naca0012_sst_1994_KLm.cfg_dir   = "rans/naca0012"
    turb_naca0012_sst_1994_KLm.cfg_file  = "turb_NACA0012_sst_1994-KLm.cfg"
    turb_naca0012_sst_1994_KLm.test_iter = 10
    turb_naca0012_sst_1994_KLm.test_vals = [-8.560764, -10.801276, -3.996309, 1.049043, 0.019285, -1.809924]
    turb_naca0012_sst_1994_KLm.timeout   = 3200
    test_list.append(turb_naca0012_sst_1994_KLm)


    # NACA0012 (SST, fixed values for turbulence quantities)
    turb_naca0012_sst_fixedvalues           = TestCase('turb_naca0012_sst_fixedvalues')
    turb_naca0012_sst_fixedvalues.cfg_dir   = "rans/naca0012"
    turb_naca0012_sst_fixedvalues.cfg_file  = "turb_NACA0012_sst_fixedvalues.cfg"
    turb_naca0012_sst_fixedvalues.test_iter = 10
    turb_naca0012_sst_fixedvalues.test_vals = [-5.216625, -10.018477, -1.615201, 1.021842, 0.040325, -3.728658]
    turb_naca0012_sst_fixedvalues.timeout   = 3200
    test_list.append(turb_naca0012_sst_fixedvalues)

    # NACA0012 (SST, explicit Euler for flow and turbulence equations)
    turb_naca0012_sst_expliciteuler           = TestCase('turb_naca0012_sst_expliciteuler')
    turb_naca0012_sst_expliciteuler.cfg_dir   = "rans/naca0012"
    turb_naca0012_sst_expliciteuler.cfg_file  = "turb_NACA0012_sst_expliciteuler.cfg"
    turb_naca0012_sst_expliciteuler.test_iter = 10
    turb_naca0012_sst_expliciteuler.test_vals = [-3.533827, -3.157766, 3.364024, 1.122856, 0.500771, -float("inf")]
    turb_naca0012_sst_expliciteuler.timeout   = 3200
    test_list.append(turb_naca0012_sst_expliciteuler)

    # PROPELLER
    propeller           = TestCase('propeller')
    propeller.cfg_dir   = "rans/propeller"
    propeller.cfg_file  = "propeller.cfg"
    propeller.test_iter = 10
    propeller.test_vals = [-3.389724, -8.409502, 0.000048, 0.056344]
    propeller.timeout   = 3200
    test_list.append(propeller)

    # Actuator disk BEM method for propeller
    actuatordisk_bem = TestCase('actuatordisk_bem')
    actuatordisk_bem.cfg_dir = "rans/actuatordisk_bem"
    actuatordisk_bem.cfg_file = "actuatordisk_bem.cfg"
    actuatordisk_bem.test_iter = 15
    actuatordisk_bem.test_vals = [-5.388943, -10.318617, 0.001362, -0.376520]
    actuatordisk_bem.timeout = 3200
    actuatordisk_bem.tol = 0.001
    test_list.append(actuatordisk_bem)

    #######################################
    ### Axisymmetric Compressible RANS  ###
    #######################################

    # Axisymmetric air nozzle (transonic) restart
    axi_rans_air_nozzle_restart           = TestCase('axi_rans_air_nozzle_restart')
    axi_rans_air_nozzle_restart.cfg_dir   = "axisymmetric_rans/air_nozzle"
    axi_rans_air_nozzle_restart.cfg_file  = "air_nozzle_restart.cfg"
    axi_rans_air_nozzle_restart.test_iter = 10
    axi_rans_air_nozzle_restart.test_vals = [-12.071395, -7.467871, -8.649076, -3.995810, 0]
    axi_rans_air_nozzle_restart.tol       = 0.0001
    test_list.append(axi_rans_air_nozzle_restart)

    #################################
    ## Compressible RANS Restart  ###
    #################################

    # NACA0012 SST Multigrid restart
    turb_naca0012_sst_restart_mg           = TestCase('turb_naca0012_sst_restart_mg')
    turb_naca0012_sst_restart_mg.cfg_dir   = "rans/naca0012"
    turb_naca0012_sst_restart_mg.cfg_file  = "turb_NACA0012_sst_multigrid_restart.cfg"
    turb_naca0012_sst_restart_mg.test_iter = 20
    turb_naca0012_sst_restart_mg.ntest_vals = 5
    turb_naca0012_sst_restart_mg.test_vals = [-7.612353, -7.432347, -1.918249, -0.000013, 0.079110]
    turb_naca0012_sst_restart_mg.timeout   = 3200
    turb_naca0012_sst_restart_mg.tol       = 0.000001
    test_list.append(turb_naca0012_sst_restart_mg)

    #############################
    ### Incompressible Euler  ###
    #############################

    # NACA0012 Hydrofoil
    inc_euler_naca0012           = TestCase('inc_euler_naca0012')
    inc_euler_naca0012.cfg_dir   = "incomp_euler/naca0012"
    inc_euler_naca0012.cfg_file  = "incomp_NACA0012.cfg"
    inc_euler_naca0012.test_iter = 20
    inc_euler_naca0012.test_vals = [-7.141428, -6.403478, 0.531992, 0.008466]
    test_list.append(inc_euler_naca0012)

    # C-D nozzle with pressure inlet and mass flow outlet
    inc_nozzle           = TestCase('inc_nozzle')
    inc_nozzle.cfg_dir   = "incomp_euler/nozzle"
    inc_nozzle.cfg_file  = "inv_nozzle.cfg"
    inc_nozzle.test_iter = 20
    inc_nozzle.test_vals = [-6.308730, -5.512525, -0.004405, 0.126629]
    test_list.append(inc_nozzle)

    #############################
    ### Incompressible N-S    ###
    #############################

    # Laminar cylinder
    inc_lam_cylinder          = TestCase('inc_lam_cylinder')
    inc_lam_cylinder.cfg_dir   = "incomp_navierstokes/cylinder"
    inc_lam_cylinder.cfg_file  = "incomp_cylinder.cfg"
    inc_lam_cylinder.test_iter = 10
    inc_lam_cylinder.test_vals = [-4.004072, -3.194881, -0.076553, 7.780048]
    test_list.append(inc_lam_cylinder)

    # Laminar sphere, Re=1. Last column: Cd=24/Re
    inc_lam_sphere          = TestCase('inc_lam_sphere')
    inc_lam_sphere.cfg_dir   = "incomp_navierstokes/sphere"
    inc_lam_sphere.cfg_file  = "sphere.cfg"
    inc_lam_sphere.test_iter = 5
    inc_lam_sphere.test_vals = [-8.342926, -8.032107, 0.121003, 25.782687]
    test_list.append(inc_lam_sphere)

    # Buoyancy-driven cavity
    inc_buoyancy          = TestCase('inc_buoyancy')
    inc_buoyancy.cfg_dir   = "incomp_navierstokes/buoyancy_cavity"
    inc_buoyancy.cfg_file  = "lam_buoyancy_cavity.cfg"
    inc_buoyancy.test_iter = 20
    inc_buoyancy.test_vals = [-4.435827, 0.508037, 0.000000, 0.000000]
    test_list.append(inc_buoyancy)

    # Laminar heated cylinder with polynomial fluid model
    inc_poly_cylinder          = TestCase('inc_poly_cylinder')
    inc_poly_cylinder.cfg_dir   = "incomp_navierstokes/cylinder"
    inc_poly_cylinder.cfg_file  = "poly_cylinder.cfg"
    inc_poly_cylinder.test_iter = 20
    inc_poly_cylinder.test_vals = [-7.786564, -2.036735, 0.012980, 1.944887, -170.930000]
    test_list.append(inc_poly_cylinder)

    # X-coarse laminar bend as a mixed element CGNS test
    inc_lam_bend          = TestCase('inc_lam_bend')
    inc_lam_bend.cfg_dir   = "incomp_navierstokes/bend"
    inc_lam_bend.cfg_file  = "lam_bend.cfg"
    inc_lam_bend.test_iter = 10
    inc_lam_bend.test_vals = [-3.550744, -3.220213, -0.017606, 1.015086]
    test_list.append(inc_lam_bend)

    # 3D laminar channnel with 1 cell in flow direction, streamwise periodic
    sp_pipeSlice_3d_dp_hf_tp           = TestCase('sp_pipeSlice_3d_dp_hf_tp')
    sp_pipeSlice_3d_dp_hf_tp.cfg_dir   = "incomp_navierstokes/streamwise_periodic/pipeSlice_3d"
    sp_pipeSlice_3d_dp_hf_tp.cfg_file  = "sp_pipeSlice_3d_dp_hf_tp.cfg"
    sp_pipeSlice_3d_dp_hf_tp.test_iter = 10
    sp_pipeSlice_3d_dp_hf_tp.test_vals = [-11.119796, -11.234737, -8.694310, -0.000023]
    test_list.append(sp_pipeSlice_3d_dp_hf_tp)

    # 2D pin array with heat transfer BC on pin surfaces
    inc_heatTransfer_BC           = TestCase('inc_heatTransfer_BC')
    inc_heatTransfer_BC.cfg_dir   = "incomp_navierstokes/streamwise_periodic/chtPinArray_2d"
    inc_heatTransfer_BC.cfg_file  = "BC_HeatTransfer.cfg"
    inc_heatTransfer_BC.test_iter = 50
    inc_heatTransfer_BC.test_vals = [-8.201114, -7.405807, -7.555676, -0.113666, -1671.700000]
    test_list.append(inc_heatTransfer_BC)

    ############################
    ### Incompressible RANS  ###
    ############################

    # NACA0012
    inc_turb_naca0012           = TestCase('inc_turb_naca0012')
    inc_turb_naca0012.cfg_dir   = "incomp_rans/naca0012"
    inc_turb_naca0012.cfg_file  = "naca0012.cfg"
    inc_turb_naca0012.test_iter = 20
    inc_turb_naca0012.test_vals = [-4.788595, -11.040625, -0.000002, 0.309519]
    test_list.append(inc_turb_naca0012)

    # NACA0012, SST_SUST
    inc_turb_naca0012_sst_sust           = TestCase('inc_turb_naca0012_sst_sust')
    inc_turb_naca0012_sst_sust.cfg_dir   = "incomp_rans/naca0012"
    inc_turb_naca0012_sst_sust.cfg_file  = "naca0012_SST_SUST.cfg"
    inc_turb_naca0012_sst_sust.test_iter = 20
    inc_turb_naca0012_sst_sust.test_vals = [-7.270578, 0.018403, -0.000001, 0.307688]
    test_list.append(inc_turb_naca0012_sst_sust)

    ####################
    ### DG-FEM Euler ###
    ####################

    # NACA0012
    fem_euler_naca0012           = TestCase('fem_euler_naca0012')
    fem_euler_naca0012.cfg_dir   = "hom_euler/NACA0012_5thOrder"
    fem_euler_naca0012.cfg_file  = "fem_NACA0012_reg.cfg"
    fem_euler_naca0012.test_iter = 10
    fem_euler_naca0012.test_vals = [-6.519946, -5.976944, 0.255551, 0.000028]
    test_list.append(fem_euler_naca0012)

    ############################
    ### DG-FEM Navier-Stokes ###
    ############################

    # Flat plate
    fem_ns_flatplate           = TestCase('fem_ns_flatplate')
    fem_ns_flatplate.cfg_dir   = "hom_navierstokes/FlatPlate/nPoly4"
    fem_ns_flatplate.cfg_file  = "lam_flatplate_reg.cfg"
    fem_ns_flatplate.test_iter = 25
    fem_ns_flatplate.test_vals = [1.383727, 3.175247, 0.058387, 0.257951]
    test_list.append(fem_ns_flatplate)

    # Steady cylinder
    fem_ns_cylinder           = TestCase('fem_ns_cylinder')
    fem_ns_cylinder.cfg_dir   = "hom_navierstokes/CylinderViscous/nPoly3"
    fem_ns_cylinder.cfg_file  = "fem_Cylinder_reg.cfg"
    fem_ns_cylinder.test_iter = 10
    fem_ns_cylinder.test_vals = [0.454960, 0.979123, -0.000028, 79.984799]
    test_list.append(fem_ns_cylinder)

    # Steady sphere
    fem_ns_sphere           = TestCase('fem_ns_sphere')
    fem_ns_sphere.cfg_dir   = "hom_navierstokes/SphereViscous/nPoly3_QuadDominant"
    fem_ns_sphere.cfg_file  = "fem_Sphere_reg.cfg"
    fem_ns_sphere.test_iter = 10
    fem_ns_sphere.test_vals = [-0.288121, 0.240324, 0.000258, 21.797363]
    test_list.append(fem_ns_sphere)

    # Unsteady sphere ADER
    fem_ns_sphere_ader           = TestCase('fem_ns_sphere_ader')
    fem_ns_sphere_ader.cfg_dir   = "hom_navierstokes/SphereViscous/nPoly3_QuadDominant"
    fem_ns_sphere_ader.cfg_file  = "fem_Sphere_reg_ADER.cfg"
    fem_ns_sphere_ader.test_iter = 10
    fem_ns_sphere_ader.test_vals = [-35.000000, -35.000000, 0.000047, 31.110911]
    test_list.append(fem_ns_sphere_ader)

    # Unsteady cylinder
    fem_ns_unsteady_cylinder           = TestCase('fem_ns_unsteady_cylinder')
    fem_ns_unsteady_cylinder.cfg_dir   = "hom_navierstokes/UnsteadyCylinder/nPoly4"
    fem_ns_unsteady_cylinder.cfg_file  = "fem_unst_cylinder.cfg"
    fem_ns_unsteady_cylinder.test_iter = 11
    fem_ns_unsteady_cylinder.test_vals = [-3.558582, -3.014464, -0.038927, 1.383983]
    fem_ns_unsteady_cylinder.unsteady  = True
    test_list.append(fem_ns_unsteady_cylinder)

    # Unsteady cylinder ADER
    fem_ns_unsteady_cylinder_ader           = TestCase('fem_ns_unsteady_cylinder_ader')
    fem_ns_unsteady_cylinder_ader.cfg_dir   = "hom_navierstokes/UnsteadyCylinder/nPoly4"
    fem_ns_unsteady_cylinder_ader.cfg_file  = "fem_unst_cylinder_ADER.cfg"
    fem_ns_unsteady_cylinder_ader.test_iter = 11
    fem_ns_unsteady_cylinder_ader.test_vals = [-35.000000, -35.000000, -0.041003, 1.391339]
    fem_ns_unsteady_cylinder_ader.unsteady  = True
    test_list.append(fem_ns_unsteady_cylinder_ader)

    ###########################
    ### Turbulence modeling ###
    ###########################

    # SA Baseline (Identical to RANS SA RAE2822)
    turbmod_sa_bsl_rae2822           = TestCase('turbmod_sa_bsl_rae2822')
    turbmod_sa_bsl_rae2822.cfg_dir   = "turbulence_models/sa/rae2822"
    turbmod_sa_bsl_rae2822.cfg_file  = "turb_SA_BSL_RAE2822.cfg"
    turbmod_sa_bsl_rae2822.test_iter = 20
    turbmod_sa_bsl_rae2822.test_vals = [-2.004689, 0.742306, 0.497308, -5.265797, 0.809463, 0.062016]
    test_list.append(turbmod_sa_bsl_rae2822)

    # SA Negative
    turbmod_sa_neg_rae2822           = TestCase('turbmod_sa_neg_rae2822')
    turbmod_sa_neg_rae2822.cfg_dir   = "turbulence_models/sa/rae2822"
    turbmod_sa_neg_rae2822.cfg_file  = "turb_SA_NEG_RAE2822.cfg"
    turbmod_sa_neg_rae2822.test_iter = 10
<<<<<<< HEAD
    turbmod_sa_neg_rae2822.test_vals         = [-1.466238, 3.169232, 2.756518, 4.722767, 1.120253, 0.378675, 0]
    turbmod_sa_neg_rae2822.test_vals_aarch64 = [-1.359612, 1.493629, 1.218367, -1.441703, 1.248499, 0.457987, 0]
=======
    turbmod_sa_neg_rae2822.test_vals         = [-1.204800, 1.611685, 1.349330, 1.489602, 1.263603, 0.466487, -83309.000000]
    turbmod_sa_neg_rae2822.test_vals_aarch64 = [-1.359612, 1.493629, 1.218367, -1.441703, 1.248499, 0.457987, -86467.000000]
>>>>>>> 18b07ac6
    test_list.append(turbmod_sa_neg_rae2822)

    # SA Compressibility Correction
    turbmod_sa_comp_rae2822           = TestCase('turbmod_sa_comp_rae2822')
    turbmod_sa_comp_rae2822.cfg_dir   = "turbulence_models/sa/rae2822"
    turbmod_sa_comp_rae2822.cfg_file  = "turb_SA_COMP_RAE2822.cfg"
    turbmod_sa_comp_rae2822.test_iter = 20
    turbmod_sa_comp_rae2822.test_vals = [-2.004687, 0.742304, 0.497309, -5.266084, 0.809467, 0.062029]
    test_list.append(turbmod_sa_comp_rae2822)

    # SA Edwards
    turbmod_sa_edw_rae2822           = TestCase('turbmod_sa_edw_rae2822')
    turbmod_sa_edw_rae2822.cfg_dir   = "turbulence_models/sa/rae2822"
    turbmod_sa_edw_rae2822.cfg_file  = "turb_SA_EDW_RAE2822.cfg"
    turbmod_sa_edw_rae2822.test_iter = 20
    turbmod_sa_edw_rae2822.test_vals = [-2.004687, 0.742306, 0.497310, -5.290769, 0.809485, 0.062036]
    test_list.append(turbmod_sa_edw_rae2822)

    # SA Compressibility and Edwards
    turbmod_sa_comp_edw_rae2822           = TestCase('turbmod_sa_comp_edw_rae2822')
    turbmod_sa_comp_edw_rae2822.cfg_dir   = "turbulence_models/sa/rae2822"
    turbmod_sa_comp_edw_rae2822.cfg_file  = "turb_SA_COMP_EDW_RAE2822.cfg"
    turbmod_sa_comp_edw_rae2822.test_iter = 20
    turbmod_sa_comp_edw_rae2822.test_vals = [-2.004685, 0.742307, 0.497311, -5.290750, 0.809487, 0.062045]
    test_list.append(turbmod_sa_comp_edw_rae2822)

    # SA QCR
    turbmod_sa_qcr_rae2822           = TestCase('turbmod_sa_qcr_rae2822')
    turbmod_sa_qcr_rae2822.cfg_dir   = "turbulence_models/sa/rae2822"
    turbmod_sa_qcr_rae2822.cfg_file  = "turb_SA_QCR_RAE2822.cfg"
    turbmod_sa_qcr_rae2822.test_iter = 20
    turbmod_sa_qcr_rae2822.test_vals = [-2.004793, 0.742353, 0.497315, -5.265977, 0.807841, 0.062027]
    test_list.append(turbmod_sa_qcr_rae2822)

    ############################
    ###      Transition      ###
    ############################

    # Schubauer-Klebanoff Natural Transition Case
    schubauer_klebanoff_transition              = TestCase('Schubauer_Klebanoff')
    schubauer_klebanoff_transition.cfg_dir      = "transition/Schubauer_Klebanoff"
    schubauer_klebanoff_transition.cfg_file     = "transitional_BC_model_ConfigFile.cfg"
    schubauer_klebanoff_transition.test_iter    = 10
    schubauer_klebanoff_transition.test_vals    = [-8.058933, -13.242001, 0.000048, 0.007993]
    test_list.append(schubauer_klebanoff_transition)

    #####################################
    ### Cont. adj. compressible Euler ###
    #####################################

    # Inviscid NACA0012
    contadj_naca0012           = TestCase('contadj_naca0012')
    contadj_naca0012.cfg_dir   = "cont_adj_euler/naca0012"
    contadj_naca0012.cfg_file  = "inv_NACA0012.cfg"
    contadj_naca0012.test_iter = 5
    contadj_naca0012.test_vals = [-9.662585, -14.998832, -0.726250, 0.020280]
    test_list.append(contadj_naca0012)

    # Inviscid ONERA M6
    contadj_oneram6           = TestCase('contadj_oneram6')
    contadj_oneram6.cfg_dir   = "cont_adj_euler/oneram6"
    contadj_oneram6.cfg_file  = "inv_ONERAM6.cfg"
    contadj_oneram6.test_iter = 10
    contadj_oneram6.test_vals = [-12.032190, -12.587083, -1.086100, 0.007556]
    test_list.append(contadj_oneram6)

    # Inviscid WEDGE: tests averaged outflow total pressure adjoint
    contadj_wedge             = TestCase('contadj_wedge')
    contadj_wedge.cfg_dir   = "cont_adj_euler/wedge"
    contadj_wedge.cfg_file  = "inv_wedge_ROE.cfg"
    contadj_wedge.test_iter = 10
    contadj_wedge.test_vals = [2.872064, -2.756210, 1010800.000000, 0.000000]
    test_list.append(contadj_wedge)

    # Inviscid fixed CL NACA0012
    contadj_fixed_CL_naca0012           = TestCase('contadj_fixedcl_naca0012')
    contadj_fixed_CL_naca0012.cfg_dir   = "fixed_cl/naca0012"
    contadj_fixed_CL_naca0012.cfg_file  = "inv_NACA0012_ContAdj.cfg"
    contadj_fixed_CL_naca0012.test_iter = 100
    contadj_fixed_CL_naca0012.test_vals = [0.748438, -4.810920, -0.520110, -0.000292]
    test_list.append(contadj_fixed_CL_naca0012)

    ###################################
    ### Cont. adj. compressible N-S ###
    ###################################

    # Adjoint laminar cylinder
    contadj_ns_cylinder           = TestCase('contadj_ns_cylinder')
    contadj_ns_cylinder.cfg_dir   = "cont_adj_navierstokes/cylinder"
    contadj_ns_cylinder.cfg_file  = "lam_cylinder.cfg"
    contadj_ns_cylinder.test_iter = 20
    contadj_ns_cylinder.test_vals = [-3.651430, -9.113079, 2.056700, -0.000000]
    test_list.append(contadj_ns_cylinder)

    # Adjoint laminar naca0012 subsonic
    contadj_ns_naca0012_sub           = TestCase('contadj_ns_naca0012_sub')
    contadj_ns_naca0012_sub.cfg_dir   = "cont_adj_navierstokes/naca0012_sub"
    contadj_ns_naca0012_sub.cfg_file  = "lam_NACA0012.cfg"
    contadj_ns_naca0012_sub.test_iter = 20
    contadj_ns_naca0012_sub.test_vals = [-2.743268, -8.215193, 0.518810, 0.001210]
    test_list.append(contadj_ns_naca0012_sub)

    # Adjoint laminar naca0012 transonic
    contadj_ns_naca0012_trans           = TestCase('contadj_ns_naca0012_trans')
    contadj_ns_naca0012_trans.cfg_dir   = "cont_adj_navierstokes/naca0012_trans"
    contadj_ns_naca0012_trans.cfg_file  = "lam_NACA0012.cfg"
    contadj_ns_naca0012_trans.test_iter = 20
    contadj_ns_naca0012_trans.test_vals = [-1.039664, -6.575019, 1.772300, 0.012495]
    test_list.append(contadj_ns_naca0012_trans)

    #######################################################
    ### Cont. adj. compressible RANS (frozen viscosity) ###
    #######################################################

    # Adjoint turbulent NACA0012
    contadj_rans_naca0012           = TestCase('contadj_rans_naca0012')
    contadj_rans_naca0012.cfg_dir   = "cont_adj_rans/naca0012"
    contadj_rans_naca0012.cfg_file  = "turb_nasa.cfg"
    contadj_rans_naca0012.test_iter = 20
    contadj_rans_naca0012.test_vals = [-0.794162, -5.761722, 19.214000, -0.000000]
    test_list.append(contadj_rans_naca0012)

    # Adjoint turbulent NACA0012 with binary restarts
    contadj_rans_naca0012_bin           = TestCase('contadj_rans_naca0012_bin')
    contadj_rans_naca0012_bin.cfg_dir   = "cont_adj_rans/naca0012"
    contadj_rans_naca0012_bin.cfg_file  = "turb_nasa_binary.cfg"
    contadj_rans_naca0012_bin.test_iter = 18
    contadj_rans_naca0012_bin.test_vals = [-0.794169, -5.761671, 19.214000, -0.000000]
    test_list.append(contadj_rans_naca0012_bin)

    # Adjoint turbulent RAE2822
    contadj_rans_rae2822           = TestCase('contadj_rans_rae822')
    contadj_rans_rae2822.cfg_dir   = "cont_adj_rans/rae2822"
    contadj_rans_rae2822.cfg_file  = "turb_SA_RAE2822.cfg"
    contadj_rans_rae2822.test_iter = 20
    contadj_rans_rae2822.test_vals = [-5.372407, -10.874841, -0.212470, 0.005448]
    test_list.append(contadj_rans_rae2822)

    #############################
    ### Compressibele RANS UQ ###
    #############################

    # NACA0012 1c
    turb_naca0012_1c           = TestCase('turb_naca0012_1c')
    turb_naca0012_1c.cfg_dir   = "rans_uq/naca0012"
    turb_naca0012_1c.cfg_file  = "turb_NACA0012_uq_1c.cfg"
    turb_naca0012_1c.test_iter = 10
    turb_naca0012_1c.test_vals = [-4.980989, 1.139850, 0.469677, -0.081426]
    test_list.append(turb_naca0012_1c)

    # NACA0012 2c
    turb_naca0012_2c           = TestCase('turb_naca0012_2c')
    turb_naca0012_2c.cfg_dir   = "rans_uq/naca0012"
    turb_naca0012_2c.cfg_file  = "turb_NACA0012_uq_2c.cfg"
    turb_naca0012_2c.test_iter = 10
    turb_naca0012_2c.test_vals = [-5.484979, 0.968118, 0.320621, -0.114603]
    test_list.append(turb_naca0012_2c)

    # NACA0012 3c
    turb_naca0012_3c           = TestCase('turb_naca0012_3c')
    turb_naca0012_3c.cfg_dir   = "rans_uq/naca0012"
    turb_naca0012_3c.cfg_file  = "turb_NACA0012_uq_3c.cfg"
    turb_naca0012_3c.test_iter = 10
    turb_naca0012_3c.test_vals = [-5.584315, 0.931258, 0.277047, -0.118255]
    test_list.append(turb_naca0012_3c)

    # NACA0012 p1c1
    turb_naca0012_p1c1           = TestCase('turb_naca0012_p1c1')
    turb_naca0012_p1c1.cfg_dir   = "rans_uq/naca0012"
    turb_naca0012_p1c1.cfg_file  = "turb_NACA0012_uq_p1c1.cfg"
    turb_naca0012_p1c1.test_iter = 10
    turb_naca0012_p1c1.test_vals = [-5.122398, 1.074022, 0.415368, -0.096185]
    test_list.append(turb_naca0012_p1c1)

    # NACA0012 p1c2
    turb_naca0012_p1c2           = TestCase('turb_naca0012_p1c2')
    turb_naca0012_p1c2.cfg_dir   = "rans_uq/naca0012"
    turb_naca0012_p1c2.cfg_file  = "turb_NACA0012_uq_p1c2.cfg"
    turb_naca0012_p1c2.test_iter = 10
    turb_naca0012_p1c2.test_vals         = [-5.549595, 0.945508, 0.287359, -0.117019]
    test_list.append(turb_naca0012_p1c2)

    ######################################
    ### Harmonic Balance               ###
    ######################################

    # Description of the regression test
    harmonic_balance           = TestCase('harmonic_balance')
    harmonic_balance.cfg_dir   = "harmonic_balance"
    harmonic_balance.cfg_file  = "HB.cfg"
    harmonic_balance.test_iter = 25
    harmonic_balance.test_vals = [-1.554985, 0.831796, 0.935729, 3.960210]
    test_list.append(harmonic_balance)

    # Turbulent pitching NACA 64a010 airfoil
    hb_rans_preconditioning           = TestCase('hb_rans_preconditioning')
    hb_rans_preconditioning.cfg_dir   = "harmonic_balance/hb_rans_preconditioning"
    hb_rans_preconditioning.cfg_file  = "davis.cfg"
    hb_rans_preconditioning.test_iter = 25
    hb_rans_preconditioning.tol       = 0.00001
    hb_rans_preconditioning.test_vals = [-1.902098, 0.484070, 0.601481, 3.609002, -5.949360]
    test_list.append(hb_rans_preconditioning)

    ######################################
    ### Moving Wall                    ###
    ######################################

    # Rotating NACA 0012
    rot_naca0012           = TestCase('rot_naca0012')
    rot_naca0012.cfg_dir   = "rotating/naca0012"
    rot_naca0012.cfg_file  = "rot_NACA0012.cfg"
    rot_naca0012.test_iter = 25
    rot_naca0012.test_vals = [-2.709459, 2.836670, -0.081188, 0.002156]
    test_list.append(rot_naca0012)

    # Lid-driven cavity
    cavity           = TestCase('cavity')
    cavity.cfg_dir   = "moving_wall/cavity"
    cavity.cfg_file  = "lam_cavity.cfg"
    cavity.test_iter = 25
    cavity.test_vals = [-5.610923, -0.146741, 1.115860, 1.490430]
    test_list.append(cavity)

    # Spinning cylinder
    spinning_cylinder           = TestCase('spinning_cylinder')
    spinning_cylinder.cfg_dir   = "moving_wall/spinning_cylinder"
    spinning_cylinder.cfg_file  = "spinning_cylinder.cfg"
    spinning_cylinder.test_iter = 25
    spinning_cylinder.test_vals = [-7.806056, -2.364884, 1.685228, 1.518276]
    test_list.append(spinning_cylinder)

    ######################################
    ### Unsteady                       ###
    ######################################

    # Square cylinder
    square_cylinder           = TestCase('square_cylinder')
    square_cylinder.cfg_dir   = "unsteady/square_cylinder"
    square_cylinder.cfg_file  = "turb_square.cfg"
    square_cylinder.test_iter = 3
    square_cylinder.test_vals = [-1.173495, 0.061186, 1.399404, 2.220578, 1.399352, 2.218783, 0]
    square_cylinder.unsteady  = True
    test_list.append(square_cylinder)

    # Gust
    sine_gust           = TestCase('sine_gust')
    sine_gust.cfg_dir   = "gust"
    sine_gust.cfg_file  = "inv_gust_NACA0012.cfg"
    sine_gust.test_iter = 5
    sine_gust.test_vals = [-1.977514, 3.481817, -0.010609, -0.007956]
    sine_gust.unsteady  = True
    test_list.append(sine_gust)

    # Aeroelastic
    aeroelastic           = TestCase('aeroelastic')
    aeroelastic.cfg_dir   = "aeroelastic"
    aeroelastic.cfg_file  = "aeroelastic_NACA64A010.cfg"
    aeroelastic.test_iter = 2
    aeroelastic.test_vals = [0.075176, 0.027496, -0.001643, -0.000126]
    aeroelastic.unsteady  = True
    test_list.append(aeroelastic)

    # Delayed Detached Eddy Simulation
    ddes_flatplate        = TestCase('ddes_flatplate')
    ddes_flatplate.cfg_dir   = "ddes/flatplate"
    ddes_flatplate.cfg_file  = "ddes_flatplate.cfg"
    ddes_flatplate.test_iter = 10
<<<<<<< HEAD
    ddes_flatplate.test_vals = [-2.714785, -5.882679, -0.215041, 0.023758, 0]
=======
    ddes_flatplate.test_vals = [-2.714786, -5.882637, -0.215041, 0.023758, -617.470000]
>>>>>>> 18b07ac6
    ddes_flatplate.unsteady  = True
    test_list.append(ddes_flatplate)

    # unsteady pitching NACA0015, SA
    unst_inc_turb_naca0015_sa           = TestCase('unst_inc_turb_naca0015_sa')
    unst_inc_turb_naca0015_sa.cfg_dir   = "unsteady/pitching_naca0015_rans_inc"
    unst_inc_turb_naca0015_sa.cfg_file  = "config_incomp_turb_sa.cfg"
    unst_inc_turb_naca0015_sa.test_iter = 1
    unst_inc_turb_naca0015_sa.test_vals = [-3.004011, -6.876250, 1.487888, 0.421869]
    unst_inc_turb_naca0015_sa.unsteady  = True
    test_list.append(unst_inc_turb_naca0015_sa)

    # Flat plate
    flatplate_unsteady           = TestCase('flatplate_unsteady')
    flatplate_unsteady.cfg_dir   = "navierstokes/flatplate"
    flatplate_unsteady.cfg_file  = "lam_flatplate_unst.cfg"
    flatplate_unsteady.test_iter = 3
    flatplate_unsteady.test_vals = [-8.875126, -8.250188, -6.305789, -5.469452, -3.398228, 0.002075, -0.326018]
    flatplate_unsteady.unsteady  = True
    test_list.append(flatplate_unsteady)

    ######################################
    ### NICFD                          ###
    ######################################

    # Rarefaction shock wave edge_VW
    edge_VW           = TestCase('edge_VW')
    edge_VW.cfg_dir   = "nicf/edge"
    edge_VW.cfg_file  = "edge_VW.cfg"
    edge_VW.test_iter = 50
    edge_VW.test_vals = [-8.107432, -1.914195, -0.000009, 0.000000]
    test_list.append(edge_VW)

    # Rarefaction shock wave edge_PPR
    edge_PPR           = TestCase('edge_PPR')
    edge_PPR.cfg_dir   = "nicf/edge"
    edge_PPR.cfg_file  = "edge_PPR.cfg"
    edge_PPR.test_iter = 50
    edge_PPR.test_vals = [-8.611983, -2.441992, -0.000034, 0.000000]
    test_list.append(edge_PPR)

    # Rarefaction Q1D nozzle, include CoolProp fluid model
    coolprop_fluidModel           = TestCase('coolprop_fluidModel')
    coolprop_fluidModel.cfg_dir   = "nicf/coolprop"
    coolprop_fluidModel.cfg_file  = "fluidModel.cfg"
    coolprop_fluidModel.test_iter = 5
    coolprop_fluidModel.test_vals = [-4.424953, -1.582877, 3.442422, 0.000000, 0.000000]
    coolprop_fluidModel.enabled_on_cpu_arch = ["x86_64"]
    test_list.append(coolprop_fluidModel)

    # Rarefaction Q1D nozzle, include CoolProp transport model
    coolprop_transportModel           = TestCase('coolprop_transportModel')
    coolprop_transportModel.cfg_dir   = "nicf/coolprop"
    coolprop_transportModel.cfg_file  = "transportModel.cfg"
    coolprop_transportModel.test_iter = 5
    coolprop_transportModel.test_vals = [-4.428098, -1.314332, 4.630872, 0.000000, 0.000000]
    coolprop_transportModel.enabled_on_cpu_arch = ["x86_64"]
    test_list.append(coolprop_transportModel)

    # Rarefaction Q1D nozzle, include data-driven fluid model
    datadriven_fluidModel           = TestCase('datadriven_fluidModel')
    datadriven_fluidModel.cfg_dir   = "nicf/datadriven"
    datadriven_fluidModel.cfg_file  = "datadriven_nozzle.cfg"
    datadriven_fluidModel.test_iter = 50
    datadriven_fluidModel.test_vals = [-2.632817, 0.155922, 4.690917, 0.000000, 0.000000]
    test_list.append(datadriven_fluidModel)

    ######################################
    ### Turbomachinery                 ###
    ######################################

    # Aachen Turbine restart
    Aachen_3D_restart = TestCase('aachen_turbine_restart')
    Aachen_3D_restart.cfg_dir = "turbomachinery/Aachen_turbine"
    Aachen_3D_restart.cfg_file = "aachen_3D_MP_restart.cfg"
    Aachen_3D_restart.test_iter = 5
    Aachen_3D_restart.test_vals = [-7.701448, -8.512241, -6.014939, -6.468738, -5.801759, -4.607179, -5.551037, -5.300771, -3.804188, -5.256055, -5.765160, -3.609605, -2.229276, -2.883962, -0.563469]
    test_list.append(Aachen_3D_restart)

    # Jones APU Turbocharger restart
    Jones_tc_restart           = TestCase('jones_turbocharger_restart')
    Jones_tc_restart.cfg_dir   = "turbomachinery/APU_turbocharger"
    Jones_tc_restart.cfg_file  = "Jones_restart.cfg"
    Jones_tc_restart.test_iter = 5
    Jones_tc_restart.test_vals = [-10.467612, -2.871708, -19.345651, -13.625871, -11.582397, -6.306168, 73273, 73273, 0.019884, 82.491]
    test_list.append(Jones_tc_restart)

    # 2D axial stage
    axial_stage2D           = TestCase('axial_stage2D')
    axial_stage2D.cfg_dir   = "turbomachinery/axial_stage_2D"
    axial_stage2D.cfg_file  = "Axial_stage2D.cfg"
    axial_stage2D.test_iter = 20
    axial_stage2D.test_vals = [0.987681, 1.532093, -2.888460, 2.606791, -2.418287, 3.087104, 106380, 106380, 5.7329, 64.728]
    test_list.append(axial_stage2D)

    # 2D transonic stator restart
    transonic_stator_restart           = TestCase('transonic_stator_restart')
    transonic_stator_restart.cfg_dir   = "turbomachinery/transonic_stator_2D"
    transonic_stator_restart.cfg_file  = "transonic_stator_restart.cfg"
    transonic_stator_restart.test_iter = 20
    transonic_stator_restart.test_vals = [-5.011834, -3.091110, -2.757795, 1.087934, -3.544707, 2.166101, -471630, 94.868, -0.035888]
    transonic_stator_restart.test_vals_aarch64 = [-5.011834, -3.091110, -2.757795, 1.087934, -3.544707, 2.166101, -471630, 94.868, -0.035888]
    test_list.append(transonic_stator_restart)

    # Multiple turbomachinery interface restart
    multi_interface                    = TestCase('multi_interface')
    multi_interface.cfg_dir            = "turbomachinery/multi_interface"
    multi_interface.cfg_file           = "multi_interface_rst.cfg"
    multi_interface.test_iter          = 5
    multi_interface.test_vals          = [-8.632374, -8.895124, -9.350417]
    multi_interface.test_vals_aarch64  = [-8.632374, -8.895124, -9.350417]
    test_list.append(multi_interface)

    ######################################
    ### Sliding Mesh                   ###
    ######################################

    # Uniform flow
    uniform_flow         = TestCase('uniform_flow')
    uniform_flow.cfg_dir   = "sliding_interface/uniform_flow"
    uniform_flow.cfg_file  = "uniform_NN.cfg"
    uniform_flow.test_iter = 5
    uniform_flow.test_vals = [5.000000, 0.000000, -0.186036, -10.624450]
    uniform_flow.unsteady  = True
    uniform_flow.multizone = True
    test_list.append(uniform_flow)

    # Channel_2D
    channel_2D           = TestCase('channel_2D')
    channel_2D.cfg_dir   = "sliding_interface/channel_2D"
    channel_2D.cfg_file  = "channel_2D_WA.cfg"
    channel_2D.test_iter = 2
    channel_2D.test_vals = [2.000000, 0.000000, 0.417418, 0.350499, 0.401527]
    channel_2D.timeout   = 100
    channel_2D.unsteady  = True
    channel_2D.multizone = True
    test_list.append(channel_2D)

    # Channel_3D
    channel_3D           = TestCase('channel_3D')
    channel_3D.cfg_dir   = "sliding_interface/channel_3D"
    channel_3D.cfg_file  = "channel_3D_WA.cfg"
    channel_3D.test_iter = 2
    channel_3D.test_vals = [2.000000, 0.000000, 0.622666, 0.506173, 0.410911]
    channel_3D.unsteady  = True
    channel_3D.multizone = True
    test_list.append(channel_3D)

    # Pipe
    pipe           = TestCase('pipe')
    pipe.cfg_dir   = "sliding_interface/pipe"
    pipe.cfg_file  = "pipe_NN.cfg"
    pipe.test_iter = 2
    pipe.test_vals = [0.121512, 0.477629, 0.641341, 0.983336, 1.018856]
    pipe.unsteady  = True
    pipe.multizone = True
    test_list.append(pipe)

    # Rotating cylinders
    rotating_cylinders           = TestCase('rotating_cylinders')
    rotating_cylinders.cfg_dir   = "sliding_interface/rotating_cylinders"
    rotating_cylinders.cfg_file  = "rot_cylinders_WA.cfg"
    rotating_cylinders.test_iter = 3
    rotating_cylinders.test_vals = [3.000000, 0.000000, 0.719777, 1.111044, 1.154071]
    rotating_cylinders.unsteady  = True
    rotating_cylinders.multizone  = True
    test_list.append(rotating_cylinders)

    # Supersonic vortex shedding
    supersonic_vortex_shedding           = TestCase('supersonic_vortex_shedding')
    supersonic_vortex_shedding.cfg_dir   = "sliding_interface/supersonic_vortex_shedding"
    supersonic_vortex_shedding.cfg_file  = "sup_vor_shed_WA.cfg"
    supersonic_vortex_shedding.test_iter = 5
    supersonic_vortex_shedding.test_vals = [5.000000, 0.000000, 1.206774, 1.053450]
    supersonic_vortex_shedding.unsteady  = True
    supersonic_vortex_shedding.multizone  = True
    test_list.append(supersonic_vortex_shedding)

    # Bars_SST_2D
    bars_SST_2D           = TestCase('bars_SST_2D')
    bars_SST_2D.cfg_dir   = "sliding_interface/bars_SST_2D"
    bars_SST_2D.cfg_file  = "bars.cfg"
    bars_SST_2D.test_iter = 13
    bars_SST_2D.test_vals = [13.000000, -0.773513, -1.700012]
    bars_SST_2D.multizone = True
    test_list.append(bars_SST_2D)

    # Sliding mesh with incompressible flows (steady)
    slinc_steady           = TestCase('slinc_steady')
    slinc_steady.cfg_dir   = "sliding_interface/incompressible_steady"
    slinc_steady.cfg_file  = "config.cfg"
    slinc_steady.test_iter = 19
    slinc_steady.test_vals = [19.000000, -1.778863, -2.040209]
    slinc_steady.timeout   = 100
    slinc_steady.tol       = 0.00002
    slinc_steady.multizone = True
    test_list.append(slinc_steady)

    # Sliding mesh with incompressible flows (unsteady)
    # slinc_unsteady           = TestCase('slinc_unsteady')
    # slinc_unsteady.cfg_dir   = "sliding_interface/incompressible_unsteady"
    # slinc_unsteady.cfg_file  = "config.cfg"
    # slinc_unsteady.test_iter = 19
    # slinc_unsteady.test_vals = [-3.513701,1.931626,0.000000,0.000000] #last 4 columns
    # slinc_unsteady.command   = TestCase.Command(exec = "SU2_CFD")
    # slinc_unsteady.timeout   = 100
    # slinc_unsteady.unsteady  = True
    # test_list.append(slinc_unsteady)

    ##########################
    ### FEA - FSI          ###
    ##########################

    # Static beam, 3d
    statbeam3d           = TestCase('statbeam3d')
    statbeam3d.cfg_dir   = "fea_fsi/StatBeam_3d"
    statbeam3d.cfg_file  = "configBeam_3d.cfg"
    statbeam3d.test_iter = 0
    statbeam3d.test_vals         = [-8.396797, -8.162206, -8.156102, 64095.000000]
    statbeam3d.test_vals_aarch64 = [-8.396793, -8.162255, -8.156118, 64095.0] #last 4 columns
    statbeam3d.command   = TestCase.Command(exec = "parallel_computation_fsi.py", param = "-f")
    test_list.append(statbeam3d)

    # Dynamic beam, 2d
    dynbeam2d           = TestCase('dynbeam2d')
    dynbeam2d.cfg_dir   = "fea_fsi/DynBeam_2d"
    dynbeam2d.cfg_file  = "configBeam_2d.cfg"
    dynbeam2d.test_iter = 6
    dynbeam2d.test_vals = [-3.240015, 2.895057, -0.353146, 66127.000000]
    dynbeam2d.unsteady  = True
    test_list.append(dynbeam2d)

    # FSI, 2d
    fsi2d           = TestCase('fsi2d')
    fsi2d.cfg_dir   = "fea_fsi/WallChannel_2d"
    fsi2d.cfg_file  = "configFSI.cfg"
    fsi2d.test_iter = 4
    fsi2d.test_vals = [4.000000, 0.000000, -3.726049, -4.277801]
    fsi2d.command   = TestCase.Command(exec = "parallel_computation_fsi.py", param = "-f")
    fsi2d.multizone= True
    fsi2d.unsteady = True
    test_list.append(fsi2d)

    # FSI, Static, 2D, new mesh solver
    stat_fsi           = TestCase('stat_fsi')
    stat_fsi.cfg_dir   = "fea_fsi/stat_fsi"
    stat_fsi.cfg_file  = "config.cfg"
    stat_fsi.test_iter = 7
    stat_fsi.test_vals = [-3.309522, -4.948620, 0.000000, 8]
    stat_fsi.multizone = True
    test_list.append(stat_fsi)

    # FSI, Dynamic, 2D, new mesh solver
    dyn_fsi           = TestCase('dyn_fsi')
    dyn_fsi.cfg_dir   = "fea_fsi/dyn_fsi"
    dyn_fsi.cfg_file  = "config.cfg"
    dyn_fsi.test_iter = 4
    dyn_fsi.test_vals = [-4.330921, -4.153040, 0.000000, 96]
    dyn_fsi.multizone = True
    dyn_fsi.unsteady  = True
    test_list.append(dyn_fsi)

    # FSI, Static, 2D, new mesh solver, restart
    stat_fsi_restart           = TestCase('stat_fsi_restart')
    stat_fsi_restart.cfg_dir   = "fea_fsi/stat_fsi"
    stat_fsi_restart.cfg_file  = "config_restart.cfg"
    stat_fsi_restart.test_iter = 1
    stat_fsi_restart.test_vals = [-3.450744, -4.279403, 0.000000, 27]
    stat_fsi_restart.multizone = True
    test_list.append(stat_fsi_restart)

    # ###############################
    # ### Radiative Heat Transfer ###
    # ###############################

    # Radiative heat transfer
    p1rad           = TestCase('p1rad')
    p1rad.cfg_dir   = "radiation/p1model"
    p1rad.cfg_file  = "configp1.cfg"
    p1rad.test_iter = 100
    p1rad.test_vals = [-7.743666, -7.921411, -2.111848, 0.098302, -47.897000]
    test_list.append(p1rad)


    # #############################
    # ### Solid Heat Conduction ###
    # #############################

    # 2D pins, periodically connected
    solid_periodic_pins           = TestCase('solid_periodic_pins')
    solid_periodic_pins.cfg_dir   = "solid_heat_conduction/periodic_pins"
    solid_periodic_pins.cfg_file  = "configSolid.cfg"
    solid_periodic_pins.test_iter = 750
    solid_periodic_pins.test_vals = [-15.878977, -14.569206, 300.900000, 425.320000, 0.000000, 5.000000, -1.672737]
    solid_periodic_pins.test_vals_aarch64 = [-15.879016, -14.569206, 300.900000, 425.320000, 0.000000, 5.000000, -1.672666]
    test_list.append(solid_periodic_pins)

    # ###############################
    # ### Conjugate heat transfer ###
    # ###############################

    # CHT incompressible
    cht_incompressible           = TestCase('cht_incompressible')
    cht_incompressible.cfg_dir   = "coupled_cht/incomp_2d"
    cht_incompressible.cfg_file  = "cht_2d_3cylinders.cfg"
    cht_incompressible.test_iter = 10
    cht_incompressible.test_vals = [-2.128827, -0.588812, -0.588812, -0.588812]
    cht_incompressible.multizone = True
    test_list.append(cht_incompressible)

    # CHT compressible
    cht_compressible           = TestCase('cht_compressible')
    cht_compressible.cfg_dir   = "coupled_cht/comp_2d"
    cht_compressible.cfg_file  = "cht_2d_3cylinders.cfg"
    cht_compressible.test_iter = 10
    cht_compressible.test_vals = [-4.256053, -0.532725, -0.532725, -0.532726]
    cht_compressible.multizone = True
    test_list.append(cht_compressible)

    # 2D CHT case streamwise periodicity. Also test Multizone PerSurface screen output.
    sp_pinArray_cht_2d_dp_hf           = TestCase('sp_pinArray_cht_2d_dp_hf')
    sp_pinArray_cht_2d_dp_hf.cfg_dir   = "incomp_navierstokes/streamwise_periodic/chtPinArray_2d"
    sp_pinArray_cht_2d_dp_hf.cfg_file  = "configMaster.cfg"
    sp_pinArray_cht_2d_dp_hf.test_iter = 100
    sp_pinArray_cht_2d_dp_hf.test_vals = [0.088580, -0.764276, -1.086940, -0.747450, 208.023676, 344.680000, -0.000000, -0.747450, 0.747450]
    sp_pinArray_cht_2d_dp_hf.multizone = True
    test_list.append(sp_pinArray_cht_2d_dp_hf)

    # simple small 3D pin case massflow periodic with heatflux BC
    sp_pinArray_3d_cht_mf_hf_tp           = TestCase('sp_pinArray_3d_cht_mf_hf_tp')
    sp_pinArray_3d_cht_mf_hf_tp.cfg_dir   = "incomp_navierstokes/streamwise_periodic/chtPinArray_3d"
    sp_pinArray_3d_cht_mf_hf_tp.cfg_file  = "configMaster.cfg"
    sp_pinArray_3d_cht_mf_hf_tp.test_iter = 30
    sp_pinArray_3d_cht_mf_hf_tp.test_vals         = [-1.627413, -3.083567, -4.577909, -0.009725, 104.632413, 418.370000, 0.000000]
    sp_pinArray_3d_cht_mf_hf_tp.test_vals_aarch64 = [-1.622914, -3.081114, -4.576282, -0.009725, 104.632412, 418.370000, 0.000000]
    sp_pinArray_3d_cht_mf_hf_tp.multizone = True
    test_list.append(sp_pinArray_3d_cht_mf_hf_tp)


    ##########################
    ###   Python wrapper   ###
    ##########################

    # NACA0012
    pywrapper_naca0012           = TestCase('pywrapper_naca0012')
    pywrapper_naca0012.cfg_dir   = "euler/naca0012"
    pywrapper_naca0012.cfg_file  = "inv_NACA0012_Roe.cfg"
    pywrapper_naca0012.test_iter = 100
    pywrapper_naca0012.test_vals = [-8.461085, -7.758356, 0.335769, 0.023275]
    pywrapper_naca0012.command   = TestCase.Command("mpirun -np 2", "SU2_CFD.py", "--parallel -f")
    test_list.append(pywrapper_naca0012)

    # NACA0012 (SST, FUN3D results for finest grid: CL=1.0840, CD=0.01253)
    pywrapper_turb_naca0012_sst           = TestCase('pywrapper_turb_naca0012_sst')
    pywrapper_turb_naca0012_sst.cfg_dir   = "rans/naca0012"
    pywrapper_turb_naca0012_sst.cfg_file  = "turb_NACA0012_sst.cfg"
    pywrapper_turb_naca0012_sst.test_iter = 10
    pywrapper_turb_naca0012_sst.test_vals = [-12.107692, -15.277743, -6.210238, 1.049757, 0.019249, -2.357984, 0]
    pywrapper_turb_naca0012_sst.test_vals_aarch64 = [-12.107692, -15.277743, -6.210238, 1.049757, 0.019249, -2.357984, 0]
    pywrapper_turb_naca0012_sst.command   = TestCase.Command("mpirun -np 2", "SU2_CFD.py", "--parallel -f")
    pywrapper_turb_naca0012_sst.timeout   = 3200
    test_list.append(pywrapper_turb_naca0012_sst)

    # Square cylinder
    pywrapper_square_cylinder           = TestCase('pywrapper_square_cylinder')
    pywrapper_square_cylinder.cfg_dir   = "unsteady/square_cylinder"
    pywrapper_square_cylinder.cfg_file  = "turb_square.cfg"
    pywrapper_square_cylinder.test_iter = 10
    pywrapper_square_cylinder.test_vals = [-1.176405, -0.354027, 1.407859, 2.360784, 1.404715, 2.302615, 0]
    pywrapper_square_cylinder.command   = TestCase.Command("mpirun -np 2", "SU2_CFD.py", "--parallel -f")
    pywrapper_square_cylinder.unsteady  = True
    test_list.append(pywrapper_square_cylinder)

    # Aeroelastic
    pywrapper_aeroelastic         = TestCase('pywrapper_aeroelastic')
    pywrapper_aeroelastic.cfg_dir   = "aeroelastic"
    pywrapper_aeroelastic.cfg_file  = "aeroelastic_NACA64A010.cfg"
    pywrapper_aeroelastic.test_iter = 2
    pywrapper_aeroelastic.test_vals = [0.075176, 0.027496, -0.001643, -0.000126]
    pywrapper_aeroelastic.command   = TestCase.Command("mpirun -np 2", "SU2_CFD.py", "--parallel -f")
    pywrapper_aeroelastic.unsteady  = True
    test_list.append(pywrapper_aeroelastic)

    # Custom FEA load
    pywrapper_custom_fea_load = TestCase('pywrapper_custom_fea_load')
    pywrapper_custom_fea_load.cfg_dir = "py_wrapper/custom_load_fea"
    pywrapper_custom_fea_load.cfg_file = "config.cfg"
    pywrapper_custom_fea_load.test_iter = 13
    pywrapper_custom_fea_load.test_vals = [-7.263559, -4.946814, -14.165142, 34.000000, -6.380144, 320.580000]
    pywrapper_custom_fea_load.test_vals_aarch64 = [-7.263558, -4.946814, -14.165142, 35.000000, -6.802790, 320.580000]
    pywrapper_custom_fea_load.command = TestCase.Command("mpirun -np 2", "python", "run.py")
    test_list.append(pywrapper_custom_fea_load)

    # FSI, 2d
    pywrapper_fsi2d           = TestCase('pywrapper_fsi2d')
    pywrapper_fsi2d.cfg_dir   = "fea_fsi/WallChannel_2d"
    pywrapper_fsi2d.cfg_file  = "configFSI.cfg"
    pywrapper_fsi2d.test_iter = 4
    pywrapper_fsi2d.test_vals = [4.000000, 0.000000, -3.726049, -4.277801]
    pywrapper_fsi2d.command   = TestCase.Command("mpirun -np 2", "SU2_CFD.py", "--nZone 2 --fsi True --parallel -f")
    pywrapper_fsi2d.unsteady  = True
    pywrapper_fsi2d.multizone = True
    test_list.append(pywrapper_fsi2d)

    # Unsteady FSI with custom load
    pywrapper_unsteadyFSI = TestCase('pywrapper_unsteadyFSI')
    pywrapper_unsteadyFSI.cfg_dir = "py_wrapper/dyn_fsi"
    pywrapper_unsteadyFSI.cfg_file = "config.cfg"
    pywrapper_unsteadyFSI.test_iter = 4
    pywrapper_unsteadyFSI.test_vals = [0.000000, 49.000000, 5.000000, 55.000000, -0.709822, -3.429271, -2.524625, -7.938341, 0.001514]
    pywrapper_unsteadyFSI.command = TestCase.Command("mpirun -np 2", "python", "run.py")
    pywrapper_unsteadyFSI.unsteady = True
    pywrapper_unsteadyFSI.multizone = True
    test_list.append(pywrapper_unsteadyFSI)

    # Unsteady CHT
    pywrapper_unsteadyCHT               = TestCase('pywrapper_unsteadyCHT')
    pywrapper_unsteadyCHT.cfg_dir       = "py_wrapper/flatPlate_unsteady_CHT"
    pywrapper_unsteadyCHT.cfg_file      = "unsteady_CHT_FlatPlate_Conf.cfg"
    pywrapper_unsteadyCHT.test_iter     = 5
    pywrapper_unsteadyCHT.test_vals     = [-1.614167, 2.240663, -0.001392, 0.177499]
    pywrapper_unsteadyCHT.command       = TestCase.Command("mpirun -np 2", "python", "launch_unsteady_CHT_FlatPlate.py --parallel -f")
    pywrapper_unsteadyCHT.unsteady      = True
    test_list.append(pywrapper_unsteadyCHT)

    # Rigid motion
    pywrapper_rigidMotion               = TestCase('pywrapper_rigidMotion')
    pywrapper_rigidMotion.cfg_dir       = "py_wrapper/flatPlate_rigidMotion"
    pywrapper_rigidMotion.cfg_file      = "flatPlate_rigidMotion_Conf.cfg"
    pywrapper_rigidMotion.test_iter     = 5
    pywrapper_rigidMotion.test_vals     = [-1.614165, 2.238591, 0.349970, 0.095593]
    pywrapper_rigidMotion.command       = TestCase.Command("mpirun -np 2", "python", "launch_flatPlate_rigidMotion.py --parallel -f")
    pywrapper_rigidMotion.unsteady      = True
    test_list.append(pywrapper_rigidMotion)

    # Deforming Bump in Channel
    pywrapper_deformingBump = TestCase('pywrapper_deformingBump')
    pywrapper_deformingBump.cfg_dir = "py_wrapper/deforming_bump_in_channel"
    pywrapper_deformingBump.cfg_file = "config.cfg"
    pywrapper_deformingBump.test_iter = 1
    pywrapper_deformingBump.test_vals = [0.500000, 0.000000, -3.037859, -1.603563, -2.074259, 2.424288, 7.762848, -0.220436]
    pywrapper_deformingBump.command = TestCase.Command("mpirun -np 2", "python", "run.py")
    pywrapper_deformingBump.unsteady = True
    test_list.append(pywrapper_deformingBump)

    ##############################################
    ### Method of Manufactured Solutions (MMS) ###
    ##############################################

    # FVM, compressible, laminar N-S
    mms_fvm_ns           = TestCase('mms_fvm_ns')
    mms_fvm_ns.cfg_dir   = "mms/fvm_navierstokes"
    mms_fvm_ns.cfg_file  = "lam_mms_roe.cfg"
    mms_fvm_ns.test_iter = 20
    mms_fvm_ns.test_vals = [-2.808514, 2.152654, 0.000000, 0.000000]
    mms_fvm_ns.tol       = 0.0001
    test_list.append(mms_fvm_ns)

    # FVM, incompressible, euler
    mms_fvm_inc_euler           = TestCase('mms_fvm_inc_euler')
    mms_fvm_inc_euler.cfg_dir   = "mms/fvm_incomp_euler"
    mms_fvm_inc_euler.cfg_file  = "inv_mms_jst.cfg"
    mms_fvm_inc_euler.test_iter = 20
    mms_fvm_inc_euler.test_vals = [-9.128660, -9.441806, 0.000000, 0.000000]
    mms_fvm_inc_euler.tol       = 0.0001
    test_list.append(mms_fvm_inc_euler)

    # FVM, incompressible, laminar N-S
    mms_fvm_inc_ns           = TestCase('mms_fvm_inc_ns')
    mms_fvm_inc_ns.cfg_dir   = "mms/fvm_incomp_navierstokes"
    mms_fvm_inc_ns.cfg_file  = "lam_mms_fds.cfg"
    mms_fvm_inc_ns.test_iter = 20
    mms_fvm_inc_ns.test_vals = [-7.414944, -7.631546, 0.000000, 0.000000]
    mms_fvm_inc_ns.tol       = 0.0001
    test_list.append(mms_fvm_inc_ns)

    # DG, compressible, euler
    ringleb_dg_euler           = TestCase('ringleb_dg_euler')
    ringleb_dg_euler.cfg_dir   = "mms/dg_ringleb"
    ringleb_dg_euler.cfg_file  = "ringleb_dg.cfg"
    ringleb_dg_euler.test_iter = 100
    ringleb_dg_euler.test_vals = [-5.136652, -4.724941, 0.000000, 0.000000]
    ringleb_dg_euler.tol       = 0.0001
    test_list.append(ringleb_dg_euler)

    # DG, compressible, laminar N-S
    mms_dg_ns           = TestCase('mms_dg_ns')
    mms_dg_ns.cfg_dir   = "mms/dg_navierstokes"
    mms_dg_ns.cfg_file  = "lam_mms_dg.cfg"
    mms_dg_ns.test_iter = 100
    mms_dg_ns.test_vals = [-1.845393, 3.520699, 0.000000, 0.000000]
    mms_dg_ns.tol       = 0.0001
    test_list.append(mms_dg_ns)

    # DG, compressible, laminar N-S 3D
    mms_dg_ns_3d           = TestCase('mms_dg_ns_3d')
    mms_dg_ns_3d.cfg_dir   = "mms/dg_navierstokes_3d"
    mms_dg_ns_3d.cfg_file  = "lam_mms_dg_3d.cfg"
    mms_dg_ns_3d.test_iter = 100
    mms_dg_ns_3d.test_vals = [-0.146826, 5.356413, 0.000000, 0.000000]
    mms_dg_ns_3d.tol       = 0.0001
    test_list.append(mms_dg_ns_3d)

    #####################
    ## Species solver ###
    #####################

    # 2 species (1 eq) primitive venturi mixing using mixing model
    species2_primitiveVenturi_mixingmodel           = TestCase('species2_primitiveVenturi_mixingmodel')
    species2_primitiveVenturi_mixingmodel.cfg_dir   = "species_transport/venturi_primitive_3species"
    species2_primitiveVenturi_mixingmodel.cfg_file  = "species2_primitiveVenturi_mixingmodel.cfg"
    species2_primitiveVenturi_mixingmodel.test_iter = 50
    species2_primitiveVenturi_mixingmodel.test_vals = [ -5.407755, -4.557255, -4.635502, -5.642910, -0.059627, -5.546376, 5.000000, -1.879995, 5.000000, -4.898985, 5.000000, -1.169389, 0.000551, 0.000483, 0.000068, 0.000000]
    test_list.append(species2_primitiveVenturi_mixingmodel)

    # 2 species (1 eq) primitive venturi mixing using mixing model and bounded scalar transport
    species2_primitiveVenturi_mixingmodel_boundedscalar           = TestCase('species2_primitiveVenturi_mixingmodel_boundedscalar')
    species2_primitiveVenturi_mixingmodel_boundedscalar.cfg_dir   = "species_transport/venturi_primitive_3species"
    species2_primitiveVenturi_mixingmodel_boundedscalar.cfg_file  = "species2_primitiveVenturi_mixingmodel_boundedscalar.cfg"
    species2_primitiveVenturi_mixingmodel_boundedscalar.test_iter = 50
    species2_primitiveVenturi_mixingmodel_boundedscalar.test_vals = [-5.392378, -4.492373, -4.576491, -5.759780, -0.137797, -5.677531, 5.000000, -1.895013, 5.000000, -4.806816, 5.000000, -1.697769, 0.000275, 0.000275, 0.000000, 0.000000]
    test_list.append(species2_primitiveVenturi_mixingmodel_boundedscalar)

    # 2 species (1 eq) primitive venturi mixing using mixing model including viscosity, thermal conductivity and inlet markers for SA turbulence model
    species2_primitiveVenturi_mixingmodel_viscosity           = TestCase('species2_primitiveVenturi_mixingmodel_viscosity')
    species2_primitiveVenturi_mixingmodel_viscosity.cfg_dir   = "species_transport/venturi_primitive_3species"
    species2_primitiveVenturi_mixingmodel_viscosity.cfg_file  = "species2_primitiveVenturi_mixingmodel_viscosity.cfg"
    species2_primitiveVenturi_mixingmodel_viscosity.test_iter = 50
    species2_primitiveVenturi_mixingmodel_viscosity.test_vals = [-4.857405, -3.646534, -3.737422, -7.602756, -5.008835, 5.000000, -1.756256, 5.000000, -3.163548, 5.000000, -2.189690, 2.476807, 0.977000, 0.609279, 0.890528]
    test_list.append(species2_primitiveVenturi_mixingmodel_viscosity)

    # 2 species (1 eq) primitive venturi mixing using mixing model including heat capacity and mass diffusivity
    species2_primitiveVenturi_mixingmodel_heatcapacity_H2           = TestCase('species2_primitiveVenturi_mixingmodel_heatcapacity_H2.cfg')
    species2_primitiveVenturi_mixingmodel_heatcapacity_H2.cfg_dir   = "species_transport/venturi_primitive_3species"
    species2_primitiveVenturi_mixingmodel_heatcapacity_H2.cfg_file  = "species2_primitiveVenturi_mixingmodel_heatcapacity_H2.cfg"
    species2_primitiveVenturi_mixingmodel_heatcapacity_H2.test_iter = 50
    species2_primitiveVenturi_mixingmodel_heatcapacity_H2.test_vals = [-5.688779, -4.556193, -4.513326, -6.563666, 2.298459, -5.423525, 30.000000, -6.903871, 13.000000, -8.224587, 8.000000, -9.119625, 2.078869, 1.000000, 0.600000, 0.478869]
    test_list.append(species2_primitiveVenturi_mixingmodel_heatcapacity_H2)

    # 2 species (1 eq) primitive venturi mixing using mixing model including heat capacity and mass diffusivity NonDimensional case
    species2_primitiveVenturi_mixingmodel_heatcapacity_H2_ND           = TestCase('species2_primitiveVenturi_mixingmodel_heatcapacity_H2_ND.cfg')
    species2_primitiveVenturi_mixingmodel_heatcapacity_H2_ND.cfg_dir   = "species_transport/venturi_primitive_3species"
    species2_primitiveVenturi_mixingmodel_heatcapacity_H2_ND.cfg_file  = "species2_primitiveVenturi_mixingmodel_heatcapacity_H2_ND.cfg"
    species2_primitiveVenturi_mixingmodel_heatcapacity_H2_ND.test_iter = 50
    species2_primitiveVenturi_mixingmodel_heatcapacity_H2_ND.test_vals = [-5.287504, -4.852957, -4.798004, -7.501815, 1.991002, -5.023713, 10.000000, -2.696121, 3.000000, -5.182457, 5.000000, -5.561055, 2.078843, 1.000000, 0.600000, 0.478843]
    test_list.append(species2_primitiveVenturi_mixingmodel_heatcapacity_H2_ND)

    # 2 species (1 eq) primitive venturi mixing
    species2_primitiveVenturi           = TestCase('species2_primitiveVenturi')
    species2_primitiveVenturi.cfg_dir   = "species_transport/venturi_primitive_3species"
    species2_primitiveVenturi.cfg_file  = "species2_primitiveVenturi.cfg"
    species2_primitiveVenturi.test_iter = 50
    species2_primitiveVenturi.test_vals = [-5.643794, -4.798953, -4.858719, -5.648947, -1.195985, -5.564607, 5.000000, -0.958960, 5.000000, -2.515334, 5.000000, -0.796944, 0.000210, 0.000206, 0.000004, 0.000000]
    test_list.append(species2_primitiveVenturi)

    # 2 species (1 eq) primitive venturi mixing with bounded scalar transport
    species_primitiveVenturi_boundedscalar             = TestCase('species2_primitiveVenturi_bounded_scalar')
    species_primitiveVenturi_boundedscalar.cfg_dir     = "species_transport/venturi_primitive_3species"
    species_primitiveVenturi_boundedscalar.cfg_file    = "species2_primitiveVenturi_boundedscalar.cfg"
    species_primitiveVenturi_boundedscalar.test_iter   = 50
    species_primitiveVenturi_boundedscalar.test_vals   = [-5.283533, -4.417193, -4.478360, -5.669526, -0.952767, -5.618596, 5.000000, -1.996975, 5.000000, -4.017868, 5.000000, -1.747496, 0.000423, 0.000423, 0.000000, 0.000000]
    test_list.append(species_primitiveVenturi_boundedscalar)

    # 2 species (1 eq) primitive venturi mixing using mixing model including inlet markers for turbulent intensity and viscosity ratios
    species2_primitiveVenturi_mixingmodel_TURBULENT_MARKERS           = TestCase('species2_primitiveVenturi_mixingmodel_TURBULENT_MARKERS.cfg')
    species2_primitiveVenturi_mixingmodel_TURBULENT_MARKERS.cfg_dir   = "species_transport/venturi_primitive_3species"
    species2_primitiveVenturi_mixingmodel_TURBULENT_MARKERS.cfg_file  = "species2_primitiveVenturi_mixingmodel_TURBULENT_MARKERS.cfg"
    species2_primitiveVenturi_mixingmodel_TURBULENT_MARKERS.test_iter = 50
    species2_primitiveVenturi_mixingmodel_TURBULENT_MARKERS.test_vals = [-4.105910, -1.680056, -1.599493, -0.672401, 1.441091, -3.759601, 23.000000, -5.201473, 11.000000, -5.312651, 4.000000, -6.525448, 2.000000, 1.000000, 0.000000, 1.000000]
    test_list.append(species2_primitiveVenturi_mixingmodel_TURBULENT_MARKERS)

    # 3 species (2 eq) primitive venturi mixing with inlet files.
    # Note that the residuals are exactly the same as for the non-inlet case which should be the case for a fresh inlet file.
    species3_primitiveVenturi_inletFile           = TestCase('species3_primitiveVenturi_inletFile')
    species3_primitiveVenturi_inletFile.cfg_dir   = "species_transport/venturi_primitive_3species"
    species3_primitiveVenturi_inletFile.cfg_file  = "species3_primitiveVenturi_inletFile.cfg"
    species3_primitiveVenturi_inletFile.test_iter = 50
    species3_primitiveVenturi_inletFile.test_vals = [-5.714428, -4.869589, -4.929349, -5.719577, -1.266622, -5.824037, -5.944720, 5.000000, -0.958918, 5.000000, -2.515337, 5.000000, -0.523677]
    test_list.append(species3_primitiveVenturi_inletFile)

    # rectangle passive transport validation
    species_passive_val           = TestCase('species_passive_val')
    species_passive_val.cfg_dir   = "species_transport/passive_transport_validation"
    species_passive_val.cfg_file  = "passive_transport.cfg"
    species_passive_val.test_iter = 50
    species_passive_val.test_vals =         [-16.604279, -16.303255, -16.970059, -4.257599, 10.000000, -4.731945, 8.000000, -5.193350, 0.186610, 0.000000]
    species_passive_val.test_vals_aarch64 = [-16.538551, -16.312552, -16.882823, -4.257599, 10, -4.585464, 8, -5.19335, 0.18661, 0]
    test_list.append(species_passive_val)

    # species transport, 3 species with multizone (2 fluid regions)
    species3_multizone_restart           = TestCase('species3_multizone_restart')
    species3_multizone_restart.cfg_dir   = "species_transport/multizone"
    species3_multizone_restart.cfg_file  = "configMaster.cfg"
    species3_multizone_restart.test_iter = 5
    species3_multizone_restart.test_vals = [-6.111017, -5.720050]
    species3_multizone_restart.multizone = True
    test_list.append(species3_multizone_restart)

    #####################
    ## CGNS writer ###
    #####################

    # CGNS writer
    cgns_writer = TestCase('cgns_writer')
    cgns_writer.cfg_dir = "cgns_writer"
    cgns_writer.cfg_file = "config.cfg"
    cgns_writer.test_iter = 1
    cgns_writer.test_vals = [-2.974473, 0.665204, 5.068846, -7.003873]
    cgns_writer.command = TestCase.Command("mpirun -n 2", "SU2_CFD")
    cgns_writer.new_output = True
    test_list.append(cgns_writer)

    ######################################
    ### RUN TESTS                      ###
    ######################################

    # set suitable defaults unless something else has been specified
    # command: "mpirun -n 2 SU2_CFD"
    # timeout: 1600
    # tol:     0.00001
    for test in test_list:
        if test.command.empty():
            test.command = TestCase.Command("mpirun -n 2", "SU2_CFD")
        if test.timeout == 0:
            test.timeout = 1600
        if test.tol == 0.0:
            test.tol = 0.00001

    pass_list = [ test.run_test() for test in test_list ]

    ######################################
    ### RUN CHT TEST WITH FILEDIFF     ###
    ######################################

    # 2D planar laminar premixed methane flame on isothermal burner with conjugate heat transfer in cooling fin (restart)
    cfd_flamelet_ch4_cht                  = TestCase('cfd_flamelet_ch4_cht')
    cfd_flamelet_ch4_cht.cfg_dir          = "flamelet/03_laminar_premixed_ch4_flame_cht_cfd"
    cfd_flamelet_ch4_cht.cfg_file         = "lam_prem_ch4_cht_cfd_master.cfg"
    cfd_flamelet_ch4_cht.test_iter        = 5
    cfd_flamelet_ch4_cht.command          = TestCase.Command("mpirun -n 2", "SU2_CFD")
    cfd_flamelet_ch4_cht.timeout          = 1600
    cfd_flamelet_ch4_cht.reference_file   = "restart_0.csv.ref"
    cfd_flamelet_ch4_cht.test_file        = "restart_0.csv"
    cfd_flamelet_ch4_cht.multizone        = True
    cfd_flamelet_ch4_cht.comp_threshold   = 1e-6
    cfd_flamelet_ch4_cht.tol_file_percent = 1.0
    pass_list.append(cfd_flamelet_ch4_cht.run_filediff())
    test_list.append(cfd_flamelet_ch4_cht)

    ######################################
    ### RUN SU2_SOL TESTS              ###
    ######################################

    # parallel STL output using
    stl_writer_test                = TestCase('stl_writer_test')
    stl_writer_test.cfg_dir        = "rans/oneram6"
    stl_writer_test.cfg_file       = "turb_ONERAM6.cfg"
    stl_writer_test.test_iter      = 1
    stl_writer_test.command        = TestCase.Command("mpirun -n 2", "SU2_SOL")
    stl_writer_test.timeout        = 1600
    stl_writer_test.reference_file = "surface_flow.stl.ref"
    stl_writer_test.test_file      = "surface_flow.stl"
    pass_list.append(stl_writer_test.run_filediff())
    test_list.append(stl_writer_test)

    ######################################
    ### RUN SU2_DEF TESTS              ###
    ######################################

    # Inviscid NACA0012 (triangles)
    naca0012_def            = TestCase('naca0012_def')
    naca0012_def.cfg_dir   = "deformation/naca0012"
    naca0012_def.cfg_file  = "def_NACA0012.cfg"
    naca0012_def.test_iter = 10
    naca0012_def.test_vals = [0.00352488] #residual
    naca0012_def.command   = TestCase.Command("mpirun -n 2", "SU2_DEF")
    naca0012_def.timeout   = 1600
    naca0012_def.tol       = 1e-8

    pass_list.append(naca0012_def.run_def())
    test_list.append(naca0012_def)

    # Inviscid NACA0012 based on SURFACE_FILE input (surface_bump.dat)
    naca0012_def_file            = TestCase('naca0012_def_file')
    naca0012_def_file.cfg_dir   = "deformation/naca0012"
    naca0012_def_file.cfg_file  = "surface_file_NACA0012.cfg"
    naca0012_def_file.test_iter = 10
    naca0012_def_file.test_vals = [0.00352488] #residual
    naca0012_def_file.command   = TestCase.Command("mpirun -n 2", "SU2_DEF")
    naca0012_def_file.timeout   = 1600
    naca0012_def_file.tol       = 1e-8

    pass_list.append(naca0012_def_file.run_def())
    test_list.append(naca0012_def_file)

    # RAE2822 (mixed tris + quads)
    rae2822_def            = TestCase('rae2822_def')
    rae2822_def.cfg_dir   = "deformation/rae2822"
    rae2822_def.cfg_file  = "def_RAE2822.cfg"
    rae2822_def.test_iter = 10
    rae2822_def.test_vals = [8.24002e-09] #residual
    rae2822_def.command   = TestCase.Command("mpirun -n 2", "SU2_DEF")
    rae2822_def.timeout   = 1600
    rae2822_def.tol       = 1e-13

    pass_list.append(rae2822_def.run_def())
    test_list.append(rae2822_def)

    # Turb NACA4412 (quads, wall distance)
    naca4412_def            = TestCase('naca4412_def')
    naca4412_def.cfg_dir   = "deformation/naca4412"
    naca4412_def.cfg_file  = "def_NACA4412.cfg"
    naca4412_def.test_iter = 10
    naca4412_def.test_vals = [2.210380e-12] #residual
    naca4412_def.command   = TestCase.Command("mpirun -n 2", "SU2_DEF")
    naca4412_def.timeout   = 1600
    naca4412_def.tol       = 1e-12

    pass_list.append(naca4412_def.run_def())
    test_list.append(naca4412_def)

    # Brick of tets (inverse volume)
    brick_tets_def            = TestCase('brick_tets_def')
    brick_tets_def.cfg_dir   = "deformation/brick_tets"
    brick_tets_def.cfg_file  = "def_brick_tets.cfg"
    brick_tets_def.test_iter = 10
    brick_tets_def.test_vals = [0.000955394] #residual
    brick_tets_def.command   = TestCase.Command("mpirun -n 2", "SU2_DEF")
    brick_tets_def.timeout   = 1600
    brick_tets_def.tol       = 1e-9

    pass_list.append(brick_tets_def.run_def())
    test_list.append(brick_tets_def)

    # Brick of isotropic hexas (inverse volume)
    brick_hex_def           = TestCase('brick_hex_def')
    brick_hex_def.cfg_dir   = "deformation/brick_hex"
    brick_hex_def.cfg_file  = "def_brick_hex.cfg"
    brick_hex_def.test_iter = 10
    brick_hex_def.test_vals = [0.000166575] #residual
    brick_hex_def.command   = TestCase.Command("mpirun -n 2", "SU2_DEF")
    brick_hex_def.timeout   = 1600
    brick_hex_def.tol       = 1e-9

    pass_list.append(brick_hex_def.run_def())
    test_list.append(brick_hex_def)

    # Brick with a pyramid layer (inverse volume)
    brick_pyra_def           = TestCase('brick_pyra_def')
    brick_pyra_def.cfg_dir   = "deformation/brick_pyra"
    brick_pyra_def.cfg_file  = "def_brick_pyra.cfg"
    brick_pyra_def.test_iter = 10
    brick_pyra_def.test_vals = [0.00161454] #residual
    brick_pyra_def.command   = TestCase.Command("mpirun -n 2", "SU2_DEF")
    brick_pyra_def.timeout   = 1600
    brick_pyra_def.tol       = 1e-8

    pass_list.append(brick_pyra_def.run_def())
    test_list.append(brick_pyra_def)

    # Brick of isotropic prisms (inverse volume)
    brick_prism_def           = TestCase('brick_prism_def')
    brick_prism_def.cfg_dir   = "deformation/brick_prism"
    brick_prism_def.cfg_file  = "def_brick_prism.cfg"
    brick_prism_def.test_iter = 10
    brick_prism_def.test_vals = [0.00254732] #residual
    brick_prism_def.command   = TestCase.Command("mpirun -n 2", "SU2_DEF")
    brick_prism_def.timeout   = 1600
    brick_prism_def.tol       = 1e-8

    pass_list.append(brick_prism_def.run_def())
    test_list.append(brick_prism_def)

    # Brick of prisms with high aspect ratio cells near the wall (wall distance)
    brick_prism_rans_def           = TestCase('brick_prism_rans_def')
    brick_prism_rans_def.cfg_dir   = "deformation/brick_prism_rans"
    brick_prism_rans_def.cfg_file  = "def_brick_prism_rans.cfg"
    brick_prism_rans_def.test_iter = 10
    brick_prism_rans_def.test_vals = [2.99461e-07] #residual
    brick_prism_rans_def.command   = TestCase.Command("mpirun -n 2", "SU2_DEF")
    brick_prism_rans_def.timeout   = 1600
    brick_prism_rans_def.tol       = 1e-12

    pass_list.append(brick_prism_rans_def.run_def())
    test_list.append(brick_prism_rans_def)

    # Brick of hexas with high aspect ratio cells near the wall (inverse volume)
    brick_hex_rans_def           = TestCase('brick_hex_rans_def')
    brick_hex_rans_def.cfg_dir   = "deformation/brick_hex_rans"
    brick_hex_rans_def.cfg_file  = "def_brick_hex_rans.cfg"
    brick_hex_rans_def.test_iter = 10
    brick_hex_rans_def.test_vals = [3.54213e-06] #residual
    brick_hex_rans_def.command   = TestCase.Command("mpirun -n 2", "SU2_DEF")
    brick_hex_rans_def.timeout   = 1600
    brick_hex_rans_def.tol       = 1e-11

    pass_list.append(brick_hex_rans_def.run_def())
    test_list.append(brick_hex_rans_def)

    # Cylindrical FFD test
    cylinder_ffd_def           = TestCase('cylinder_ffd_def')
    cylinder_ffd_def.cfg_dir   = "deformation/cylindrical_ffd"
    cylinder_ffd_def.cfg_file  = "def_cylindrical.cfg"
    cylinder_ffd_def.test_iter = 10
    cylinder_ffd_def.test_vals = [0.000902348] #residual
    cylinder_ffd_def.command   = TestCase.Command("mpirun -n 2", "SU2_DEF")
    cylinder_ffd_def.timeout   = 1600
    cylinder_ffd_def.tol       = 1e-9

    pass_list.append(cylinder_ffd_def.run_def())
    test_list.append(cylinder_ffd_def)

    # Spherical FFD test
    sphere_ffd_def           = TestCase('sphere_ffd_def')
    sphere_ffd_def.cfg_dir   = "deformation/spherical_ffd"
    sphere_ffd_def.cfg_file  = "def_spherical.cfg"
    sphere_ffd_def.test_iter = 10
    sphere_ffd_def.test_vals = [0.00360367] #residual
    sphere_ffd_def.command   = TestCase.Command("mpirun -n 2", "SU2_DEF")
    sphere_ffd_def.timeout   = 1600
    sphere_ffd_def.tol       = 1e-8

    pass_list.append(sphere_ffd_def.run_def())
    test_list.append(sphere_ffd_def)

    # Spherical FFD test using BSplines
    sphere_ffd_def_bspline           = TestCase('sphere_ffd_def_bspline')
    sphere_ffd_def_bspline.cfg_dir   = "deformation/spherical_ffd"
    sphere_ffd_def_bspline.cfg_file  = "def_spherical_bspline.cfg"
    sphere_ffd_def_bspline.test_iter = 10
    sphere_ffd_def_bspline.test_vals = [0.00208393] #residual
    sphere_ffd_def_bspline.command   = TestCase.Command("mpirun -n 2", "SU2_DEF")
    sphere_ffd_def_bspline.timeout   = 1600
    sphere_ffd_def_bspline.tol       = 1e-8

    pass_list.append(sphere_ffd_def_bspline.run_def())
    test_list.append(sphere_ffd_def_bspline)

    # Inviscid NACA0012 (triangles)
    naca0012_cst = TestCase('naca0012_cst')
    naca0012_cst.cfg_dir = "deformation/cst"
    naca0012_cst.cfg_file = "naca0012.cfg"
    naca0012_cst.test_iter = 10
    naca0012_cst.test_vals = [0.000385514] #residual
    naca0012_cst.command = TestCase.Command("mpirun -n 2", "SU2_DEF")
    naca0012_cst.timeout = 1600
    naca0012_cst.tol = 1e-8

    pass_list.append(naca0012_cst.run_def())
    test_list.append(naca0012_cst)

    # 2D FD streamwise periodic cht, avg temp obj func
    fd_sp_pinArray_cht_2d_dp_hf = TestCase('fd_sp_pinArray_cht_2d_dp_hf')
    fd_sp_pinArray_cht_2d_dp_hf.cfg_dir = "incomp_navierstokes/streamwise_periodic/chtPinArray_2d"
    fd_sp_pinArray_cht_2d_dp_hf.cfg_file = "FD_configMaster.cfg"
    fd_sp_pinArray_cht_2d_dp_hf.test_iter = 100
    fd_sp_pinArray_cht_2d_dp_hf.command = TestCase.Command(exec = "finite_differences.py", param = "-z 2 -n 2 -f")
    fd_sp_pinArray_cht_2d_dp_hf.timeout = 1600
    fd_sp_pinArray_cht_2d_dp_hf.comp_threshold  = 1e-6
    fd_sp_pinArray_cht_2d_dp_hf.tol_file_percent = 0.2
    fd_sp_pinArray_cht_2d_dp_hf.reference_file = "of_grad_findiff.csv.ref"
    fd_sp_pinArray_cht_2d_dp_hf.reference_file_aarch64 = "of_grad_findiff_aarch64.csv.ref"
    fd_sp_pinArray_cht_2d_dp_hf.test_file = "FINDIFF/of_grad_findiff.csv"
    fd_sp_pinArray_cht_2d_dp_hf.multizone = True

    pass_list.append(fd_sp_pinArray_cht_2d_dp_hf.run_filediff())
    test_list.append(fd_sp_pinArray_cht_2d_dp_hf)


    # Tests summary
    print('==================================================================')
    print('Summary of the parallel tests')
    print('python version:', sys.version)
    for i, test in enumerate(test_list):
        if (pass_list[i]):
            print('  passed - %s'%test.tag)
        else:
            print('* FAILED - %s'%test.tag)

    if all(pass_list):
        sys.exit(0)
    else:
        sys.exit(1)
    # done

if __name__ == '__main__':
    main()<|MERGE_RESOLUTION|>--- conflicted
+++ resolved
@@ -357,11 +357,7 @@
     rae2822_sa.cfg_dir   = "rans/rae2822"
     rae2822_sa.cfg_file  = "turb_SA_RAE2822.cfg"
     rae2822_sa.test_iter = 20
-<<<<<<< HEAD
-    rae2822_sa.test_vals = [-2.004689, -5.265782, 0.809463, 0.062016, 0.000000]
-=======
-    rae2822_sa.test_vals = [-2.004689, -5.265797, 0.809463, 0.062016, -80577.000000]
->>>>>>> 18b07ac6
+    rae2822_sa.test_vals = [-2.004689, -5.265797, 0.809463, 0.062016, 0]
     test_list.append(rae2822_sa)
 
     # RAE2822 SST
@@ -445,11 +441,7 @@
     turb_naca0012_sa.cfg_dir   = "rans/naca0012"
     turb_naca0012_sa.cfg_file  = "turb_NACA0012_sa.cfg"
     turb_naca0012_sa.test_iter = 5
-<<<<<<< HEAD
-    turb_naca0012_sa.test_vals = [-12.094721, -14.685268, 1.057665, 0.022971, 20.000000, -1.692925, 20.000000, -4.037672, 0]
-=======
-    turb_naca0012_sa.test_vals = [-12.094695, -14.685268, 1.057665, 0.022971, 20.000000, -1.692967, 20.000000, -4.037673, -44.871000]
->>>>>>> 18b07ac6
+    turb_naca0012_sa.test_vals = [-12.094695, -14.685268, 1.057665, 0.022971, 20.000000, -1.692967, 20.000000, -4.037673, 0]
     turb_naca0012_sa.timeout   = 3200
     test_list.append(turb_naca0012_sa)
 
@@ -740,13 +732,8 @@
     turbmod_sa_neg_rae2822.cfg_dir   = "turbulence_models/sa/rae2822"
     turbmod_sa_neg_rae2822.cfg_file  = "turb_SA_NEG_RAE2822.cfg"
     turbmod_sa_neg_rae2822.test_iter = 10
-<<<<<<< HEAD
-    turbmod_sa_neg_rae2822.test_vals         = [-1.466238, 3.169232, 2.756518, 4.722767, 1.120253, 0.378675, 0]
+    turbmod_sa_neg_rae2822.test_vals         = [-1.204800, 1.611685, 1.349330, 1.489602, 1.263603, 0.466487, 0]
     turbmod_sa_neg_rae2822.test_vals_aarch64 = [-1.359612, 1.493629, 1.218367, -1.441703, 1.248499, 0.457987, 0]
-=======
-    turbmod_sa_neg_rae2822.test_vals         = [-1.204800, 1.611685, 1.349330, 1.489602, 1.263603, 0.466487, -83309.000000]
-    turbmod_sa_neg_rae2822.test_vals_aarch64 = [-1.359612, 1.493629, 1.218367, -1.441703, 1.248499, 0.457987, -86467.000000]
->>>>>>> 18b07ac6
     test_list.append(turbmod_sa_neg_rae2822)
 
     # SA Compressibility Correction
@@ -1014,11 +1001,7 @@
     ddes_flatplate.cfg_dir   = "ddes/flatplate"
     ddes_flatplate.cfg_file  = "ddes_flatplate.cfg"
     ddes_flatplate.test_iter = 10
-<<<<<<< HEAD
-    ddes_flatplate.test_vals = [-2.714785, -5.882679, -0.215041, 0.023758, 0]
-=======
-    ddes_flatplate.test_vals = [-2.714786, -5.882637, -0.215041, 0.023758, -617.470000]
->>>>>>> 18b07ac6
+    ddes_flatplate.test_vals = [-2.714786, -5.882637, -0.215041, 0.023758, 0]
     ddes_flatplate.unsteady  = True
     test_list.append(ddes_flatplate)
 
