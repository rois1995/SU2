--- conflicted
+++ resolved
@@ -1,242 +1,3 @@
-<<<<<<< HEAD
-%%%%%%%%%%%%%%%%%%%%%%%%%%%%%%%%%%%%%%%%%%%%%%%%%%%%%%%%%%%%%%%%%%%%%%%%%%%%%%%%
-%                                                                              %
-% SU2 configuration file                                                       %
-% Case description: Actuator Disk with a semi-infinite spinner                 %
-% Author: E. Saetta, L. Russo, R. Tognaccini                                   %
-% Institution: Theoretical and Applied Aerodynamic Research Group (TAARG)      %
-%              University of Naples Federico II                                %
-% Comments: Grid file and propeller data courtesy of Mauro Minervino,          %
-%           Centro Italiano Ricerche Aerospaziali (CIRA)                       %
-% Date: 07/08/2020                                                             %
-% File version 7.1.1 "Blackbird"                                               %
-%                                                                              %
-%%%%%%%%%%%%%%%%%%%%%%%%%%%%%%%%%%%%%%%%%%%%%%%%%%%%%%%%%%%%%%%%%%%%%%%%%%%%%%%%
-
-%----------- DIRECT, ADJOINT, AND LINEARIZED PROBLEM DEFINITION -------------------------%
-% Solver type (EULER, NAVIER_STOKES, RANS,
-%              INC_EULER, INC_NAVIER_STOKES, INC_RANS
-%              FEM_EULER, FEM_NAVIER_STOKES, FEM_RANS, FEM_LES,
-%              HEAT_EQUATION_FVM, ELASTICITY)
-SOLVER= RANS
-%
-% Specify turbulence model (NONE, SA, SA_NEG, SST, SA_E, SA_COMP, SA_E_COMP, SST_SUST)
-KIND_TURB_MODEL= SA
-%
-% Turbulence intensity at freestream
-FREESTREAM_TURBULENCEINTENSITY=0.01
-%
-% Mathematical problem (DIRECT, CONTINUOUS_ADJOINT, DISCRETE_ADJOINT)
-MATH_PROBLEM= DIRECT
-%
-% Restart solution (NO, YES)
-RESTART_SOL= NO
-%
-% System of measurements (SI, US)
-% International system of units (SI): ( meters, kilograms, Kelvins,
-%                                       Newtons = kg m/s^2, Pascals = N/m^2, 
-%                                       Density = kg/m^3, Speed = m/s,
-%                                       Equiv. Area = m^2 )
-SYSTEM_MEASUREMENTS= SI
-% -------------------- COMPRESSIBLE FREE-STREAM DEFINITION --------------------%
-% Mach number (non-dimensional, based on the free-stream values)
-MACH_NUMBER= 0.55996
-%
-% Angle of attack (degrees, only for compressible flows)
-AOA= 0.0
-%
-% Side-slip angle (degrees, only for compressible flows)
-SIDESLIP_ANGLE= 0.0
-%
-% Reynolds number (non-dimensional, based on the free-stream values)
-REYNOLDS_NUMBER= 3.65E7
-%
-% Reynolds length (1 m, 1 inch by default)
-REYNOLDS_LENGTH= 5.0292
-%
-% ---------------------- REFERENCE VALUE DEFINITION ---------------------------%
-% Reference origin for moment computation (m or in)
-REF_ORIGIN_MOMENT_X = 0.0
-REF_ORIGIN_MOMENT_Y = 0.0
-REF_ORIGIN_MOMENT_Z = 0.0
-%
-% Reference length for moment non-dimensional coefficients (m or in)
-REF_LENGTH= 1.0
-%
-% Reference area for non-dimensional force coefficients (0 implies automatic
-% calculation) (m^2 or in^2)
-REF_AREA= 19.8649
-%
-% Compressible flow non-dimensionalization (DIMENSIONAL, FREESTREAM_PRESS_EQ_ONE,
-%                                           FREESTREAM_VEL_EQ_MACH, FREESTREAM_VEL_EQ_ONE)
-REF_DIMENSIONALIZATION= DIMENSIONAL
-%
-% --------------- ENGINE AND ACTUATOR DISK SIMULATION -------------------------%
-% Highlite area to compute MFR (1 in by default)
-HIGHLITE_AREA= 19.8649
-%
-% Engine nu factor (SA model).
-ENGINE_NU_FACTOR= 0.0
-%
-% -------------------- BOUNDARY CONDITION DEFINITION --------------------------%
-ACTDISK_DOUBLE_SURFACE = YES
-%
-% Actuator disk boundary type (VARIABLE_LOAD, VARIABLES_JUMP, BC_THRUST,
-%                              DRAG_MINUS_THRUST)
-ACTDISK_TYPE= VARIABLE_LOAD
-%
-% Actuator disk data input file name
-ACTDISK_FILENAME= ActuatorDisk.dat
-%
-% Actuator disk boundary marker(s) with the following formats (NONE = no marker)
-% Variable Load: (inlet face marker, outlet face marker,
-%                 0.0, 0.0, 0.0, 0.0, 0.0, 0.0) Markers only effectively used.
-MARKER_ACTDISK = ( DISK, DISK_BACK, 0.0, 0.0, 0.0, 0.0, 0.0, 0.0 )
-%
-% Far-field boundary marker(s) (NONE = no marker)
-MARKER_FAR= ( FF )
-%
-% Outlet boundary marker(s) (NONE = no marker)
-% Compressible: ( outlet marker, back pressure (static thermodynamic), ... )
-MARKER_OUTLET = ( OUT , 56370.2)
-%
-% Navier-Stokes (no-slip), constant heat flux wall  marker(s) (NONE = no marker)
-% Format: ( marker name, constant heat flux (J/m^2), ... )
-MARKER_HEATFLUX = (SPINNER, 0.0)
-%
-% ------------------------ SURFACES IDENTIFICATION ----------------------------%
-% Marker(s) of the surface in the surface flow solution file
-MARKER_PLOTTING = ( DISK, DISK_BACK, SPINNER )
-%
-% Marker(s) of the surface where the non-dimensional coefficients are evaluated.
-MARKER_MONITORING = ( DISK, DISK_BACK, SPINNER )
-%
-% Marker(s) of the surface that is going to be analyzed in detail (massflow, average pressure, distortion, etc)
-MARKER_ANALYZE = ( DISK, DISK_BACK )
-%
-% Method to compute the average value in MARKER_ANALYZE (AREA, MASSFLUX).
-MARKER_ANALYZE_AVERAGE = MASSFLUX
-%
-% ------------- COMMON PARAMETERS DEFINING THE NUMERICAL METHOD ---------------%
-% Numerical method for spatial gradients (GREEN_GAUSS, WEIGHTED_LEAST_SQUARES)
-NUM_METHOD_GRAD= GREEN_GAUSS
-%
-% CFL number (initial value for the adaptive CFL number)
-CFL_NUMBER= 20.0
-%
-% Adaptive CFL number (NO, YES)
-CFL_ADAPT= NO
-%
-% Objective function in gradient evaluation   (DRAG, LIFT, SIDEFORCE, MOMENT_X,
-%                                             MOMENT_Y, MOMENT_Z, EFFICIENCY, BUFFET,
-%                                             EQUIVALENT_AREA, NEARFIELD_PRESSURE,
-%                                             FORCE_X, FORCE_Y, FORCE_Z, THRUST,
-%                                             TORQUE, TOTAL_HEATFLUX,
-%                                             MAXIMUM_HEATFLUX, INVERSE_DESIGN_PRESSURE,
-%                                             INVERSE_DESIGN_HEATFLUX, SURFACE_TOTAL_PRESSURE, 
-%                                             SURFACE_MASSFLOW, SURFACE_STATIC_PRESSURE, SURFACE_MACH)
-% For a weighted sum of objectives: separate by commas, add OBJECTIVE_WEIGHT and MARKER_MONITORING in matching order.
-OBJECTIVE_FUNCTION= DRAG
-%
-% ------------------------ LINEAR SOLVER DEFINITION ---------------------------%
-% Linear solver or smoother for implicit formulations:
-% BCGSTAB, FGMRES, RESTARTED_FGMRES, CONJUGATE_GRADIENT (self-adjoint problems only), SMOOTHER.
-LINEAR_SOLVER= FGMRES
-%
-% Preconditioner of the Krylov linear solver or type of smoother (ILU, LU_SGS, LINELET, JACOBI)
-LINEAR_SOLVER_PREC= ILU
-%
-% Minimum error of the linear solver for implicit formulations
-LINEAR_SOLVER_ERROR= 1E-12
-%
-% Max number of iterations of the linear solver for the implicit formulation
-LINEAR_SOLVER_ITER= 3
-%
-% Number of elements to apply the criteria
-CONV_CAUCHY_ELEMS= 1000
-%
-% Epsilon to control the series convergence
-CONV_CAUCHY_EPS= 1E-10
-%
-% -------------------- FLOW NUMERICAL METHOD DEFINITION -----------------------%
-% Convective numerical method (JST, LAX-FRIEDRICH, CUSP, ROE, AUSM, AUSMPLUSUP,
-%                              AUSMPLUSUP2, HLLC, TURKEL_PREC, MSW, FDS, SLAU, SLAU2)
-CONV_NUM_METHOD_FLOW= JST
-%
-% Time discretization (RUNGE-KUTTA_EXPLICIT, EULER_IMPLICIT, EULER_EXPLICIT)
-TIME_DISCRE_FLOW= EULER_IMPLICIT
-%
-% -------------------- TURBULENT NUMERICAL METHOD DEFINITION ------------------%
-% Convective numerical method (SCALAR_UPWIND)
-CONV_NUM_METHOD_TURB= SCALAR_UPWIND
-%
-% Monotonic Upwind Scheme for Conservation Laws (TVD) in the turbulence equations.
-%           Required for 2nd order upwind schemes (NO, YES)
-MUSCL_TURB= NO
-%
-% Slope limiter (NONE, VENKATAKRISHNAN, VENKATAKRISHNAN_WANG,
-%                BARTH_JESPERSEN, VAN_ALBADA_EDGE)
-SLOPE_LIMITER_TURB= VENKATAKRISHNAN
-%
-% Time discretization (EULER_IMPLICIT)
-TIME_DISCRE_TURB= EULER_IMPLICIT
-%
-% --------------------------- CONVERGENCE PARAMETERS --------------------------%
-% Maximum number of iterations
-ITER= 1500
-%
-% Convergence criteria (CAUCHY, RESIDUAL)
-CONV_CRITERIA= RESIDUAL
-%
-% Min value of the residual (log10 of the residual)
-CONV_RESIDUAL_MINVAL= -8
-%
-% Start convergence criteria at iteration number
-CONV_STARTITER= 10
-%
-% ------------------------- INPUT/OUTPUT INFORMATION --------------------------%
-% Mesh input file
-MESH_FILENAME= propeller_variable_load.su2
-%
-% Mesh input file format (SU2, CGNS)
-MESH_FORMAT= SU2
-%
-% Mesh output file
-MESH_OUT_FILENAME= mesh_out.su2
-%
-% Restart flow input file
-SOLUTION_FILENAME= restart_flow.dat
-%
-% Output tabular file format (TECPLOT, CSV)
-TABULAR_FORMAT= TECPLOT
-%
-% Output file convergence history (w/o extension)
-CONV_FILENAME= history
-%
-% Write the forces breakdown file option (NO, YES)
-WRT_FORCES_BREAKDOWN= YES
-%
-% Output file with the forces breakdown
-BREAKDOWN_FILENAME= forces_breakdown.dat
-%
-% Output file restart flow
-RESTART_FILENAME= restart_flow.dat
-%
-% Output file flow (w/o extension) variables
-VOLUME_FILENAME= flow
-%
-% Output file surface flow coefficient (w/o extension)
-SURFACE_FILENAME= surface_flow
-%
-% Writing solution file frequency
-OUTPUT_WRT_FREQ= 250
-%
-%
-%
-%
-% Screen output fields
-SCREEN_OUTPUT= (INNER_ITER, RMS_DENSITY, RMS_NU_TILDE, LIFT, DRAG)
-=======
 %%%%%%%%%%%%%%%%%%%%%%%%%%%%%%%%%%%%%%%%%%%%%%%%%%%%%%%%%%%%%%%%%%%%%%%%%%%%%%%%
 %                                                                              %
 % SU2 configuration file                                                       %
@@ -470,5 +231,4 @@
 %
 %
 % Screen output fields
-SCREEN_OUTPUT= (INNER_ITER, RMS_DENSITY, RMS_NU_TILDE, LIFT, DRAG)
->>>>>>> 14d77240
+SCREEN_OUTPUT= (INNER_ITER, RMS_DENSITY, RMS_NU_TILDE, LIFT, DRAG)