--- conflicted
+++ resolved
@@ -218,11 +218,7 @@
     rae2822_sa.cfg_dir   = "rans/rae2822"
     rae2822_sa.cfg_file  = "turb_SA_RAE2822.cfg"
     rae2822_sa.test_iter = 20
-<<<<<<< HEAD
-    rae2822_sa.test_vals = [-2.020123, -5.269324, 0.807147, 0.060499, 0]
-=======
-    rae2822_sa.test_vals = [-2.020123, -5.269339, 0.807147, 0.060499, -80603.000000]
->>>>>>> 18b07ac6
+    rae2822_sa.test_vals = [-2.020123, -5.269339, 0.807147, 0.060499, 0]
     test_list.append(rae2822_sa)
 
     # RAE2822 SST
@@ -279,11 +275,7 @@
     turb_naca0012_sa.cfg_dir   = "rans/naca0012"
     turb_naca0012_sa.cfg_file  = "turb_NACA0012_sa.cfg"
     turb_naca0012_sa.test_iter = 5
-<<<<<<< HEAD
-    turb_naca0012_sa.test_vals = [-12.091696, -14.685322, 1.057665, 0.022971, 20.000000, -2.686306, 20.000000, -4.459916, 0]
-=======
-    turb_naca0012_sa.test_vals = [-12.091778, -14.685322, 1.057665, 0.022971, 20.000000, -2.686203, 20.000000, -4.459916, -44.871000]
->>>>>>> 18b07ac6
+    turb_naca0012_sa.test_vals = [-12.091778, -14.685322, 1.057665, 0.022971, 20.000000, -2.686203, 20.000000, -4.459916, 0]
     turb_naca0012_sa.timeout   = 3200
     test_list.append(turb_naca0012_sa)
 
@@ -804,11 +796,7 @@
     ddes_flatplate.cfg_dir   = "ddes/flatplate"
     ddes_flatplate.cfg_file  = "ddes_flatplate.cfg"
     ddes_flatplate.test_iter = 10
-<<<<<<< HEAD
-    ddes_flatplate.test_vals = [-2.714785, -5.882680, -0.215041, 0.023758, 0]
-=======
-    ddes_flatplate.test_vals = [-2.714786, -5.882646, -0.215041, 0.023758, -617.470000]
->>>>>>> 18b07ac6
+    ddes_flatplate.test_vals = [-2.714786, -5.882646, -0.215041, 0.023758, 0]
     ddes_flatplate.unsteady  = True
     test_list.append(ddes_flatplate)
 
