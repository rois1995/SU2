--- conflicted
+++ resolved
@@ -230,12 +230,7 @@
 WRT_CON_FREQ= 1
 %
 % Writing solution file frequency for physical time steps (dual time)
-<<<<<<< HEAD
 OUTPUT_WRT_FREQ= 1000
-WRT_SURF_FREQ_DUALTIME= 50000
-=======
-WRT_SOL_FREQ_DUALTIME= 1000
->>>>>>> 8fa62386
 %
 % Screen output
 SCREEN_OUTPUT= (TIME_ITER, INNER_ITER, RMS_DENSITY, RMS_NU_TILDE, LIFT, DRAG)