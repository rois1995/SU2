%%%%%%%%%%%%%%%%%%%%%%%%%%%%%%%%%%%%%%%%%%%%%%%%%%%%%%%%%%%%%%%%%%%%%%%%%%
% SU2 configuration file                                                 %
% PaStiX options (http://pastix.gforge.inria.fr/files/README-txt.html)   %
% Institution: Imperial College London                                   %
<<<<<<< HEAD
% File version 7.1.1 "Blackbird"                                            %
=======
% File Version 7.1.1 "Blackbird"                                            %
>>>>>>> 14d77240
%%%%%%%%%%%%%%%%%%%%%%%%%%%%%%%%%%%%%%%%%%%%%%%%%%%%%%%%%%%%%%%%%%%%%%%%%%
%
% Intro:
% PaStiX is a direct sparse solver, its main application in SU2 is to
% elasticity problems (especially stiff ones).
% You can use it for fluid problems for example to run at high CFL,
% but for 3D cases of moderate size (~500k) the computational cost is
% going to be prohibitive (2D is fine up to several million nodes).
% Note: Steady state discrete adjoints only require 1 factorization...
% This file explains the available options, for build instructions
% see the accompanying readme.txt file.
%
% Factorization types:
% LDL^T, self-adjoint systems, option PASTIX_LDLT
% LU, general systems, double the time/memory, option PASTIX_LU
% ILU, incomplete LU that accounts for halo points, option PASTIX_ILU
%
% LDL^T and LU can be used as linear solvers e.g.
LINEAR_SOLVER= PASTIX_LDLT
LINEAR_SOLVER_PREC= LU_SGS % or JACOBI to save on memory
% or as preconditioners
DISCADJ_LIN_PREC= PASTIX_ILU
DISCADJ_LIN_SOLVER= "any iterative solver"
% ILU can only be used as preconditioner, its level of fill is set via
PASTIX_FILL_LEVEL= 1 % integer option
%
% The purpose of using full factorizations as preconditioners is to either
% achieve lower linear solver residuals, or to reduce the cost by avoiding
% recomputation of the factorization on every nonlinear iteration (the
% factorization becomes approximate and so refinement is needed).
% This is set via
PASTIX_FACTORIZATION_FREQUENCY= 1 % 0 means "only on first iteration"
%
% By default the solver runs silently, more verbosity can be set via
PASTIX_VERBOSITY_LEVEL= 0 % - Silent
% 1 - On factorization, solves, and cleanup; 2 - Same with more detail.
<|MERGE_RESOLUTION|>--- conflicted
+++ resolved
@@ -2,11 +2,7 @@
 % SU2 configuration file                                                 %
 % PaStiX options (http://pastix.gforge.inria.fr/files/README-txt.html)   %
 % Institution: Imperial College London                                   %
-<<<<<<< HEAD
-% File version 7.1.1 "Blackbird"                                            %
-=======
-% File Version 7.1.1 "Blackbird"                                            %
->>>>>>> 14d77240
+% File Version 7.1.1 "Blackbird"                                         %
 %%%%%%%%%%%%%%%%%%%%%%%%%%%%%%%%%%%%%%%%%%%%%%%%%%%%%%%%%%%%%%%%%%%%%%%%%%
 %
 % Intro:
