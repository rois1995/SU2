%%%%%%%%%%%%%%%%%%%%%%%%%%%%%%%%%%%%%%%%%%%%%%%%%%%%%%%%%%%%%%%%%%%%%%%%%%%%%%%%
%                                                                              %
% SU2 configuration file                                                       %
% Case description: Steady incomp. lam. flow around a heated cylinder with a   %
%                   custom fluid using polynomial fluid models.                %
% Author: Thomas D. Economon                                                   %
% Date: 2018.12.02                                                             %
<<<<<<< HEAD
% File version 7.1.1 "Blackbird"                                                  %
=======
% File Version 7.1.1 "Blackbird"                                                  %
>>>>>>> 14d77240
%                                                                              %
%%%%%%%%%%%%%%%%%%%%%%%%%%%%%%%%%%%%%%%%%%%%%%%%%%%%%%%%%%%%%%%%%%%%%%%%%%%%%%%%

% ------------- DIRECT, ADJOINT, AND LINEARIZED PROBLEM DEFINITION ------------%
%
% Physical governing equations (EULER, NAVIER_STOKES,
%                               WAVE_EQUATION, HEAT_EQUATION, FEM_ELASTICITY,
%                               POISSON_EQUATION)                           
SOLVER= INC_NAVIER_STOKES
%
% If Navier-Stokes, kind of turbulent model (NONE, SA)
KIND_TURB_MODEL= NONE
%
% Mathematical problem (DIRECT, CONTINUOUS_ADJOINT)
MATH_PROBLEM= DIRECT
%
% Restart solution (NO, YES)
RESTART_SOL= NO
% ---------------- INCOMPRESSIBLE FLOW CONDITION DEFINITION -------------------%
%
% Density model within the incompressible flow solver.
% Options are CONSTANT (default), BOUSSINESQ, or VARIABLE. If VARIABLE,
% an appropriate fluid model must be selected.
INC_DENSITY_MODEL= VARIABLE
%
% Solve the energy equation in the incompressible flow solver
INC_ENERGY_EQUATION = YES
%
% Initial density for incompressible flows (1.2886 kg/m^3 by default)
INC_DENSITY_INIT= 0.000210322
%
% Initial velocity for incompressible flows (1.0,0,0 m/s by default)
INC_VELOCITY_INIT= ( 3.40297, 0.0, 0.0 )
%
% Initial temperature for incompressible flows that include the
% energy equation (288.15 K by default). Value is ignored if
% INC_ENERGY_EQUATION is false.
INC_TEMPERATURE_INIT= 288.15
%
% Non-dimensionalization scheme for incompressible flows. Options are
% INITIAL_VALUES (default), REFERENCE_VALUES, or DIMENSIONAL.
% INC_*_REF values are ignored unless REFERENCE_VALUES is chosen.
INC_NONDIM= DIMENSIONAL

% ---- IDEAL GAS, POLYTROPIC, VAN DER WAALS AND PENG ROBINSON CONSTANTS -------%
%
% Different gas model (STANDARD_AIR, IDEAL_GAS, VW_GAS, PR_GAS)
FLUID_MODEL= INC_IDEAL_GAS_POLY
%
% Specific heat at constant pressure, Cp (1004.703 J/kg*K (air)).
% Incompressible fluids with energy eqn. only (CONSTANT_DENSITY, INC_IDEAL_GAS).
SPECIFIC_HEAT_CP= 1004.703
%
% Molecular weight for an incompressible ideal gas (28.96 g/mol (air) default)
MOLECULAR_WEIGHT= 28.96
%
% Temperature polynomial coefficients (up to quartic) for specific heat Cp.
% Format -> Cp(T) : b0 + b1*T + b2*T^2 + b3*T^3 + b4*T^4
CP_POLYCOEFFS= ( 1004.703, 0.1, 0.0, 0.0, 0.0)

% --------------------------- VISCOSITY MODEL ---------------------------------%
%
% Viscosity model (SUTHERLAND, CONSTANT_VISCOSITY).
VISCOSITY_MODEL= POLYNOMIAL_VISCOSITY
%
% Molecular Viscosity that would be constant (1.716E-5 by default)
MU_CONSTANT= 1.7893e-05
%
% Temperature polynomial coefficients (up to quartic) for viscosity.
% Format -> Mu(T) : b0 + b1*T + b2*T^2 + b3*T^3 + b4*T^4
MU_POLYCOEFFS= (1.7893e-05, 1e-8, 0.0, 0.0, 0.0)

% --------------------------- THERMAL CONDUCTIVITY MODEL ----------------------%
%
% Laminar Conductivity model (CONSTANT_CONDUCTIVITY, CONSTANT_PRANDTL,
% POLYNOMIAL_CONDUCTIVITY).
CONDUCTIVITY_MODEL= POLYNOMIAL_CONDUCTIVITY
%
% Molecular Thermal Conductivity that would be constant (0.0257 by default)
KT_CONSTANT= 0.0257
%
% Laminar Prandtl number (0.72 (air), only for CONSTANT_PRANDTL)
PRANDTL_LAM= 0.72
%
% Temperature polynomial coefficients (up to quartic) for conductivity.
% Format -> Kt(T) : b0 + b1*T + b2*T^2 + b3*T^3 + b4*T^4
KT_POLYCOEFFS= (0.0257, 1e-5, 0.0, 0.0, 0.0)
%
% Definition of the turbulent thermal conductivity model for RANS
% (CONSTANT_PRANDTL_TURB by default, NONE).
TURBULENT_CONDUCTIVITY_MODEL= CONSTANT_PRANDTL_TURB
%
% Turbulent Prandtl number (0.9 (air) by default)
PRANDTL_TURB= 0.90

% ---------------------- REFERENCE VALUE DEFINITION ---------------------------%
%
% Reference origin for moment computation
REF_ORIGIN_MOMENT_X = 0.25
REF_ORIGIN_MOMENT_Y = 0.00
REF_ORIGIN_MOMENT_Z = 0.00
%
% Reference length for pitching, rolling, and yawing non-dimensional moment
REF_LENGTH= 1.0
%
% Reference area for force coefficients (0 implies automatic calculation)
REF_AREA= 1.0

% -------------------- BOUNDARY CONDITION DEFINITION --------------------------%
%
% Navier-Stokes wall boundary marker(s) (NONE = no marker)
MARKER_ISOTHERMAL= ( cylinder, 1000.0 )
%
% Farfield boundary marker(s) (NONE = no marker)
MARKER_FAR= ( farfield )
%
% Marker(s) of the surface to be plotted or designed
MARKER_PLOTTING= ( cylinder )
%
% Marker(s) of the surface where the functional (Cd, Cl, etc.) will be evaluated
MARKER_MONITORING= ( cylinder )

% ------------- COMMON PARAMETERS DEFINING THE NUMERICAL METHOD ---------------%
%
% Numerical method for spatial gradients (GREEN_GAUSS, WEIGHTED_LEAST_SQUARES)
NUM_METHOD_GRAD= GREEN_GAUSS
%
% Courant-Friedrichs-Lewy condition of the finest grid
CFL_NUMBER= 1000.0
%
% Adaptive CFL number (NO, YES)
CFL_ADAPT= NO
%
% Parameters of the adaptive CFL number (factor down, factor up, CFL min value,
%                                        CFL max value )
CFL_ADAPT_PARAM= ( 1.5, 0.5, 10.0, 10000.0 )
%
% Runge-Kutta alpha coefficients
RK_ALPHA_COEFF= ( 0.66667, 0.66667, 1.000000 )
%
% Number of total iterations
ITER= 1000

% -------------------------- MULTIGRID PARAMETERS -----------------------------%
%
% Multi-Grid Levels (0 = no multi-grid)
MGLEVEL= 0
%
% Multi-grid cycle (V_CYCLE, W_CYCLE, FULLMG_CYCLE)
MGCYCLE= V_CYCLE
%
% Multi-grid pre-smoothing level
MG_PRE_SMOOTH= ( 1, 1, 1, 1 )
%
% Multi-grid post-smoothing level
MG_POST_SMOOTH= ( 0, 0, 0, 0 )
%
% Jacobi implicit smoothing of the correction
MG_CORRECTION_SMOOTH= ( 0, 0, 0, 0 )
%
% Damping factor for the residual restriction
MG_DAMP_RESTRICTION= 0.8
%
% Damping factor for the correction prolongation
MG_DAMP_PROLONGATION= 0.8

% ----------- SLOPE LIMITER AND DISSIPATION SENSOR DEFINITION -----------------%
%
% Coefficient for the Venkat's limiter (upwind scheme). A larger values decrease
%             the extent of limiting, values approaching zero cause
%             lower-order approximation to the solution (0.05 by default)
VENKAT_LIMITER_COEFF= 0.05
%
% 1st order artificial dissipation coefficients for
%     the Lax–Friedrichs method ( 0.15 by default )
LAX_SENSOR_COEFF= 0.15
%
% 2nd and 4th order artificial dissipation coefficients for
%     the JST method ( 0.5, 0.02 by default )
JST_SENSOR_COEFF= ( 0.5, 0.02 )

% ------------------------ LINEAR SOLVER DEFINITION ---------------------------%
%
% Linear solver or smoother for implicit formulations (BCGSTAB, FGMRES, SMOOTHER)
LINEAR_SOLVER= FGMRES
%
% Preconditioner of the Krylov linear solver (ILU, LU_SGS, LINELET, JACOBI)
LINEAR_SOLVER_PREC= ILU
%
% Linear solver ILU preconditioner fill-in level (0 by default)
LINEAR_SOLVER_ILU_FILL_IN= 0
%
% Minimum error of the linear solver for implicit formulations
LINEAR_SOLVER_ERROR= 1E-15
%
% Max number of iterations of the linear solver for the implicit formulation
LINEAR_SOLVER_ITER= 10

% -------------------- FLOW NUMERICAL METHOD DEFINITION -----------------------%
%
% Convective numerical method (JST, LAX-FRIEDRICH, CUSP, ROE, AUSM, HLLC,
%                              TURKEL_PREC, MSW)
CONV_NUM_METHOD_FLOW= FDS
%
% Monotonic Upwind Scheme for Conservation Laws (TVD) in the flow equations.
%           Required for 2nd order upwind schemes (NO, YES)
MUSCL_FLOW= YES
%
% Slope limiter (NONE, VENKATAKRISHNAN, VENKATAKRISHNAN_WANG,
%                BARTH_JESPERSEN, VAN_ALBADA_EDGE)
SLOPE_LIMITER_FLOW= NONE
%
% Time discretization (RUNGE-KUTTA_EXPLICIT, EULER_IMPLICIT, EULER_EXPLICIT)
TIME_DISCRE_FLOW= EULER_IMPLICIT

% --------------------------- CONVERGENCE PARAMETERS --------------------------%
%
% Min value of the residual (log10 of the residual)
CONV_RESIDUAL_MINVAL= -14
%
% Start convergence criteria at iteration number
CONV_STARTITER= 10
%
% Number of elements to apply the criteria
CONV_CAUCHY_ELEMS= 100
%
% Epsilon to control the series convergence
CONV_CAUCHY_EPS= 1E-6
%

% ------------------------- INPUT/OUTPUT INFORMATION --------------------------%
%
% Mesh input file
MESH_FILENAME= mesh_cylinder_lam.su2
%
% Mesh input file format (SU2, CGNS, NETCDF_ASCII)
MESH_FORMAT= SU2
%
% Restart flow input file
SOLUTION_FILENAME= solution_flow.dat
%
% Restart adjoint input file
SOLUTION_ADJ_FILENAME= solution_adj.dat
%
% Output file format (TECPLOT, TECPLOT_BINARY, PARAVIEW,
%                     FIELDVIEW, FIELDVIEW_BINARY)
TABULAR_FORMAT= CSV
%
% Output file convergence history (w/o extension)
CONV_FILENAME= history
%
% Output file with the forces breakdown
BREAKDOWN_FILENAME= forces_breakdown.dat
%
% Output file restart flow
RESTART_FILENAME= restart_flow.dat
%
% Output file restart adjoint
RESTART_ADJ_FILENAME= restart_adj.dat
%
% Output file flow (w/o extension) variables
VOLUME_FILENAME= flow
%
% Output file adjoint (w/o extension) variables
VOLUME_ADJ_FILENAME= adjoint
%
% Output Objective function
VALUE_OBJFUNC_FILENAME= of_eval.dat
%
% Output objective function gradient (using continuous adjoint)
GRAD_OBJFUNC_FILENAME= of_grad.dat
%
% Output file surface flow coefficient (w/o extension)
SURFACE_FILENAME= surface_flow
%
% Output file surface adjoint coefficient (w/o extension)
SURFACE_ADJ_FILENAME= surface_adjoint
%
% Writing solution file frequency
OUTPUT_WRT_FREQ= 250
%
%
% Screen output fields
SCREEN_OUTPUT= (INNER_ITER, RMS_PRESSURE, RMS_TEMPERATURE, LIFT, DRAG)<|MERGE_RESOLUTION|>--- conflicted
+++ resolved
@@ -5,11 +5,7 @@
 %                   custom fluid using polynomial fluid models.                %
 % Author: Thomas D. Economon                                                   %
 % Date: 2018.12.02                                                             %
-<<<<<<< HEAD
-% File version 7.1.1 "Blackbird"                                                  %
-=======
-% File Version 7.1.1 "Blackbird"                                                  %
->>>>>>> 14d77240
+% File Version 7.1.1 "Blackbird"                                               %
 %                                                                              %
 %%%%%%%%%%%%%%%%%%%%%%%%%%%%%%%%%%%%%%%%%%%%%%%%%%%%%%%%%%%%%%%%%%%%%%%%%%%%%%%%
 
