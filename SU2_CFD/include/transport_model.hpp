/*!
 * \file transport_model.hpp
 * \brief Headers of the main transport properties subroutines of the SU2 solvers.
 * \author S. Vitale, M. Pini, G. Gori, A. Guardone, P. Colonna
 * \version 6.2.0 "Falcon"
 *
 * The current SU2 release has been coordinated by the
 * SU2 International Developers Society <www.su2devsociety.org>
 * with selected contributions from the open-source community.
 *
 * The main research teams contributing to the current release are:
 *  - Prof. Juan J. Alonso's group at Stanford University.
 *  - Prof. Piero Colonna's group at Delft University of Technology.
 *  - Prof. Nicolas R. Gauger's group at Kaiserslautern University of Technology.
 *  - Prof. Alberto Guardone's group at Polytechnic University of Milan.
 *  - Prof. Rafael Palacios' group at Imperial College London.
 *  - Prof. Vincent Terrapon's group at the University of Liege.
 *  - Prof. Edwin van der Weide's group at the University of Twente.
 *  - Lab. of New Concepts in Aeronautics at Tech. Institute of Aeronautics.
 *
 * Copyright 2012-2019, Francisco D. Palacios, Thomas D. Economon,
 *                      Tim Albring, and the SU2 contributors.
 *
 * SU2 is free software; you can redistribute it and/or
 * modify it under the terms of the GNU Lesser General Public
 * License as published by the Free Software Foundation; either
 * version 2.1 of the License, or (at your option) any later version.
 *
 * SU2 is distributed in the hope that it will be useful,
 * but WITHOUT ANY WARRANTY; without even the implied warranty of
 * MERCHANTABILITY or FITNESS FOR A PARTICULAR PURPOSE. See the GNU
 * Lesser General Public License for more details.
 *
 * You should have received a copy of the GNU Lesser General Public
 * License along with SU2. If not, see <http://www.gnu.org/licenses/>.
 */

#ifndef TRANSPORT_MODEL_HPP_
#define TRANSPORT_MODEL_HPP_
#endif /* TRANSPORT_MODEL_HPP_ */
#pragma once

#include <stdio.h>
#include <string.h>
#include <iostream>
#include <string>
#include <cmath>

#define LEN_COMPONENTS 32

#include "stdio.h"
#include "math.h"

#include "../../Common/include/datatype_structure.hpp"

using namespace std;


/*!
 * \class CViscosityModel
 * \brief Main class for defining the Transport-Physical Model
 * a child class for each particular Model (Power law, Sutherland, Chung, etc.)
 * \author S.Vitale, M.Pini
 * \version 1.0
 */
class CViscosityModel {
protected:
su2double      Mu,      /*!< \brief Dynamic viscosity. */
       dmudrho_T,   /*!< \brief DmuDrho_T. */
       dmudT_rho;   /*!< \brief DmuDT_rho. */
public:

    /*!
     * \brief Constructor of the class.
     */
    CViscosityModel(void);

    /*!
     * \brief Destructor of the class.
     */
    virtual ~CViscosityModel(void);

    /*!
     * \brief return viscosity value.
     */
    su2double GetViscosity(void);

    /*!
     * \brief return viscosity partial derivative value.
     */
    su2double Getdmudrho_T(void);

    /*!
     * \brief return viscosity partial derivative value.
     */
    su2double GetdmudT_rho(void);

    /*!
     * \brief Set Viscosity.
     */
    virtual   void SetViscosity(su2double T, su2double rho);

    /*!
     * \brief Set Viscosity Derivatives.
     */
    virtual   void SetDerViscosity(su2double T, su2double rho);

};

/*!
 * \class CConstantViscosity
 * \brief this class defines a constant viscosity
 * a child class for each particular Model (Power law, Sutherland, Chung, etc.)
 * \author S.Vitale, M.Pini
 * \version 1.0
 */
class CConstantViscosity : public CViscosityModel {
  
public:
  
  /*!
   * \brief Constructor of the class.
   */
  CConstantViscosity(void);
  
  /*!
   * \brief Constructor of the class.
   */
  CConstantViscosity(su2double mu_const);
  
  /*!
   * \brief Destructor of the class.
   */
  virtual ~CConstantViscosity(void);
  
  
};

/*!
 * \class CSutherland
 * \brief this class defines a constant viscosity
 * a child class for each particular Model (Power law, Sutherland, Chung, etc.)
 * \author S.Vitale, M.Pini
 * \version 1.0
 */
class CSutherland : public CViscosityModel {
protected:
  su2double      Mu_ref,    /*!< \brief Internal Energy. */
  T_ref,     /*!< \brief DpDd_e. */
  S;       /*!< \brief DpDe_d. */
  
public:
  
  /*!
   * \brief Constructor of the class.
   */
  CSutherland(void);
  
  /*!
   * \brief Constructor of the class.
   */
  CSutherland(su2double mu_ref, su2double t_ref, su2double s);
  
  /*!
   * \brief Destructor of the class.
   */
  virtual ~CSutherland(void);
  
  /*!
   * \brief Set Viscosity.
   */
  void SetViscosity(su2double T, su2double rho);
  
  /*!
   * \brief Set Viscosity Derivatives.
   */
  void SetDerViscosity(su2double T, su2double rho);
  
};

/*!
 * \class CPolynomialViscosity
 * \brief Defines viscosity as a polynomial function of temperature.
 * \author T. Economon
 */
class CPolynomialViscosity : public CViscosityModel {
protected:
  unsigned short nPolyCoeffs; /*!< \brief Number of coefficients in the temperature polynomial. */
  su2double *b;               /*!< \brief Polynomial coefficients for viscosity as a function of temperature. */

public:
  
  /*!
   * \brief Constructor of the class.
   */
  CPolynomialViscosity(void);
  
  /*!
   * \brief Constructor of the class.
   */
  CPolynomialViscosity(unsigned short val_nCoeffs, su2double* val_b);
  
  /*!
   * \brief Destructor of the class.
   */
  virtual ~CPolynomialViscosity(void);
  
  /*!
   * \brief Set Viscosity.
   */
  void SetViscosity(su2double T, su2double rho);
  
};

/*!
 * \class CThermalConductivityModel
 * \brief Main class for defining the Transport-Physical Model
 * a child class for each particular Model (Prandtl-based, etc.)
 * \author S. Vitale, M. Pini
 * \version 1.0
 */
class CConductivityModel {
protected:
su2double      Kt,      /*!< \brief Thermal conductivity. */
       dktdrho_T,   /*!< \brief DktDrho_T. */
       dktdT_rho;   /*!< \brief DktDT_rho. */
public:

    /*!
     * \brief Constructor of the class.
     */
    CConductivityModel(void);

    /*!
     * \brief Destructor of the class.
     */
    virtual ~CConductivityModel(void);

    /*!
     * \brief return viscosity value.
     */
    su2double GetConductivity(void);

    /*!
     * \brief return viscosity partial derivative value.
     */
    su2double Getdktdrho_T(void);

    /*!
     * \brief return viscosity partial derivative value.
     */
    su2double GetdktdT_rho(void);

    /*!
     * \brief Set Thermal conductivity.
     */
    virtual void SetConductivity(su2double T, su2double rho, su2double mu_lam, su2double mu_turb, su2double cp);

    /*!
     * \brief Set Thermal conductivity derivatives.
     */
    virtual void SetDerConductivity(su2double T, su2double rho, su2double dmudrho_T, su2double dmudT_rho, su2double cp);

};

/*!
 * \class CConstantConductivity
 * \brief this class defines a constant thermal conductivity.
 * \author S.Vitale, M.Pini
 * \version 1.0
 */
class CConstantConductivity : public CConductivityModel {

public:

    /*!
     * \brief Constructor of the class.
     */
      CConstantConductivity(void);

    /*!
     * \brief Constructor of the class.
     */
      CConstantConductivity(su2double kt_const);

    /*!
     * \brief Destructor of the class.
     */
    virtual ~CConstantConductivity(void);

};

/*!
 * \class CConstantConductivityRANS
 * \brief this class defines a constant thermal conductivity with a turbulent Prandtl number for including effects of turbulent heat transfer.
 * \author T. Economon
 * \version 1.0
 */
class CConstantConductivityRANS : public CConductivityModel {
  
protected:
  su2double Kt_Lam;         /*!< \brief Constant laminar conductivity. */
  su2double Prandtl_Turb;   /*!< \brief Turbulent Prandtl number. */
  
public:
  
  /*!
   * \brief Constructor of the class.
   */
  CConstantConductivityRANS(void);
  
  /*!
   * \brief Constructor of the class.
   */
  CConstantConductivityRANS(su2double kt_const, su2double pr_turb);
  
  /*!
   * \brief Destructor of the class.
   */
  virtual ~CConstantConductivityRANS(void);
  
  /*!
   * \brief Set effective thermal conductivity.
   */
  void SetConductivity(su2double T, su2double rho, su2double mu_lam, su2double mu_turb, su2double cp);
  
};

/*!
 * \class CConstantPrandtl
 * \brief this class defines a non-constant thermal conductivity using a constant Prandtl's number
 * \author S.Vitale, M.Pini
 * \version 1.0
 */
class CConstantPrandtl : public CConductivityModel {
protected:
  su2double      Pr_const;    /*!< \brief Prandtl's number. */

public:

    /*!
     * \brief Constructor of the class.
     */
      CConstantPrandtl(void);

    /*!
     * \brief Destructor of the class.
     */
    virtual ~CConstantPrandtl(void);

    /*!
     * \brief Constructor of the class.
     */
      CConstantPrandtl(su2double pr_const);

    /*!
     * \brief Set Thermal conductivity.
     * \brief par1 -> Cp.
     * \brief par2 -> Mu.
     */
    void SetConductivity(su2double T, su2double rho, su2double mu_lam, su2double mu_turb, su2double cp);

    /*!
     * \brief Set Thermal conductivity derivatives.
     */
    void SetDerConductivity(su2double T, su2double rho, su2double dmudrho_T, su2double dmudT_rho, su2double cp);

};

/*!
 * \class CConstantPrandtlRANS
 * \brief Defines a non-constant effective thermal conductivity for RANS problems using Prandtl numbers.
 * \author T. Economon
 * \version 1.0
 */
class CConstantPrandtlRANS : public CConductivityModel {

protected:
  su2double Prandtl_Lam;    /*!< \brief Laminar Prandtl number. */
  su2double Prandtl_Turb;   /*!< \brief Turbulent Prandtl number. */

public:

    /*!
     * \brief Constructor of the class.
     */
    CConstantPrandtlRANS(void);

    /*!
     * \brief Destructor of the class.
     */
    virtual ~CConstantPrandtlRANS(void);

    /*!
     * \brief Constructor of the class.
     */
    CConstantPrandtlRANS(su2double pr_lam, su2double pr_turb);

    /*!
     * \brief Set effective thermal conductivity.
     */
    void SetConductivity(su2double T, su2double rho, su2double mu_lam, su2double mu_turb, su2double cp);

};

/*!
<<<<<<< HEAD
 * \class CDiffusivityModel
 * \brief Defines a mass diffusivity model for species equations.
 * \author T. Economon
 */
class CDiffusivityModel {
  
protected:
  su2double Diffusivity;      /*!< \brief Mass diffusivity. */
=======
 * \class CPolynomialConductivity
 * \brief Defines a non-constant thermal conductivity using polynomial function of temperature.
 * \author T. Economon
 */
class CPolynomialConductivity : public CConductivityModel {
protected:
  unsigned short nPolyCoeffs; /*!< \brief Number of coefficients in the temperature polynomial. */
  su2double *b;               /*!< \brief Polynomial coefficients for thermal conductivity as a function of temperature. */
>>>>>>> 27f3875c
  
public:
  
  /*!
   * \brief Constructor of the class.
   */
<<<<<<< HEAD
  CDiffusivityModel(void);
=======
  CPolynomialConductivity(void);
>>>>>>> 27f3875c
  
  /*!
   * \brief Destructor of the class.
   */
<<<<<<< HEAD
  virtual ~CDiffusivityModel(void);
  
  /*!
   * \brief return diffusivity value.
   */
  su2double GetDiffusivity(void);
  
  /*!
   * \brief Set diffusivity.
   */
  virtual void SetDiffusivity (su2double T, su2double rho, su2double mu_lam, su2double mu_turb, su2double cp);
  
};

/*!
 * \class CConstantDiffusivity
 * \brief Defines a constant mass diffusivity model for species equations.
 * \author T. Economon
 */
class CConstantDiffusivity : public CDiffusivityModel {
  
protected:
  
public:
  
  /*!
   * \brief Constructor of the class.
   */
  CConstantDiffusivity(void);
=======
  virtual ~CPolynomialConductivity(void);
>>>>>>> 27f3875c
  
  /*!
   * \brief Constructor of the class.
   */
<<<<<<< HEAD
  CConstantDiffusivity(su2double diff_constant);
  
  /*!
   * \brief Destructor of the class.
   */
  virtual ~CConstantDiffusivity(void);
  
};

/*!
 * \class CDiffusivityModel
 * \brief Defines a mass diffusivity model for species equations based on Schmidt number.
 * \author T. Economon
 */
class CConstantSchmidt : public CDiffusivityModel {

protected:
  su2double Schmidt_const;  /*!< \brief Constant Schmidt number. */
  
=======
  CPolynomialConductivity(unsigned short val_nCoeffs, su2double* val_b);
  
  /*!
   * \brief Set Thermal conductivity.
   */
  void SetConductivity(su2double T, su2double rho, su2double mu_lam, su2double mu_turb, su2double cp);
  
};

/*!
 * \class CPolynomialConductivityRANS
 * \brief Defines a non-constant thermal conductivity using polynomial function of temperature for RANS problems wioth the addition of a turbulent component based on a turbulent Prandtl number.
 * \author T. Economon
 */
class CPolynomialConductivityRANS : public CConductivityModel {
protected:
  unsigned short nPolyCoeffs; /*!< \brief Number of coefficients in the temperature polynomial. */
  su2double *b;               /*!< \brief Polynomial coefficients for thermal conductivity as a function of temperature. */
  su2double Prandtl_Turb;     /*!< \brief Turbulent Prandtl number. */

>>>>>>> 27f3875c
public:
  
  /*!
   * \brief Constructor of the class.
   */
<<<<<<< HEAD
  CConstantSchmidt(void);
  
  /*!
   * \brief Constructor of the class.
   */
  CConstantSchmidt(su2double sc_const);
=======
  CPolynomialConductivityRANS(void);
>>>>>>> 27f3875c
  
  /*!
   * \brief Destructor of the class.
   */
<<<<<<< HEAD
  virtual ~CConstantSchmidt(void);
  
  /*!
   * \brief Set diffusivity.
   */
  void SetDiffusivity(su2double T, su2double rho, su2double mu_lam, su2double mu_turb, su2double cp);
  
};

/*!
 * \class CDiffusivityModelRANS
 * \brief Defines a mass diffusivity model for species equations based on Schmidt numbers for RANS.
 * \author T. Economon
 */
class CConstantSchmidtRANS : public CDiffusivityModel {
  
protected:
  su2double Schmidt_Lam;   /*!< \brief Laminar Schmidt number. */
  su2double Schmidt_Turb;  /*!< \brief Laminar Schmidt number. */

public:
  
  /*!
   * \brief Constructor of the class.
   */
  CConstantSchmidtRANS(void);
=======
  virtual ~CPolynomialConductivityRANS(void);
>>>>>>> 27f3875c
  
  /*!
   * \brief Constructor of the class.
   */
<<<<<<< HEAD
  CConstantSchmidtRANS(su2double sc_lam, su2double sc_turb);
  
  /*!
   * \brief Destructor of the class.
   */
  virtual ~CConstantSchmidtRANS(void);
  
  /*!
   * \brief Set diffusivity.
   */
  void SetDiffusivity(su2double T, su2double rho, su2double mu_lam, su2double mu_turb, su2double cp);
=======
  CPolynomialConductivityRANS(unsigned short val_nCoeffs, su2double* val_b, su2double pr_turb);
  
  /*!
   * \brief Set Thermal conductivity.
   */
  void SetConductivity(su2double T, su2double rho, su2double mu_lam, su2double mu_turb, su2double cp);
>>>>>>> 27f3875c
  
};

#include "transport_model.inl"<|MERGE_RESOLUTION|>--- conflicted
+++ resolved
@@ -404,16 +404,6 @@
 };
 
 /*!
-<<<<<<< HEAD
- * \class CDiffusivityModel
- * \brief Defines a mass diffusivity model for species equations.
- * \author T. Economon
- */
-class CDiffusivityModel {
-  
-protected:
-  su2double Diffusivity;      /*!< \brief Mass diffusivity. */
-=======
  * \class CPolynomialConductivity
  * \brief Defines a non-constant thermal conductivity using polynomial function of temperature.
  * \author T. Economon
@@ -422,80 +412,22 @@
 protected:
   unsigned short nPolyCoeffs; /*!< \brief Number of coefficients in the temperature polynomial. */
   su2double *b;               /*!< \brief Polynomial coefficients for thermal conductivity as a function of temperature. */
->>>>>>> 27f3875c
-  
-public:
-  
-  /*!
-   * \brief Constructor of the class.
-   */
-<<<<<<< HEAD
-  CDiffusivityModel(void);
-=======
+  
+public:
+  
+  /*!
+   * \brief Constructor of the class.
+   */
   CPolynomialConductivity(void);
->>>>>>> 27f3875c
-  
-  /*!
-   * \brief Destructor of the class.
-   */
-<<<<<<< HEAD
-  virtual ~CDiffusivityModel(void);
-  
-  /*!
-   * \brief return diffusivity value.
-   */
-  su2double GetDiffusivity(void);
-  
-  /*!
-   * \brief Set diffusivity.
-   */
-  virtual void SetDiffusivity (su2double T, su2double rho, su2double mu_lam, su2double mu_turb, su2double cp);
-  
-};
-
-/*!
- * \class CConstantDiffusivity
- * \brief Defines a constant mass diffusivity model for species equations.
- * \author T. Economon
- */
-class CConstantDiffusivity : public CDiffusivityModel {
-  
-protected:
-  
-public:
-  
-  /*!
-   * \brief Constructor of the class.
-   */
-  CConstantDiffusivity(void);
-=======
+  
+  /*!
+   * \brief Destructor of the class.
+   */
   virtual ~CPolynomialConductivity(void);
->>>>>>> 27f3875c
-  
-  /*!
-   * \brief Constructor of the class.
-   */
-<<<<<<< HEAD
-  CConstantDiffusivity(su2double diff_constant);
-  
-  /*!
-   * \brief Destructor of the class.
-   */
-  virtual ~CConstantDiffusivity(void);
-  
-};
-
-/*!
- * \class CDiffusivityModel
- * \brief Defines a mass diffusivity model for species equations based on Schmidt number.
- * \author T. Economon
- */
-class CConstantSchmidt : public CDiffusivityModel {
-
-protected:
-  su2double Schmidt_const;  /*!< \brief Constant Schmidt number. */
-  
-=======
+  
+  /*!
+   * \brief Constructor of the class.
+   */
   CPolynomialConductivity(unsigned short val_nCoeffs, su2double* val_b);
   
   /*!
@@ -516,33 +448,132 @@
   su2double *b;               /*!< \brief Polynomial coefficients for thermal conductivity as a function of temperature. */
   su2double Prandtl_Turb;     /*!< \brief Turbulent Prandtl number. */
 
->>>>>>> 27f3875c
-public:
-  
-  /*!
-   * \brief Constructor of the class.
-   */
-<<<<<<< HEAD
+public:
+  
+  /*!
+   * \brief Constructor of the class.
+   */
+  CPolynomialConductivityRANS(void);
+  
+  /*!
+   * \brief Destructor of the class.
+   */
+  virtual ~CPolynomialConductivityRANS(void);
+  
+  /*!
+   * \brief Constructor of the class.
+   */
+  CPolynomialConductivityRANS(unsigned short val_nCoeffs, su2double* val_b, su2double pr_turb);
+  
+  /*!
+   * \brief Set Thermal conductivity.
+   */
+  void SetConductivity(su2double T, su2double rho, su2double mu_lam, su2double mu_turb, su2double cp);
+  
+};
+
+/*!
+ * \class CDiffusivityModel
+ * \brief Defines a mass diffusivity model for species equations.
+ * \author T. Economon
+ */
+class CDiffusivityModel {
+  
+protected:
+  su2double Diffusivity;      /*!< \brief Mass diffusivity. */
+  
+  
+public:
+  
+  /*!
+   * \brief Constructor of the class.
+   */
+  CDiffusivityModel(void);
+  
+  /*!
+   * \brief Destructor of the class.
+   */
+  virtual ~CDiffusivityModel(void);
+  
+  /*!
+   * \brief return diffusivity value.
+   */
+  su2double GetDiffusivity(void);
+  
+  /*!
+   * \brief Set diffusivity.
+   */
+  virtual void SetDiffusivity (su2double T,
+                               su2double rho,
+                               su2double mu_lam,
+                               su2double mu_turb,
+                               su2double cp);
+  
+};
+
+/*!
+ * \class CConstantDiffusivity
+ * \brief Defines a constant mass diffusivity model for species equations.
+ * \author T. Economon
+ */
+class CConstantDiffusivity : public CDiffusivityModel {
+  
+protected:
+  
+public:
+  
+  /*!
+   * \brief Constructor of the class.
+   */
+  CConstantDiffusivity(void);
+  
+  /*!
+   * \brief Constructor of the class.
+   */
+  CConstantDiffusivity(su2double diff_constant);
+  
+  /*!
+   * \brief Destructor of the class.
+   */
+  virtual ~CConstantDiffusivity(void);
+  
+};
+
+/*!
+ * \class CDiffusivityModel
+ * \brief Defines a mass diffusivity model for species equations based on Schmidt number.
+ * \author T. Economon
+ */
+class CConstantSchmidt : public CDiffusivityModel {
+  
+protected:
+  su2double Schmidt_const;  /*!< \brief Constant Schmidt number. */
+  
+public:
+  
+  /*!
+   * \brief Constructor of the class.
+   */
   CConstantSchmidt(void);
   
   /*!
    * \brief Constructor of the class.
    */
   CConstantSchmidt(su2double sc_const);
-=======
-  CPolynomialConductivityRANS(void);
->>>>>>> 27f3875c
-  
-  /*!
-   * \brief Destructor of the class.
-   */
-<<<<<<< HEAD
+  
+  /*!
+   * \brief Destructor of the class.
+   */
   virtual ~CConstantSchmidt(void);
   
   /*!
    * \brief Set diffusivity.
    */
-  void SetDiffusivity(su2double T, su2double rho, su2double mu_lam, su2double mu_turb, su2double cp);
+  void SetDiffusivity(su2double T,
+                      su2double rho,
+                      su2double mu_lam,
+                      su2double mu_turb,
+                      su2double cp);
   
 };
 
@@ -556,21 +587,17 @@
 protected:
   su2double Schmidt_Lam;   /*!< \brief Laminar Schmidt number. */
   su2double Schmidt_Turb;  /*!< \brief Laminar Schmidt number. */
-
+  
 public:
   
   /*!
    * \brief Constructor of the class.
    */
   CConstantSchmidtRANS(void);
-=======
-  virtual ~CPolynomialConductivityRANS(void);
->>>>>>> 27f3875c
-  
-  /*!
-   * \brief Constructor of the class.
-   */
-<<<<<<< HEAD
+  
+  /*!
+   * \brief Constructor of the class.
+   */
   CConstantSchmidtRANS(su2double sc_lam, su2double sc_turb);
   
   /*!
@@ -581,15 +608,11 @@
   /*!
    * \brief Set diffusivity.
    */
-  void SetDiffusivity(su2double T, su2double rho, su2double mu_lam, su2double mu_turb, su2double cp);
-=======
-  CPolynomialConductivityRANS(unsigned short val_nCoeffs, su2double* val_b, su2double pr_turb);
-  
-  /*!
-   * \brief Set Thermal conductivity.
-   */
-  void SetConductivity(su2double T, su2double rho, su2double mu_lam, su2double mu_turb, su2double cp);
->>>>>>> 27f3875c
+  void SetDiffusivity(su2double T,
+                      su2double rho,
+                      su2double mu_lam,
+                      su2double mu_turb,
+                      su2double cp);
   
 };
 
