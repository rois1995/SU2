--- conflicted
+++ resolved
@@ -811,24 +811,8 @@
                                                 unsigned short nVar_Restart) {
   /*--- Restart the solution from file information ---*/
 
-<<<<<<< HEAD
-  unsigned short iDim, iVar, iMesh;
-  unsigned long iPoint, index, iChildren, Point_Fine;
-  TURB_MODEL turb_model = config->GetKind_Turb_Model();
-  su2double Area_Children, Area_Parent;
-  const su2double* Solution_Fine = nullptr;
-  const passivedouble* Coord = nullptr;
-  bool dual_time = ((config->GetTime_Marching() == TIME_MARCHING::DT_STEPPING_1ST) ||
-                    (config->GetTime_Marching() == TIME_MARCHING::DT_STEPPING_2ND));
-  bool static_fsi = ((config->GetTime_Marching() == TIME_MARCHING::STEADY) && config->GetFSI_Simulation());
-  bool steady_restart = config->GetSteadyRestart();
-  bool turbulent = (config->GetKind_Turb_Model() != TURB_MODEL::NONE);
-
-  string restart_filename = config->GetFilename(config->GetSolution_FileName(), "", iter);
-=======
   const string restart_filename = config->GetFilename(config->GetSolution_FileName(), "", iter);
   const bool static_fsi = ((config->GetTime_Marching() == TIME_MARCHING::STEADY) && config->GetFSI_Simulation());
->>>>>>> 1249f9f6
 
   /*--- To make this routine safe to call in parallel most of it can only be executed by one thread. ---*/
   SU2_OMP_MASTER {
@@ -839,17 +823,7 @@
 
     unsigned short skipVars = nDim;
 
-<<<<<<< HEAD
-  /*--- Store the number of variables for the turbulence model
-   (that could appear in the restart file before the grid velocities). ---*/
-  unsigned short turbVars = 0;
-  if (turbulent){
-    if ((turb_model == TURB_MODEL::SST) || (turb_model == TURB_MODEL::SST_SUST)) turbVars = 2;
-    else turbVars = 1;
-  }
-=======
     /*--- Read the restart data from either an ASCII or binary SU2 file. ---*/
->>>>>>> 1249f9f6
 
     if (config->GetRead_Binary_Restart()) {
       Read_SU2_Restart_Binary(geometry[MESH_0], config, restart_filename);
@@ -867,20 +841,7 @@
       }
     }
 
-<<<<<<< HEAD
-  if (update_geo && dynamic_grid) {
-    auto notFound = fields.end();
-    if (find(fields.begin(), notFound, string("\"Grid_Velocity_x\"")) == notFound) {
-      if (rank == MASTER_NODE)
-        cout << "\nWARNING: The restart file does not contain grid velocities, these will be set to zero.\n" << endl;
-      steady_restart = true;
-    }
-  }
-
-  /*--- Load data from the restart into correct containers. ---*/
-=======
     /*--- Load data from the restart into correct containers. ---*/
->>>>>>> 1249f9f6
 
     unsigned long counter = 0;
     for (auto iPoint_Global = 0ul; iPoint_Global < geometry[MESH_0]->GetGlobal_nPointDomain(); iPoint_Global++) {
@@ -969,17 +930,10 @@
     CGeometry::UpdateGeometry(geometry, config);
 
     if (dynamic_grid) {
-<<<<<<< HEAD
-      for (iMesh = 0; iMesh <= config->GetnMGLevels(); iMesh++) {
-
-        /*--- Compute the grid velocities on the coarser levels. ---*/
-        if (iMesh) geometry[iMesh]->SetRestricted_GridVelocity(geometry[iMesh-1]);
-=======
       for (auto iMesh = 0u; iMesh <= config->GetnMGLevels(); iMesh++) {
 
         /*--- Compute the grid velocities on the coarser levels. ---*/
         if (iMesh) geometry[iMesh]->SetRestricted_GridVelocity(geometry[iMesh - 1]);
->>>>>>> 1249f9f6
         else {
           geometry[MESH_0]->InitiateComms(geometry[MESH_0], config, GRID_VELOCITY);
           geometry[MESH_0]->CompleteComms(geometry[MESH_0], config, GRID_VELOCITY);
@@ -2676,11 +2630,6 @@
       /*--- Compute non-dimensional velocity and y+ ---*/
 
       FrictionVel = sqrt(fabs(WallShearStress[iMarker][iVertex]) / Density);
-<<<<<<< HEAD
-      
-=======
-
->>>>>>> 1249f9f6
       if (!wallfunctions) {
         YPlus[iMarker][iVertex] = WallDistMod * FrictionVel / (Viscosity / Density);
       }
@@ -2709,21 +2658,12 @@
         const auto& thermal_conductivity_tr = nodes->GetThermalConductivity(iPoint);
         const auto& thermal_conductivity_ve = nodes->GetThermalConductivity_ve(iPoint);
         const auto& Grad_PrimVar            = nodes->GetGradient_Primitive(iPoint);
-<<<<<<< HEAD
-        
+
         su2double dTn   = GeometryToolbox::DotProduct(nDim, Grad_PrimVar[T_INDEX], UnitNormal);
         su2double dTven = GeometryToolbox::DotProduct(nDim, Grad_PrimVar[TVE_INDEX], UnitNormal);
         
         /*--- Surface energy balance: trans-rot heat flux, vib-el heat flux,
-        enthalpy transport due to mass diffusion ---*/ 
-=======
-
-        su2double dTn   = GeometryToolbox::DotProduct(nDim, Grad_PrimVar[T_INDEX], UnitNormal);
-        su2double dTven = GeometryToolbox::DotProduct(nDim, Grad_PrimVar[TVE_INDEX], UnitNormal);
-
-        /*--- Surface energy balance: trans-rot heat flux, vib-el heat flux,
         enthalpy transport due to mass diffusion ---*/
->>>>>>> 1249f9f6
         HeatFlux[iMarker][iVertex] = thermal_conductivity_tr*dTn + thermal_conductivity_ve*dTven;
       }
 
