--- conflicted
+++ resolved
@@ -200,21 +200,13 @@
 
   Alloc2D(nMarker, nVertex, UTau);
 
-  //CSkinFriction.resize(nMarker);
-  //for (iMarker = 0; iMarker < nMarker; iMarker++)
-  //  CSkinFriction[iMarker].resize(nDim, nVertex[iMarker]) = su2double(0.0);
-
   /*--- wall eddy viscosity in all the markers ---*/
 
-<<<<<<< HEAD
   Alloc2D(nMarker, nVertex, EddyViscWall);
-=======
+
+  /*--- Skin friction in all the markers ---*/
+
   Alloc3D(nMarker, nVertex, nDim, CSkinFriction);
->>>>>>> aec088cd
-
-  /*--- Skin friction in all the markers ---*/
-
-  Alloc3D(nMarker,nVertex,nDim,CSkinFriction);
   
   /*--- Wall Shear Stress in all the markers ---*/
 
@@ -2433,13 +2425,8 @@
   unsigned long iVertex, iPoint, iPointNormal;
   unsigned short iMarker, iMarker_Monitoring, iDim, jDim;
   unsigned short T_INDEX = 0, TVE_INDEX = 0, VEL_INDEX = 0;
-<<<<<<< HEAD
-  su2double Viscosity = 0.0, WallDist[3] = {0.0}, Area, TauNormal, RefVel2 = 0.0, dTn, dTven,
-            RefDensity = Density_Inf, GradTemperature, Density = 0.0, WallDistMod, FrictionVel,
-=======
   su2double Viscosity = 0.0, WallDist[3] = {0.0}, Area, TauNormal, dTn, dTven,
             GradTemperature, Density = 0.0, WallDistMod, FrictionVel,
->>>>>>> aec088cd
             UnitNormal[3] = {0.0}, TauElem[3] = {0.0}, TauTangent[3] = {0.0}, Tau[3][3] = {{0.0}}, Cp,
             thermal_conductivity, MaxNorm = 8.0, Grad_Vel[3][3] = {{0.0}}, Grad_Temp[3] = {0.0}, AxiFactor;
   const su2double *Coord = nullptr, *Coord_Normal = nullptr, *Normal = nullptr;
@@ -2582,13 +2569,9 @@
       WallShearStress[iMarker][iVertex] = 0.0;
       for (iDim = 0; iDim < nDim; iDim++) {
         TauTangent[iDim] = TauElem[iDim] - TauNormal * UnitNormal[iDim];
-<<<<<<< HEAD
         /* --- in case of wall functions, we have computed the skin friction in the turbulence solver --- */
         if (!wallfunctions) 
-          CSkinFriction[iMarker][iVertex][iDim] = TauTangent[iDim] / (0.5 * RefDensity * RefVel2);
-=======
-        CSkinFriction[iMarker](iVertex,iDim) = TauTangent[iDim] * factorFric;
->>>>>>> aec088cd
+          CSkinFriction[iMarker](iVertex,iDim) = TauTangent[iDim] * factorFric;
         WallShearStress[iMarker][iVertex] += TauTangent[iDim] * TauTangent[iDim];
       }
       WallShearStress[iMarker][iVertex] = sqrt(WallShearStress[iMarker][iVertex]);
