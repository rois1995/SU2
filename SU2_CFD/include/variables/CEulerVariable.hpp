--- conflicted
+++ resolved
@@ -60,18 +60,7 @@
   /*--- Secondary variable definition ---*/
   MatrixType Secondary;        /*!< \brief Primitive variables (T, vx, vy, vz, P, rho, h, c) in compressible flows. */
 
-<<<<<<< HEAD
   MatrixType Solution_New;     /*!< \brief New solution container for Classical RK4. */
-  MatrixType Solution_BGS_k;   /*!< \brief Old solution container for BGS iterations. */
-=======
-  su2double *Secondary;            /*!< \brief Primitive variables (T, vx, vy, vz, P, rho, h, c) in compressible flows. */
-  su2double **Gradient_Secondary;  /*!< \brief Gradient of the primitive variables (T, vx, vy, vz, P, rho). */
-  su2double *Limiter_Secondary;   /*!< \brief Limiter of the primitive variables (T, vx, vy, vz, P, rho). */
-
-  /*--- New solution container for Classical RK4 ---*/
-
-  su2double *Solution_New;
->>>>>>> 08ee4a70
 
 public:
   /*!
@@ -441,17 +430,4 @@
       WindGustDer(iPoint,iDim) = val_WindGustDer[iDim];
   }
 
-<<<<<<< HEAD
-  /*!
-   * \brief Set the value of the solution in the previous BGS subiteration.
-   */
-  void Set_BGSSolution_k() final;
-
-  /*!
-   * \brief Get the value of the solution in the previous BGS subiteration.
-   * \param[out] val_solution - solution in the previous BGS subiteration.
-   */
-  inline su2double Get_BGSSolution_k(Idx_t iPoint, Idx_t iVar) const final { return Solution_BGS_k(iPoint,iVar); }
-=======
->>>>>>> 08ee4a70
 };