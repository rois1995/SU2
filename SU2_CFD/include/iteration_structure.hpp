--- conflicted
+++ resolved
@@ -99,10 +99,7 @@
    */
   virtual void SetGrid_Movement(CGeometry **geometry, CSurfaceMovement *surface_movement,
                       CVolumetricMovement *grid_movement,
-<<<<<<< HEAD
                       CSolver ***solver, CConfig *config, unsigned long IntIter, unsigned long TimeIter);
-=======
-                      CSolver ***solver, CConfig *config, unsigned long IntIter, unsigned long ExtIter);
   /*!
    * \brief Run the mesh deformation algorithms.
    * \author R. Sanchez
@@ -117,7 +114,6 @@
                            CNumerics ***numerics_container,
                            CConfig *config_container,
                            unsigned short kind_recording);
->>>>>>> cdb43da2
   
   /*!
    * \brief A virtual member.
