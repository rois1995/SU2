--- conflicted
+++ resolved
@@ -477,12 +477,8 @@
   bool implicit      = (config->GetKind_TimeIntScheme_Turb() == EULER_IMPLICIT);
   
   bool incompressible = (config->GetKind_Regime() == INCOMPRESSIBLE);
-<<<<<<< HEAD
-  
-=======
   unsigned short turbModel = config->GetKind_Turb_Model();
 
->>>>>>> 9977c3e7
   /*--- Store the physical time step ---*/
   
   TimeStep = config->GetDelta_UnstTimeND();
