/*!
 * \file solution_direct_turbulent.cpp
 * \brief Main subrotuines for solving direct problems
 * \author F. Palacios, A. Bueno
 * \version 6.1.0 "Falcon"
 *
 * The current SU2 release has been coordinated by the
 * SU2 International Developers Society <www.su2devsociety.org>
 * with selected contributions from the open-source community.
 *
 * The main research teams contributing to the current release are:
 *  - Prof. Juan J. Alonso's group at Stanford University.
 *  - Prof. Piero Colonna's group at Delft University of Technology.
 *  - Prof. Nicolas R. Gauger's group at Kaiserslautern University of Technology.
 *  - Prof. Alberto Guardone's group at Polytechnic University of Milan.
 *  - Prof. Rafael Palacios' group at Imperial College London.
 *  - Prof. Vincent Terrapon's group at the University of Liege.
 *  - Prof. Edwin van der Weide's group at the University of Twente.
 *  - Lab. of New Concepts in Aeronautics at Tech. Institute of Aeronautics.
 *
 * Copyright 2012-2018, Francisco D. Palacios, Thomas D. Economon,
 *                      Tim Albring, and the SU2 contributors.
 *
 * SU2 is free software; you can redistribute it and/or
 * modify it under the terms of the GNU Lesser General Public
 * License as published by the Free Software Foundation; either
 * version 2.1 of the License, or (at your option) any later version.
 *
 * SU2 is distributed in the hope that it will be useful,
 * but WITHOUT ANY WARRANTY; without even the implied warranty of
 * MERCHANTABILITY or FITNESS FOR A PARTICULAR PURPOSE. See the GNU
 * Lesser General Public License for more details.
 *
 * You should have received a copy of the GNU Lesser General Public
 * License along with SU2. If not, see <http://www.gnu.org/licenses/>.
 */

#include "../include/solver_structure.hpp"

CTurbSolver::CTurbSolver(void) : CSolver() {
  
  FlowPrimVar_i = NULL;
  FlowPrimVar_j = NULL;
  lowerlimit    = NULL;
  upperlimit    = NULL;
  nVertex       = NULL;
  nMarker       = 0;
  Inlet_TurbVars = NULL;
  
}

CTurbSolver::CTurbSolver(CGeometry* geometry, CConfig *config) : CSolver() {
  
  Gamma = config->GetGamma();
  Gamma_Minus_One = Gamma - 1.0;
  
  FlowPrimVar_i = NULL;
  FlowPrimVar_j = NULL;
  lowerlimit    = NULL;
  upperlimit    = NULL;
  nMarker       = config->GetnMarker_All();
  
  /*--- Store the number of vertices on each marker for deallocation later ---*/
  nVertex = new unsigned long[nMarker];
  for (unsigned long iMarker = 0; iMarker < nMarker; iMarker++)
    nVertex[iMarker] = geometry->nVertex[iMarker];
  
}

CTurbSolver::~CTurbSolver(void) {

  if (Inlet_TurbVars != NULL) {
    for (unsigned long iMarker = 0; iMarker < nMarker; iMarker++) {
      if (Inlet_TurbVars[iMarker] != NULL) {
        for (unsigned long iVertex = 0; iVertex < nVertex[iMarker]; iVertex++) {
          delete [] Inlet_TurbVars[iMarker][iVertex];
        }
        delete [] Inlet_TurbVars[iMarker];
      }
    }
    delete [] Inlet_TurbVars;
  }

  if (FlowPrimVar_i != NULL) delete [] FlowPrimVar_i;
  if (FlowPrimVar_j != NULL) delete [] FlowPrimVar_j;
  if (lowerlimit != NULL) delete [] lowerlimit;
  if (upperlimit != NULL) delete [] upperlimit;
  if (nVertex != NULL) delete [] nVertex;
  

}

void CTurbSolver::Set_MPI_Solution(CGeometry *geometry, CConfig *config) {
  unsigned short iVar, iMarker, MarkerS, MarkerR;
  unsigned long iVertex, iPoint, nVertexS, nVertexR, nBufferS_Vector, nBufferR_Vector, nBufferS_Scalar, nBufferR_Scalar;
  su2double *Buffer_Receive_U = NULL, *Buffer_Send_U = NULL, *Buffer_Receive_muT = NULL, *Buffer_Send_muT = NULL;
  
#ifdef HAVE_MPI
  int send_to, receive_from;
  SU2_MPI::Status status;
#endif
  
  for (iMarker = 0; iMarker < config->GetnMarker_All(); iMarker++) {
    
    if ((config->GetMarker_All_KindBC(iMarker) == SEND_RECEIVE) &&
        (config->GetMarker_All_SendRecv(iMarker) > 0)) {
      
      MarkerS = iMarker;  MarkerR = iMarker+1;
      
#ifdef HAVE_MPI
      send_to = config->GetMarker_All_SendRecv(MarkerS)-1;
      receive_from = abs(config->GetMarker_All_SendRecv(MarkerR))-1;
#endif
  
      nVertexS = geometry->nVertex[MarkerS];  nVertexR = geometry->nVertex[MarkerR];
      nBufferS_Vector = nVertexS*nVar;        nBufferR_Vector = nVertexR*nVar;
      nBufferS_Scalar = nVertexS;             nBufferR_Scalar = nVertexR;
      
      /*--- Allocate Receive and send buffers  ---*/
      Buffer_Receive_U = new su2double [nBufferR_Vector];
      Buffer_Send_U = new su2double[nBufferS_Vector];
      
      Buffer_Receive_muT = new su2double [nBufferR_Scalar];
      Buffer_Send_muT = new su2double[nBufferS_Scalar];
      
      /*--- Copy the solution that should be sended ---*/
      for (iVertex = 0; iVertex < nVertexS; iVertex++) {
        iPoint = geometry->vertex[MarkerS][iVertex]->GetNode();
        Buffer_Send_muT[iVertex] = node[iPoint]->GetmuT();
        for (iVar = 0; iVar < nVar; iVar++)
          Buffer_Send_U[iVar*nVertexS+iVertex] = node[iPoint]->GetSolution(iVar);
      }
      
#ifdef HAVE_MPI
      
      /*--- Send/Receive information using Sendrecv ---*/
      SU2_MPI::Sendrecv(Buffer_Send_U, nBufferS_Vector, MPI_DOUBLE, send_to, 0,
                   Buffer_Receive_U, nBufferR_Vector, MPI_DOUBLE, receive_from, 0, MPI_COMM_WORLD, &status);
      SU2_MPI::Sendrecv(Buffer_Send_muT, nBufferS_Scalar, MPI_DOUBLE, send_to, 1,
                   Buffer_Receive_muT, nBufferR_Scalar, MPI_DOUBLE, receive_from, 1, MPI_COMM_WORLD, &status);
#else
      
      /*--- Receive information without MPI ---*/
      for (iVertex = 0; iVertex < nVertexR; iVertex++) {
        iPoint = geometry->vertex[MarkerR][iVertex]->GetNode();
        Buffer_Receive_muT[iVertex] = node[iPoint]->GetmuT();
        for (iVar = 0; iVar < nVar; iVar++)
          Buffer_Receive_U[iVar*nVertexR+iVertex] = Buffer_Send_U[iVar*nVertexR+iVertex];
      }
      
#endif
      
      /*--- Deallocate send buffer ---*/
      delete [] Buffer_Send_U;
      delete [] Buffer_Send_muT;
      
      /*--- Do the coordinate transformation ---*/
      for (iVertex = 0; iVertex < nVertexR; iVertex++) {
        
        /*--- Find point and its type of transformation ---*/
        iPoint = geometry->vertex[MarkerR][iVertex]->GetNode();
        
        /*--- Copy conservative variables. ---*/
        node[iPoint]->SetmuT(Buffer_Receive_muT[iVertex]);
        for (iVar = 0; iVar < nVar; iVar++)
          node[iPoint]->SetSolution(iVar, Buffer_Receive_U[iVar*nVertexR+iVertex]);
        
      }
      
      /*--- Deallocate receive buffer ---*/
      delete [] Buffer_Receive_muT;
      delete [] Buffer_Receive_U;
      
    }
    
  }
  
}

void CTurbSolver::Set_MPI_Solution_Old(CGeometry *geometry, CConfig *config) {
  unsigned short iVar, iMarker, MarkerS, MarkerR;
  unsigned long iVertex, iPoint, nVertexS, nVertexR, nBufferS_Vector, nBufferR_Vector;
  su2double *Buffer_Receive_U = NULL, *Buffer_Send_U = NULL;
  
#ifdef HAVE_MPI
  int send_to, receive_from;
  SU2_MPI::Status status;
#endif
  
  for (iMarker = 0; iMarker < config->GetnMarker_All(); iMarker++) {
    
    if ((config->GetMarker_All_KindBC(iMarker) == SEND_RECEIVE) &&
        (config->GetMarker_All_SendRecv(iMarker) > 0)) {
      
      MarkerS = iMarker;  MarkerR = iMarker+1;
      
#ifdef HAVE_MPI
      send_to = config->GetMarker_All_SendRecv(MarkerS)-1;
      receive_from = abs(config->GetMarker_All_SendRecv(MarkerR))-1;
#endif

      nVertexS = geometry->nVertex[MarkerS];  nVertexR = geometry->nVertex[MarkerR];
      nBufferS_Vector = nVertexS*nVar;        nBufferR_Vector = nVertexR*nVar;
      
      /*--- Allocate Receive and send buffers  ---*/
      Buffer_Receive_U = new su2double [nBufferR_Vector];
      Buffer_Send_U = new su2double[nBufferS_Vector];
      
      /*--- Copy the solution old that should be sended ---*/
      for (iVertex = 0; iVertex < nVertexS; iVertex++) {
        iPoint = geometry->vertex[MarkerS][iVertex]->GetNode();
        for (iVar = 0; iVar < nVar; iVar++)
          Buffer_Send_U[iVar*nVertexS+iVertex] = node[iPoint]->GetSolution_Old(iVar);
      }
      
#ifdef HAVE_MPI
      
      /*--- Send/Receive information using Sendrecv ---*/
      SU2_MPI::Sendrecv(Buffer_Send_U, nBufferS_Vector, MPI_DOUBLE, send_to, 0,
                   Buffer_Receive_U, nBufferR_Vector, MPI_DOUBLE, receive_from, 0, MPI_COMM_WORLD, &status);
#else
      
      /*--- Receive information without MPI ---*/
      for (iVertex = 0; iVertex < nVertexR; iVertex++) {
        for (iVar = 0; iVar < nVar; iVar++)
          Buffer_Receive_U[iVar*nVertexR+iVertex] = Buffer_Send_U[iVar*nVertexR+iVertex];
      }
      
#endif
      
      /*--- Deallocate send buffer ---*/
      delete [] Buffer_Send_U;
      
      /*--- Do the coordinate transformation ---*/
      for (iVertex = 0; iVertex < nVertexR; iVertex++) {
        
        /*--- Find point and its type of transformation ---*/
        iPoint = geometry->vertex[MarkerR][iVertex]->GetNode();
        
        /*--- Copy transformed conserved variables back into buffer. ---*/
        for (iVar = 0; iVar < nVar; iVar++)
          node[iPoint]->SetSolution_Old(iVar, Buffer_Receive_U[iVar*nVertexR+iVertex]);
        
      }
      
      /*--- Deallocate receive buffer ---*/
      delete [] Buffer_Receive_U;
      
    }
    
  }
}

void CTurbSolver::Set_MPI_Solution_Gradient(CGeometry *geometry, CConfig *config) {
  unsigned short iVar, iDim, iMarker, iPeriodic_Index, MarkerS, MarkerR;
  unsigned long iVertex, iPoint, nVertexS, nVertexR, nBufferS_Vector, nBufferR_Vector;
  su2double rotMatrix[3][3], *angles, theta, cosTheta, sinTheta, phi, cosPhi, sinPhi, psi, cosPsi, sinPsi,
  *Buffer_Receive_Gradient = NULL, *Buffer_Send_Gradient = NULL;
  
  su2double **Gradient = new su2double* [nVar];
  for (iVar = 0; iVar < nVar; iVar++)
    Gradient[iVar] = new su2double[nDim];
  
#ifdef HAVE_MPI
  int send_to, receive_from;
  SU2_MPI::Status status;
#endif
  
  for (iMarker = 0; iMarker < config->GetnMarker_All(); iMarker++) {
    
    if ((config->GetMarker_All_KindBC(iMarker) == SEND_RECEIVE) &&
        (config->GetMarker_All_SendRecv(iMarker) > 0)) {
      
      MarkerS = iMarker;  MarkerR = iMarker+1;
      
#ifdef HAVE_MPI
      send_to = config->GetMarker_All_SendRecv(MarkerS)-1;
      receive_from = abs(config->GetMarker_All_SendRecv(MarkerR))-1;
#endif
 
      nVertexS = geometry->nVertex[MarkerS];  nVertexR = geometry->nVertex[MarkerR];
      nBufferS_Vector = nVertexS*nVar*nDim;        nBufferR_Vector = nVertexR*nVar*nDim;
      
      /*--- Allocate Receive and send buffers  ---*/
      Buffer_Receive_Gradient = new su2double [nBufferR_Vector];
      Buffer_Send_Gradient = new su2double[nBufferS_Vector];
      
      /*--- Copy the solution old that should be sended ---*/
      for (iVertex = 0; iVertex < nVertexS; iVertex++) {
        iPoint = geometry->vertex[MarkerS][iVertex]->GetNode();
        for (iVar = 0; iVar < nVar; iVar++)
          for (iDim = 0; iDim < nDim; iDim++)
            Buffer_Send_Gradient[iDim*nVar*nVertexS+iVar*nVertexS+iVertex] = node[iPoint]->GetGradient(iVar, iDim);
      }
      
#ifdef HAVE_MPI
      
      /*--- Send/Receive information using Sendrecv ---*/
      SU2_MPI::Sendrecv(Buffer_Send_Gradient, nBufferS_Vector, MPI_DOUBLE, send_to, 0,
                   Buffer_Receive_Gradient, nBufferR_Vector, MPI_DOUBLE, receive_from, 0, MPI_COMM_WORLD, &status);
#else
      
      /*--- Receive information without MPI ---*/
      for (iVertex = 0; iVertex < nVertexR; iVertex++) {
        for (iVar = 0; iVar < nVar; iVar++)
          for (iDim = 0; iDim < nDim; iDim++)
            Buffer_Receive_Gradient[iDim*nVar*nVertexR+iVar*nVertexR+iVertex] = Buffer_Send_Gradient[iDim*nVar*nVertexR+iVar*nVertexR+iVertex];
      }
      
#endif
      
      /*--- Deallocate send buffer ---*/
      delete [] Buffer_Send_Gradient;
      
      /*--- Do the coordinate transformation ---*/
      for (iVertex = 0; iVertex < nVertexR; iVertex++) {
        
        /*--- Find point and its type of transformation ---*/
        iPoint = geometry->vertex[MarkerR][iVertex]->GetNode();
        iPeriodic_Index = geometry->vertex[MarkerR][iVertex]->GetRotation_Type();
        
        /*--- Retrieve the supplied periodic information. ---*/
        angles = config->GetPeriodicRotation(iPeriodic_Index);
        
        /*--- Store angles separately for clarity. ---*/
        theta    = angles[0];   phi    = angles[1];     psi    = angles[2];
        cosTheta = cos(theta);  cosPhi = cos(phi);      cosPsi = cos(psi);
        sinTheta = sin(theta);  sinPhi = sin(phi);      sinPsi = sin(psi);
        
        /*--- Compute the rotation matrix. Note that the implicit
         ordering is rotation about the x-axis, y-axis,
         then z-axis. Note that this is the transpose of the matrix
         used during the preprocessing stage. ---*/
        rotMatrix[0][0] = cosPhi*cosPsi;    rotMatrix[1][0] = sinTheta*sinPhi*cosPsi - cosTheta*sinPsi;     rotMatrix[2][0] = cosTheta*sinPhi*cosPsi + sinTheta*sinPsi;
        rotMatrix[0][1] = cosPhi*sinPsi;    rotMatrix[1][1] = sinTheta*sinPhi*sinPsi + cosTheta*cosPsi;     rotMatrix[2][1] = cosTheta*sinPhi*sinPsi - sinTheta*cosPsi;
        rotMatrix[0][2] = -sinPhi;          rotMatrix[1][2] = sinTheta*cosPhi;                              rotMatrix[2][2] = cosTheta*cosPhi;
        
        /*--- Copy conserved variables before performing transformation. ---*/
        for (iVar = 0; iVar < nVar; iVar++)
          for (iDim = 0; iDim < nDim; iDim++)
            Gradient[iVar][iDim] = Buffer_Receive_Gradient[iDim*nVar*nVertexR+iVar*nVertexR+iVertex];
        
        /*--- Need to rotate the gradients for all conserved variables. ---*/
        for (iVar = 0; iVar < nVar; iVar++) {
          if (nDim == 2) {
            Gradient[iVar][0] = rotMatrix[0][0]*Buffer_Receive_Gradient[0*nVar*nVertexR+iVar*nVertexR+iVertex] + rotMatrix[0][1]*Buffer_Receive_Gradient[1*nVar*nVertexR+iVar*nVertexR+iVertex];
            Gradient[iVar][1] = rotMatrix[1][0]*Buffer_Receive_Gradient[0*nVar*nVertexR+iVar*nVertexR+iVertex] + rotMatrix[1][1]*Buffer_Receive_Gradient[1*nVar*nVertexR+iVar*nVertexR+iVertex];
          }
          else {
            Gradient[iVar][0] = rotMatrix[0][0]*Buffer_Receive_Gradient[0*nVar*nVertexR+iVar*nVertexR+iVertex] + rotMatrix[0][1]*Buffer_Receive_Gradient[1*nVar*nVertexR+iVar*nVertexR+iVertex] + rotMatrix[0][2]*Buffer_Receive_Gradient[2*nVar*nVertexR+iVar*nVertexR+iVertex];
            Gradient[iVar][1] = rotMatrix[1][0]*Buffer_Receive_Gradient[0*nVar*nVertexR+iVar*nVertexR+iVertex] + rotMatrix[1][1]*Buffer_Receive_Gradient[1*nVar*nVertexR+iVar*nVertexR+iVertex] + rotMatrix[1][2]*Buffer_Receive_Gradient[2*nVar*nVertexR+iVar*nVertexR+iVertex];
            Gradient[iVar][2] = rotMatrix[2][0]*Buffer_Receive_Gradient[0*nVar*nVertexR+iVar*nVertexR+iVertex] + rotMatrix[2][1]*Buffer_Receive_Gradient[1*nVar*nVertexR+iVar*nVertexR+iVertex] + rotMatrix[2][2]*Buffer_Receive_Gradient[2*nVar*nVertexR+iVar*nVertexR+iVertex];
          }
        }
        
        /*--- Store the received information ---*/
        for (iVar = 0; iVar < nVar; iVar++)
          for (iDim = 0; iDim < nDim; iDim++)
            node[iPoint]->SetGradient(iVar, iDim, Gradient[iVar][iDim]);
        
      }
      
      /*--- Deallocate receive buffer ---*/
      delete [] Buffer_Receive_Gradient;
      
    }
    
  }
  
  for (iVar = 0; iVar < nVar; iVar++)
    delete [] Gradient[iVar];
  delete [] Gradient;
  
}

void CTurbSolver::Set_MPI_Solution_Limiter(CGeometry *geometry, CConfig *config) {
  unsigned short iVar, iMarker, MarkerS, MarkerR;
  unsigned long iVertex, iPoint, nVertexS, nVertexR, nBufferS_Vector, nBufferR_Vector;
  su2double *Buffer_Receive_Limit = NULL, *Buffer_Send_Limit = NULL;
  
  su2double *Limiter = new su2double [nVar];
  
#ifdef HAVE_MPI
  int send_to, receive_from;
  SU2_MPI::Status status;
#endif
  
  for (iMarker = 0; iMarker < config->GetnMarker_All(); iMarker++) {
    
    if ((config->GetMarker_All_KindBC(iMarker) == SEND_RECEIVE) &&
        (config->GetMarker_All_SendRecv(iMarker) > 0)) {
      
      MarkerS = iMarker;  MarkerR = iMarker+1;
      
#ifdef HAVE_MPI
      send_to = config->GetMarker_All_SendRecv(MarkerS)-1;
      receive_from = abs(config->GetMarker_All_SendRecv(MarkerR))-1;
#endif
  
      nVertexS = geometry->nVertex[MarkerS];  nVertexR = geometry->nVertex[MarkerR];
      nBufferS_Vector = nVertexS*nVar;        nBufferR_Vector = nVertexR*nVar;
      
      /*--- Allocate Receive and send buffers  ---*/
      Buffer_Receive_Limit = new su2double [nBufferR_Vector];
      Buffer_Send_Limit = new su2double[nBufferS_Vector];
      
      /*--- Copy the solution old that should be sended ---*/
      for (iVertex = 0; iVertex < nVertexS; iVertex++) {
        iPoint = geometry->vertex[MarkerS][iVertex]->GetNode();
        for (iVar = 0; iVar < nVar; iVar++)
          Buffer_Send_Limit[iVar*nVertexS+iVertex] = node[iPoint]->GetLimiter(iVar);
      }
      
#ifdef HAVE_MPI
      
      /*--- Send/Receive information using Sendrecv ---*/
      SU2_MPI::Sendrecv(Buffer_Send_Limit, nBufferS_Vector, MPI_DOUBLE, send_to, 0,
                   Buffer_Receive_Limit, nBufferR_Vector, MPI_DOUBLE, receive_from, 0, MPI_COMM_WORLD, &status);
#else
      
      /*--- Receive information without MPI ---*/
      for (iVertex = 0; iVertex < nVertexR; iVertex++) {
        for (iVar = 0; iVar < nVar; iVar++)
          Buffer_Receive_Limit[iVar*nVertexR+iVertex] = Buffer_Send_Limit[iVar*nVertexR+iVertex];
      }
      
#endif
      
      /*--- Deallocate send buffer ---*/
      delete [] Buffer_Send_Limit;
      
      /*--- Do the coordinate transformation ---*/
      for (iVertex = 0; iVertex < nVertexR; iVertex++) {
        
        /*--- Find point and its type of transformation ---*/
        iPoint = geometry->vertex[MarkerR][iVertex]->GetNode();
        
        /*--- Copy transformed conserved variables back into buffer. ---*/
        for (iVar = 0; iVar < nVar; iVar++)
          node[iPoint]->SetLimiter(iVar, Buffer_Receive_Limit[iVar*nVertexR+iVertex]);
        
      }
      
      /*--- Deallocate receive buffer ---*/
      delete [] Buffer_Receive_Limit;
      
    }
    
  }
  
  delete [] Limiter;
  
}


void CTurbSolver::Upwind_Residual(CGeometry *geometry, CSolver **solver_container, CNumerics *numerics, CConfig *config, unsigned short iMesh) {
  
  su2double *Turb_i, *Turb_j, *Limiter_i = NULL, *Limiter_j = NULL, *V_i, *V_j, **Gradient_i, **Gradient_j, Project_Grad_i, Project_Grad_j;
  unsigned long iEdge, iPoint, jPoint;
  unsigned short iDim, iVar;
  
  bool muscl         = config->GetMUSCL_Turb();
  bool limiter       = (config->GetKind_SlopeLimit_Turb() != NO_LIMITER);
  bool grid_movement = config->GetGrid_Movement();
  
  for (iEdge = 0; iEdge < geometry->GetnEdge(); iEdge++) {
    
    /*--- Points in edge and normal vectors ---*/
    
    iPoint = geometry->edge[iEdge]->GetNode(0);
    jPoint = geometry->edge[iEdge]->GetNode(1);
    numerics->SetNormal(geometry->edge[iEdge]->GetNormal());
    
    /*--- Primitive variables w/o reconstruction ---*/
    
    V_i = solver_container[FLOW_SOL]->node[iPoint]->GetPrimitive();
    V_j = solver_container[FLOW_SOL]->node[jPoint]->GetPrimitive();
    numerics->SetPrimitive(V_i, V_j);
    
    /*--- Turbulent variables w/o reconstruction ---*/
    
    Turb_i = node[iPoint]->GetSolution();
    Turb_j = node[jPoint]->GetSolution();
    numerics->SetTurbVar(Turb_i, Turb_j);
    
    /*--- Grid Movement ---*/
    
    if (grid_movement)
      numerics->SetGridVel(geometry->node[iPoint]->GetGridVel(), geometry->node[jPoint]->GetGridVel());
    
    if (muscl) {

      for (iDim = 0; iDim < nDim; iDim++) {
        Vector_i[iDim] = 0.5*(geometry->node[jPoint]->GetCoord(iDim) - geometry->node[iPoint]->GetCoord(iDim));
        Vector_j[iDim] = 0.5*(geometry->node[iPoint]->GetCoord(iDim) - geometry->node[jPoint]->GetCoord(iDim));
      }
      
      /*--- Mean flow primitive variables using gradient reconstruction and limiters ---*/
      
      Gradient_i = solver_container[FLOW_SOL]->node[iPoint]->GetGradient_Primitive();
      Gradient_j = solver_container[FLOW_SOL]->node[jPoint]->GetGradient_Primitive();
      if (limiter) {
        Limiter_i = solver_container[FLOW_SOL]->node[iPoint]->GetLimiter_Primitive();
        Limiter_j = solver_container[FLOW_SOL]->node[jPoint]->GetLimiter_Primitive();
      }
      
      for (iVar = 0; iVar < solver_container[FLOW_SOL]->GetnPrimVarGrad(); iVar++) {
        Project_Grad_i = 0.0; Project_Grad_j = 0.0;
        for (iDim = 0; iDim < nDim; iDim++) {
          Project_Grad_i += Vector_i[iDim]*Gradient_i[iVar][iDim];
          Project_Grad_j += Vector_j[iDim]*Gradient_j[iVar][iDim];
        }
        if (limiter) {
          FlowPrimVar_i[iVar] = V_i[iVar] + Limiter_i[iVar]*Project_Grad_i;
          FlowPrimVar_j[iVar] = V_j[iVar] + Limiter_j[iVar]*Project_Grad_j;
        }
        else {
          FlowPrimVar_i[iVar] = V_i[iVar] + Project_Grad_i;
          FlowPrimVar_j[iVar] = V_j[iVar] + Project_Grad_j;
        }
      }
      
      numerics->SetPrimitive(FlowPrimVar_i, FlowPrimVar_j);
      
      /*--- Turbulent variables using gradient reconstruction and limiters ---*/
      
      Gradient_i = node[iPoint]->GetGradient();
      Gradient_j = node[jPoint]->GetGradient();
      if (limiter) {
        Limiter_i = node[iPoint]->GetLimiter();
        Limiter_j = node[jPoint]->GetLimiter();
      }
      
      for (iVar = 0; iVar < nVar; iVar++) {
        Project_Grad_i = 0.0; Project_Grad_j = 0.0;
        for (iDim = 0; iDim < nDim; iDim++) {
          Project_Grad_i += Vector_i[iDim]*Gradient_i[iVar][iDim];
          Project_Grad_j += Vector_j[iDim]*Gradient_j[iVar][iDim];
        }
        if (limiter) {
          Solution_i[iVar] = Turb_i[iVar] + Limiter_i[iVar]*Project_Grad_i;
          Solution_j[iVar] = Turb_j[iVar] + Limiter_j[iVar]*Project_Grad_j;
        }
        else {
          Solution_i[iVar] = Turb_i[iVar] + Project_Grad_i;
          Solution_j[iVar] = Turb_j[iVar] + Project_Grad_j;
        }
      }
      
      numerics->SetTurbVar(Solution_i, Solution_j);
      
    }
    
    /*--- Add and subtract residual ---*/
    
    numerics->ComputeResidual(Residual, Jacobian_i, Jacobian_j, config);
    
    LinSysRes.AddBlock(iPoint, Residual);
    LinSysRes.SubtractBlock(jPoint, Residual);
    
    /*--- Implicit part ---*/
    
    Jacobian.AddBlock(iPoint, iPoint, Jacobian_i);
    Jacobian.AddBlock(iPoint, jPoint, Jacobian_j);
    Jacobian.SubtractBlock(jPoint, iPoint, Jacobian_i);
    Jacobian.SubtractBlock(jPoint, jPoint, Jacobian_j);
    
  }
  
}

void CTurbSolver::Viscous_Residual(CGeometry *geometry, CSolver **solver_container, CNumerics *numerics,
                                   CConfig *config, unsigned short iMesh, unsigned short iRKStep) {
  unsigned long iEdge, iPoint, jPoint;
  
  for (iEdge = 0; iEdge < geometry->GetnEdge(); iEdge++) {
    
    /*--- Points in edge ---*/
    
    iPoint = geometry->edge[iEdge]->GetNode(0);
    jPoint = geometry->edge[iEdge]->GetNode(1);
    
    /*--- Points coordinates, and normal vector ---*/
    
    numerics->SetCoord(geometry->node[iPoint]->GetCoord(),
                       geometry->node[jPoint]->GetCoord());
    numerics->SetNormal(geometry->edge[iEdge]->GetNormal());
    
    /*--- Conservative variables w/o reconstruction ---*/
    
    numerics->SetPrimitive(solver_container[FLOW_SOL]->node[iPoint]->GetPrimitive(),
                           solver_container[FLOW_SOL]->node[jPoint]->GetPrimitive());
    
    /*--- Turbulent variables w/o reconstruction, and its gradients ---*/
    
    numerics->SetTurbVar(node[iPoint]->GetSolution(), node[jPoint]->GetSolution());
    numerics->SetTurbVarGradient(node[iPoint]->GetGradient(), node[jPoint]->GetGradient());
    
    /*--- Menter's first blending function (only SST)---*/
    if (config->GetKind_Turb_Model() == SST)
      numerics->SetF1blending(node[iPoint]->GetF1blending(), node[jPoint]->GetF1blending());
    
    /*--- Compute residual, and Jacobians ---*/
    
    numerics->ComputeResidual(Residual, Jacobian_i, Jacobian_j, config);
    
    /*--- Add and subtract residual, and update Jacobians ---*/
    
    LinSysRes.SubtractBlock(iPoint, Residual);
    LinSysRes.AddBlock(jPoint, Residual);
    
    Jacobian.SubtractBlock(iPoint, iPoint, Jacobian_i);
    Jacobian.SubtractBlock(iPoint, jPoint, Jacobian_j);
    Jacobian.AddBlock(jPoint, iPoint, Jacobian_i);
    Jacobian.AddBlock(jPoint, jPoint, Jacobian_j);
    
  }
  
}

void CTurbSolver::BC_Sym_Plane(CGeometry *geometry, CSolver **solver_container, CNumerics *conv_numerics, CNumerics *visc_numerics, CConfig *config, unsigned short val_marker) {
  
  /*--- Convective fluxes across symmetry plane are equal to zero. ---*/

}

void CTurbSolver::BC_Euler_Wall(CGeometry *geometry, CSolver **solver_container,
                                CNumerics *numerics, CConfig *config, unsigned short val_marker) {
  
  /*--- Convective fluxes across euler wall are equal to zero. ---*/

}

void CTurbSolver::BC_Riemann(CGeometry *geometry, CSolver **solver_container, CNumerics *conv_numerics, CNumerics *visc_numerics, CConfig *config, unsigned short val_marker) {

  string Marker_Tag         = config->GetMarker_All_TagBound(val_marker);

  switch(config->GetKind_Data_Riemann(Marker_Tag))
  {
  case TOTAL_CONDITIONS_PT: case STATIC_SUPERSONIC_INFLOW_PT: case STATIC_SUPERSONIC_INFLOW_PD: case DENSITY_VELOCITY:
    BC_Inlet(geometry, solver_container, conv_numerics, visc_numerics, config, val_marker);
    break;
  case STATIC_PRESSURE:
    BC_Outlet(geometry, solver_container, conv_numerics, visc_numerics, config, val_marker);
    break;
  }
}

void CTurbSolver::BC_TurboRiemann(CGeometry *geometry, CSolver **solver_container, CNumerics *conv_numerics, CNumerics *visc_numerics, CConfig *config, unsigned short val_marker) {

  string Marker_Tag         = config->GetMarker_All_TagBound(val_marker);

  switch(config->GetKind_Data_Riemann(Marker_Tag))
  {
  case TOTAL_CONDITIONS_PT: case STATIC_SUPERSONIC_INFLOW_PT: case STATIC_SUPERSONIC_INFLOW_PD: case DENSITY_VELOCITY:
    BC_Inlet_Turbo(geometry, solver_container, conv_numerics, visc_numerics, config, val_marker);
    break;
  case STATIC_PRESSURE:
    BC_Outlet(geometry, solver_container, conv_numerics, visc_numerics, config, val_marker);
    break;
  }
}


void CTurbSolver::BC_Giles(CGeometry *geometry, CSolver **solver_container, CNumerics *conv_numerics, CNumerics *visc_numerics, CConfig *config, unsigned short val_marker) {

  string Marker_Tag         = config->GetMarker_All_TagBound(val_marker);

  switch(config->GetKind_Data_Giles(Marker_Tag))
  {
  case TOTAL_CONDITIONS_PT:case TOTAL_CONDITIONS_PT_1D: case DENSITY_VELOCITY:
    BC_Inlet_Turbo(geometry, solver_container, conv_numerics, visc_numerics, config, val_marker);
    break;
  case MIXING_IN:
    if (config->GetBoolTurbMixingPlane()){
      BC_Inlet_MixingPlane(geometry, solver_container, conv_numerics, visc_numerics, config, val_marker);
    }
    else{
      BC_Inlet_Turbo(geometry, solver_container, conv_numerics, visc_numerics, config, val_marker);
    }
    break;

  case STATIC_PRESSURE: case MIXING_OUT: case STATIC_PRESSURE_1D: case RADIAL_EQUILIBRIUM:
    BC_Outlet(geometry, solver_container, conv_numerics, visc_numerics, config, val_marker);
    break;
  }
}

void CTurbSolver::ImplicitEuler_Iteration(CGeometry *geometry, CSolver **solver_container, CConfig *config) {
  
  unsigned short iVar;
  unsigned long iPoint, total_index;
  su2double Delta, Vol, density_old = 0.0, density = 0.0;
  
  bool adjoint = config->GetContinuous_Adjoint() || (config->GetDiscrete_Adjoint() && config->GetFrozen_Visc_Disc());
  bool compressible = (config->GetKind_Regime() == COMPRESSIBLE);
  bool incompressible = (config->GetKind_Regime() == INCOMPRESSIBLE);
  
  /*--- Set maximum residual to zero ---*/
  
  for (iVar = 0; iVar < nVar; iVar++) {
    SetRes_RMS(iVar, 0.0);
    SetRes_Max(iVar, 0.0, 0);
  }
  
  /*--- Build implicit system ---*/
  
  for (iPoint = 0; iPoint < nPointDomain; iPoint++) {
    
    /*--- Read the volume ---*/
    
    Vol = geometry->node[iPoint]->GetVolume();
    
    /*--- Modify matrix diagonal to assure diagonal dominance ---*/
    
    Delta = Vol / (config->GetCFLRedCoeff_Turb()*solver_container[FLOW_SOL]->node[iPoint]->GetDelta_Time());
    Jacobian.AddVal2Diag(iPoint, Delta);
    
    /*--- Right hand side of the system (-Residual) and initial guess (x = 0) ---*/
    
    for (iVar = 0; iVar < nVar; iVar++) {
      total_index = iPoint*nVar+iVar;
      LinSysRes[total_index] = - LinSysRes[total_index];
      LinSysSol[total_index] = 0.0;
      AddRes_RMS(iVar, LinSysRes[total_index]*LinSysRes[total_index]);
      AddRes_Max(iVar, fabs(LinSysRes[total_index]), geometry->node[iPoint]->GetGlobalIndex(), geometry->node[iPoint]->GetCoord());
    }
  }
  
  /*--- Initialize residual and solution at the ghost points ---*/
  
  for (iPoint = nPointDomain; iPoint < nPoint; iPoint++) {
    for (iVar = 0; iVar < nVar; iVar++) {
      total_index = iPoint*nVar + iVar;
      LinSysRes[total_index] = 0.0;
      LinSysSol[total_index] = 0.0;
    }
  }
  
  /*--- Solve or smooth the linear system ---*/
  
  CSysSolve system;
  system.Solve(Jacobian, LinSysRes, LinSysSol, geometry, config);
  
  /*--- Update solution (system written in terms of increments) ---*/
  
  if (!adjoint) {
    
    /*--- Update and clip turbulent solution ---*/
    
    switch (config->GetKind_Turb_Model()) {
        
      case SA: case SA_E: case SA_COMP: case SA_E_COMP: 
        
        for (iPoint = 0; iPoint < nPointDomain; iPoint++) {
          node[iPoint]->AddClippedSolution(0, config->GetRelaxation_Factor_Turb()*LinSysSol[iPoint], lowerlimit[0], upperlimit[0]);
        }
        
        break;
        
      case SA_NEG:
        
        for (iPoint = 0; iPoint < nPointDomain; iPoint++) {
          node[iPoint]->AddSolution(0, config->GetRelaxation_Factor_Turb()*LinSysSol[iPoint]);
        }
        
        break;

      case SST:
        
        for (iPoint = 0; iPoint < nPointDomain; iPoint++) {
          
          if (compressible) {
            density_old = solver_container[FLOW_SOL]->node[iPoint]->GetSolution_Old(0);
            density     = solver_container[FLOW_SOL]->node[iPoint]->GetDensity();
          }
          if (incompressible) {
            density_old = solver_container[FLOW_SOL]->node[iPoint]->GetDensity_Old();
            density     = solver_container[FLOW_SOL]->node[iPoint]->GetDensity();
          }
          
          for (iVar = 0; iVar < nVar; iVar++) {
            node[iPoint]->AddConservativeSolution(iVar, config->GetRelaxation_Factor_Turb()*LinSysSol[iPoint*nVar+iVar], density, density_old, lowerlimit[iVar], upperlimit[iVar]);
          }
          
        }
        
        break;
        
    }
  }
  
  
  /*--- MPI solution ---*/
  
  Set_MPI_Solution(geometry, config);
  
  /*--- Compute the root mean square residual ---*/
  
  SetResidual_RMS(geometry, config);
  
}

void CTurbSolver::SetResidual_DualTime(CGeometry *geometry, CSolver **solver_container, CConfig *config,
                                       unsigned short iRKStep, unsigned short iMesh, unsigned short RunTime_EqSystem) {
  
  /*--- Local variables ---*/
  
  unsigned short iVar, jVar, iMarker, iDim;
  unsigned long iPoint, jPoint, iEdge, iVertex;
  
  su2double *U_time_nM1, *U_time_n, *U_time_nP1;
  su2double Volume_nM1, Volume_nP1, TimeStep;
  su2double Density_nM1, Density_n, Density_nP1;
  su2double *Normal = NULL, *GridVel_i = NULL, *GridVel_j = NULL, Residual_GCL;
  
  bool implicit      = (config->GetKind_TimeIntScheme_Turb() == EULER_IMPLICIT);
  bool grid_movement = config->GetGrid_Movement();
  
  bool incompressible = (config->GetKind_Regime() == INCOMPRESSIBLE);

  /*--- Store the physical time step ---*/
  
  TimeStep = config->GetDelta_UnstTimeND();
  
  /*--- Compute the dual time-stepping source term for static meshes ---*/
  
  if (!grid_movement) {
    
    /*--- Loop over all nodes (excluding halos) ---*/
    
    for (iPoint = 0; iPoint < nPointDomain; iPoint++) {
      
      /*--- Retrieve the solution at time levels n-1, n, and n+1. Note that
       we are currently iterating on U^n+1 and that U^n & U^n-1 are fixed,
       previous solutions that are stored in memory. ---*/
      
      U_time_nM1 = node[iPoint]->GetSolution_time_n1();
      U_time_n   = node[iPoint]->GetSolution_time_n();
      U_time_nP1 = node[iPoint]->GetSolution();
      
      /*--- CV volume at time n+1. As we are on a static mesh, the volume
       of the CV will remained fixed for all time steps. ---*/
      
      Volume_nP1 = geometry->node[iPoint]->GetVolume();
      
      /*--- Compute the dual time-stepping source term based on the chosen
       time discretization scheme (1st- or 2nd-order).---*/
      
      if (config->GetKind_Turb_Model() == SST) {
        
        /*--- If this is the SST model, we need to multiply by the density
         in order to get the conservative variables ---*/
        if (incompressible){
          /*--- This is temporary and only valid for constant-density problems:
          density could also be temperature dependent, but as it is not a part
          of the solution vector it's neither stored for previous time steps
          nor updated with the solution at the end of each iteration. */
          Density_nM1 = solver_container[FLOW_SOL]->node[iPoint]->GetDensity();
          Density_n   = solver_container[FLOW_SOL]->node[iPoint]->GetDensity();
          Density_nP1 = solver_container[FLOW_SOL]->node[iPoint]->GetDensity();
        }
        else{
          Density_nM1 = solver_container[FLOW_SOL]->node[iPoint]->GetSolution_time_n1()[0];
          Density_n   = solver_container[FLOW_SOL]->node[iPoint]->GetSolution_time_n()[0];
          Density_nP1 = solver_container[FLOW_SOL]->node[iPoint]->GetSolution()[0];
        }
        
        for (iVar = 0; iVar < nVar; iVar++) {
          if (config->GetUnsteady_Simulation() == DT_STEPPING_1ST)
            Residual[iVar] = ( Density_nP1*U_time_nP1[iVar] - Density_n*U_time_n[iVar])*Volume_nP1 / TimeStep;
          if (config->GetUnsteady_Simulation() == DT_STEPPING_2ND)
            Residual[iVar] = ( 3.0*Density_nP1*U_time_nP1[iVar] - 4.0*Density_n*U_time_n[iVar]
                              +1.0*Density_nM1*U_time_nM1[iVar])*Volume_nP1 / (2.0*TimeStep);
        }
        
      } else {
        
        for (iVar = 0; iVar < nVar; iVar++) {
          if (config->GetUnsteady_Simulation() == DT_STEPPING_1ST)
            Residual[iVar] = (U_time_nP1[iVar] - U_time_n[iVar])*Volume_nP1 / TimeStep;
          if (config->GetUnsteady_Simulation() == DT_STEPPING_2ND)
            Residual[iVar] = ( 3.0*U_time_nP1[iVar] - 4.0*U_time_n[iVar]
                              +1.0*U_time_nM1[iVar])*Volume_nP1 / (2.0*TimeStep);
        }
      }
      
      /*--- Store the residual and compute the Jacobian contribution due
       to the dual time source term. ---*/
      
      LinSysRes.AddBlock(iPoint, Residual);
      if (implicit) {
        for (iVar = 0; iVar < nVar; iVar++) {
          for (jVar = 0; jVar < nVar; jVar++) Jacobian_i[iVar][jVar] = 0.0;
          if (config->GetUnsteady_Simulation() == DT_STEPPING_1ST)
            Jacobian_i[iVar][iVar] = Volume_nP1 / TimeStep;
          if (config->GetUnsteady_Simulation() == DT_STEPPING_2ND)
            Jacobian_i[iVar][iVar] = (Volume_nP1*3.0)/(2.0*TimeStep);
        }
        Jacobian.AddBlock(iPoint, iPoint, Jacobian_i);
      }
    }
    
  } else {
    
    /*--- For unsteady flows on dynamic meshes (rigidly transforming or
     dynamically deforming), the Geometric Conservation Law (GCL) should be
     satisfied in conjunction with the ALE formulation of the governing
     equations. The GCL prevents accuracy issues caused by grid motion, i.e.
     a uniform free-stream should be preserved through a moving grid. First,
     we will loop over the edges and boundaries to compute the GCL component
     of the dual time source term that depends on grid velocities. ---*/
    
    for (iEdge = 0; iEdge < geometry->GetnEdge(); iEdge++) {
      
      /*--- Get indices for nodes i & j plus the face normal ---*/
      
      iPoint = geometry->edge[iEdge]->GetNode(0);
      jPoint = geometry->edge[iEdge]->GetNode(1);
      Normal = geometry->edge[iEdge]->GetNormal();
      
      /*--- Grid velocities stored at nodes i & j ---*/
      
      GridVel_i = geometry->node[iPoint]->GetGridVel();
      GridVel_j = geometry->node[jPoint]->GetGridVel();
      
      /*--- Compute the GCL term by averaging the grid velocities at the
       edge mid-point and dotting with the face normal. ---*/
      
      Residual_GCL = 0.0;
      for (iDim = 0; iDim < nDim; iDim++)
        Residual_GCL += 0.5*(GridVel_i[iDim]+GridVel_j[iDim])*Normal[iDim];
      
      /*--- Compute the GCL component of the source term for node i ---*/
      
      U_time_n = node[iPoint]->GetSolution_time_n();
      
      /*--- Multiply by density at node i for the SST model ---*/
      
      if (config->GetKind_Turb_Model() == SST) {
        if (incompressible) Density_n = solver_container[FLOW_SOL]->node[iPoint]->GetDensity(); // Temporary fix
        else Density_n = solver_container[FLOW_SOL]->node[iPoint]->GetSolution_time_n()[0];
        for (iVar = 0; iVar < nVar; iVar++)
          Residual[iVar] = Density_n*U_time_n[iVar]*Residual_GCL;
      } else {
        for (iVar = 0; iVar < nVar; iVar++)
          Residual[iVar] = U_time_n[iVar]*Residual_GCL;
      }
      LinSysRes.AddBlock(iPoint, Residual);
      
      /*--- Compute the GCL component of the source term for node j ---*/
      
      U_time_n = node[jPoint]->GetSolution_time_n();
      
      /*--- Multiply by density at node j for the SST model ---*/
      
      if (config->GetKind_Turb_Model() == SST) {
        if (incompressible) Density_n = solver_container[FLOW_SOL]->node[jPoint]->GetDensity(); // Temporary fix
        else Density_n = solver_container[FLOW_SOL]->node[jPoint]->GetSolution_time_n()[0];
        for (iVar = 0; iVar < nVar; iVar++)
          Residual[iVar] = Density_n*U_time_n[iVar]*Residual_GCL;
      } else {
        for (iVar = 0; iVar < nVar; iVar++)
          Residual[iVar] = U_time_n[iVar]*Residual_GCL;
      }
      LinSysRes.SubtractBlock(jPoint, Residual);
      
    }
    
    /*---  Loop over the boundary edges ---*/
    
    for (iMarker = 0; iMarker < geometry->GetnMarker(); iMarker++) {
      if (config->GetMarker_All_KindBC(iMarker) != INTERNAL_BOUNDARY)
      for (iVertex = 0; iVertex < geometry->GetnVertex(iMarker); iVertex++) {
        
        /*--- Get the index for node i plus the boundary face normal ---*/
        
        iPoint = geometry->vertex[iMarker][iVertex]->GetNode();
        Normal = geometry->vertex[iMarker][iVertex]->GetNormal();
        
        /*--- Grid velocities stored at boundary node i ---*/
        
        GridVel_i = geometry->node[iPoint]->GetGridVel();
        
        /*--- Compute the GCL term by dotting the grid velocity with the face
         normal. The normal is negated to match the boundary convention. ---*/
        
        Residual_GCL = 0.0;
        for (iDim = 0; iDim < nDim; iDim++)
          Residual_GCL -= 0.5*(GridVel_i[iDim]+GridVel_i[iDim])*Normal[iDim];
        
        /*--- Compute the GCL component of the source term for node i ---*/
        
        U_time_n = node[iPoint]->GetSolution_time_n();
        
        /*--- Multiply by density at node i for the SST model ---*/
        
        if (config->GetKind_Turb_Model() == SST) {
          if (incompressible) Density_n = solver_container[FLOW_SOL]->node[iPoint]->GetDensity(); // Temporary fix
          else Density_n = solver_container[FLOW_SOL]->node[iPoint]->GetSolution_time_n()[0];
          for (iVar = 0; iVar < nVar; iVar++)
            Residual[iVar] = Density_n*U_time_n[iVar]*Residual_GCL;
        } else {
          for (iVar = 0; iVar < nVar; iVar++)
            Residual[iVar] = U_time_n[iVar]*Residual_GCL;
        }
        LinSysRes.AddBlock(iPoint, Residual);
      }
    }
    
    /*--- Loop over all nodes (excluding halos) to compute the remainder
     of the dual time-stepping source term. ---*/
    
    for (iPoint = 0; iPoint < nPointDomain; iPoint++) {
      
      /*--- Retrieve the solution at time levels n-1, n, and n+1. Note that
       we are currently iterating on U^n+1 and that U^n & U^n-1 are fixed,
       previous solutions that are stored in memory. ---*/
      
      U_time_nM1 = node[iPoint]->GetSolution_time_n1();
      U_time_n   = node[iPoint]->GetSolution_time_n();
      U_time_nP1 = node[iPoint]->GetSolution();
      
      /*--- CV volume at time n-1 and n+1. In the case of dynamically deforming
       grids, the volumes will change. On rigidly transforming grids, the
       volumes will remain constant. ---*/
      
      Volume_nM1 = geometry->node[iPoint]->GetVolume_nM1();
      Volume_nP1 = geometry->node[iPoint]->GetVolume();
      
      /*--- Compute the dual time-stepping source residual. Due to the
       introduction of the GCL term above, the remainder of the source residual
       due to the time discretization has a new form.---*/
      
      if (config->GetKind_Turb_Model() == SST) {
        
        /*--- If this is the SST model, we need to multiply by the density
         in order to get the conservative variables ---*/
        if (incompressible){
          /*--- This is temporary and only valid for constant-density problems:
          density could also be temperature dependent, but as it is not a part
          of the solution vector it's neither stored for previous time steps
          nor updated with the solution at the end of each iteration. */
          Density_nM1 = solver_container[FLOW_SOL]->node[iPoint]->GetDensity();
          Density_n   = solver_container[FLOW_SOL]->node[iPoint]->GetDensity();
          Density_nP1 = solver_container[FLOW_SOL]->node[iPoint]->GetDensity();
        }
        else{
          Density_nM1 = solver_container[FLOW_SOL]->node[iPoint]->GetSolution_time_n1()[0];
          Density_n   = solver_container[FLOW_SOL]->node[iPoint]->GetSolution_time_n()[0];
          Density_nP1 = solver_container[FLOW_SOL]->node[iPoint]->GetSolution()[0];
        }
        
        for (iVar = 0; iVar < nVar; iVar++) {
          if (config->GetUnsteady_Simulation() == DT_STEPPING_1ST)
            Residual[iVar] = (Density_nP1*U_time_nP1[iVar] - Density_n*U_time_n[iVar])*(Volume_nP1/TimeStep);
          if (config->GetUnsteady_Simulation() == DT_STEPPING_2ND)
            Residual[iVar] = (Density_nP1*U_time_nP1[iVar] - Density_n*U_time_n[iVar])*(3.0*Volume_nP1/(2.0*TimeStep))
            + (Density_nM1*U_time_nM1[iVar] - Density_n*U_time_n[iVar])*(Volume_nM1/(2.0*TimeStep));
        }
        
      } else {
        
        for (iVar = 0; iVar < nVar; iVar++) {
          if (config->GetUnsteady_Simulation() == DT_STEPPING_1ST)
            Residual[iVar] = (U_time_nP1[iVar] - U_time_n[iVar])*(Volume_nP1/TimeStep);
          if (config->GetUnsteady_Simulation() == DT_STEPPING_2ND)
            Residual[iVar] = (U_time_nP1[iVar] - U_time_n[iVar])*(3.0*Volume_nP1/(2.0*TimeStep))
            + (U_time_nM1[iVar] - U_time_n[iVar])*(Volume_nM1/(2.0*TimeStep));
        }
      }
      
      /*--- Store the residual and compute the Jacobian contribution due
       to the dual time source term. ---*/
      
      LinSysRes.AddBlock(iPoint, Residual);
      if (implicit) {
        for (iVar = 0; iVar < nVar; iVar++) {
          for (jVar = 0; jVar < nVar; jVar++) Jacobian_i[iVar][jVar] = 0.0;
          if (config->GetUnsteady_Simulation() == DT_STEPPING_1ST)
            Jacobian_i[iVar][iVar] = Volume_nP1/TimeStep;
          if (config->GetUnsteady_Simulation() == DT_STEPPING_2ND)
            Jacobian_i[iVar][iVar] = (3.0*Volume_nP1)/(2.0*TimeStep);
        }
        Jacobian.AddBlock(iPoint, iPoint, Jacobian_i);
      }
    }
  }
  
}


void CTurbSolver::LoadRestart(CGeometry **geometry, CSolver ***solver, CConfig *config, int val_iter, bool val_update_geo) {

  /*--- Restart the solution from file information ---*/
  string restart_filename = config->GetSolution_FlowFileName();

  /*--- Modify file name for multizone problems ---*/
  if (config->GetnZone() > 1)
    restart_filename = config->GetMultizone_FileName(restart_filename, config->GetiZone());

  /*--- Modify file name for an unsteady restart ---*/
  const bool dual_time = ((config->GetUnsteady_Simulation() == DT_STEPPING_1ST) ||
                          (config->GetUnsteady_Simulation() == DT_STEPPING_2ND));
  const bool time_stepping = (config->GetUnsteady_Simulation() == TIME_STEPPING);

  if (dual_time|| time_stepping)
    restart_filename = config->GetUnsteady_FileName(restart_filename, val_iter);

  /*--- Read the restart data from either an ASCII or binary SU2 file. ---*/
  if (config->GetRead_Binary_Restart())
    Read_SU2_Restart_Binary(geometry[MESH_0], config, restart_filename);
  else
    Read_SU2_Restart_ASCII(geometry[MESH_0], config, restart_filename);

  /*--- Skip flow variables ---*/
  const unsigned short skipVars = solver[MESH_0][FLOW_SOL]->GetnVar() + nDim;  

  /*--- Adjust the number of solution variables in the incompressible
   restart. We always carry a space in nVar for the energy equation in the
   mean flow solver, but we only write it to the restart if it is active.
   Therefore, we must reduce skipVars here if energy is inactive so that
   the turbulent variables are read correctly. ---*/
  
  bool incompressible       = (config->GetKind_Regime() == INCOMPRESSIBLE);
  bool energy               = config->GetEnergy_Equation();
  bool weakly_coupled_heat  = config->GetWeakly_Coupled_Heat();
  
  if (incompressible && ((!energy) && (!weakly_coupled_heat))) skipVars--;
  
  /*--- Load data from the restart into correct containers. ---*/
  unsigned long iPoint_Global_Local = 0;
  for (unsigned long iPoint_Global = 0; iPoint_Global < geometry[MESH_0]->GetGlobal_nPointDomain(); iPoint_Global++) {

    /*--- Retrieve local index. If this node from the restart file lives
     on the current processor, we will load and instantiate the vars. ---*/
    long iPoint_Local = geometry[MESH_0]->GetGlobal_to_Local_Point(iPoint_Global);

    if (iPoint_Local > -1) {
      
      /*--- We need to store this point's data, so jump to the correct
       offset in the buffer of data from the restart file and load it. ---*/
      unsigned long index = iPoint_Global_Local*Restart_Vars[1] + skipVars;
      for (unsigned short iVar = 0; iVar < nVar; iVar++) Solution[iVar] = Restart_Data[index+iVar];
      node[iPoint_Local]->SetSolution(Solution);

      /*--- Increment the overall counter for how many points have been loaded. ---*/
      iPoint_Global_Local++;
    }
  }

  /*--- Detect a wrong solution file ---*/
  unsigned short rbuf_NotMatching = 0, sbuf_NotMatching = 0;
  if (iPoint_Global_Local < nPointDomain) sbuf_NotMatching = 1;

#ifndef HAVE_MPI
  rbuf_NotMatching = sbuf_NotMatching;
#else
  SU2_MPI::Allreduce(&sbuf_NotMatching, &rbuf_NotMatching, 1, MPI_UNSIGNED_SHORT, MPI_SUM, MPI_COMM_WORLD);
#endif
  if (rbuf_NotMatching != 0)
    SU2_MPI::Error(string("The solution file ") + restart_filename + string(" doesn't match with the mesh file!\n") +
                   string("It could be empty lines at the end of the file."), CURRENT_FUNCTION);

  /*--- MPI solution and compute the eddy viscosity ---*/

//TODO fix order of comunication the periodic should be first otherwise you have wrong values on the halo cell after restart.
  solver[MESH_0][TURB_SOL]->Set_MPI_Solution(geometry[MESH_0], config);
  solver[MESH_0][TURB_SOL]->Set_MPI_Solution(geometry[MESH_0], config);

  solver[MESH_0][FLOW_SOL]->Preprocessing(geometry[MESH_0], solver[MESH_0], config, MESH_0, NO_RK_ITER, RUNTIME_FLOW_SYS, false);
  solver[MESH_0][TURB_SOL]->Postprocessing(geometry[MESH_0], solver[MESH_0], config, MESH_0);

  /*--- Interpolate the solution down to the coarse multigrid levels ---*/
  for (unsigned short iMesh = 1; iMesh <= config->GetnMGLevels(); iMesh++) {
    for (unsigned long iPoint = 0; iPoint < geometry[iMesh]->GetnPoint(); iPoint++) {
      const su2double Area_Parent = geometry[iMesh]->node[iPoint]->GetVolume();
      for (unsigned short iVar = 0; iVar < nVar; iVar++) Solution[iVar] = 0.0;
      for (unsigned long iChildren = 0; iChildren < geometry[iMesh]->node[iPoint]->GetnChildren_CV(); iChildren++) {
        const unsigned long Point_Fine = geometry[iMesh]->node[iPoint]->GetChildren_CV(iChildren);
        const su2double Area_Children  = geometry[iMesh-1]->node[Point_Fine]->GetVolume();
        const su2double *Solution_Fine = solver[iMesh-1][TURB_SOL]->node[Point_Fine]->GetSolution();
        for (unsigned short iVar = 0; iVar < nVar; iVar++)
          Solution[iVar] += Solution_Fine[iVar]*Area_Children/Area_Parent;
      }
      solver[iMesh][TURB_SOL]->node[iPoint]->SetSolution(Solution);
    }
    solver[iMesh][TURB_SOL]->Set_MPI_Solution(geometry[iMesh], config);
    solver[iMesh][FLOW_SOL]->Preprocessing(geometry[iMesh], solver[iMesh], config, iMesh, NO_RK_ITER, RUNTIME_FLOW_SYS, false);
    solver[iMesh][TURB_SOL]->Postprocessing(geometry[iMesh], solver[iMesh], config, iMesh);
  }

  /*--- Delete the class memory that is used to load the restart. ---*/
  if (Restart_Vars != NULL) delete [] Restart_Vars;
  if (Restart_Data != NULL) delete [] Restart_Data;
  Restart_Vars = NULL; Restart_Data = NULL;
}

CTurbSASolver::CTurbSASolver(void) : CTurbSolver() {

  Inlet_TurbVars = NULL;
}

CTurbSASolver::CTurbSASolver(CGeometry *geometry, CConfig *config, unsigned short iMesh, CFluidModel* FluidModel)
    : CTurbSolver(geometry, config) {
  unsigned short iVar, iDim, nLineLets;
  unsigned long iPoint;
  su2double Density_Inf, Viscosity_Inf, Factor_nu_Inf, Factor_nu_Engine, Factor_nu_ActDisk;

  Gamma = config->GetGamma();
  Gamma_Minus_One = Gamma - 1.0;
  
  /*--- Dimension of the problem --> dependent of the turbulent model ---*/
  
  nVar = 1;
  nPrimVar = 1;
  nPoint = geometry->GetnPoint();
  nPointDomain = geometry->GetnPointDomain();
  
  /*--- Initialize nVarGrad for deallocation ---*/
  
  nVarGrad = nVar;
  
  /*--- Define geometry constants in the solver structure ---*/
  
  nDim = geometry->GetnDim();
  node = new CVariable*[nPoint];
  
  /*--- Single grid simulation ---*/
  
  if (iMesh == MESH_0 || config->GetMGCycle() == FULLMG_CYCLE) {
    
    /*--- Define some auxiliar vector related with the residual ---*/
    
    Residual = new su2double[nVar];     for (iVar = 0; iVar < nVar; iVar++) Residual[iVar]  = 0.0;
    Residual_RMS = new su2double[nVar]; for (iVar = 0; iVar < nVar; iVar++) Residual_RMS[iVar]  = 0.0;
    Residual_i = new su2double[nVar];   for (iVar = 0; iVar < nVar; iVar++) Residual_i[iVar]  = 0.0;
    Residual_j = new su2double[nVar];   for (iVar = 0; iVar < nVar; iVar++) Residual_j[iVar]  = 0.0;
    Residual_Max = new su2double[nVar]; for (iVar = 0; iVar < nVar; iVar++) Residual_Max[iVar]  = 0.0;
    
    /*--- Define some structures for locating max residuals ---*/
    
    Point_Max = new unsigned long[nVar];
    for (iVar = 0; iVar < nVar; iVar++) Point_Max[iVar] = 0;
    Point_Max_Coord = new su2double*[nVar];
    for (iVar = 0; iVar < nVar; iVar++) {
      Point_Max_Coord[iVar] = new su2double[nDim];
      for (iDim = 0; iDim < nDim; iDim++) Point_Max_Coord[iVar][iDim] = 0.0;
    }
    
    /*--- Define some auxiliar vector related with the solution ---*/
    
    Solution = new su2double[nVar];
    Solution_i = new su2double[nVar]; Solution_j = new su2double[nVar];
    
    /*--- Define some auxiliar vector related with the geometry ---*/
    
    Vector_i = new su2double[nDim]; Vector_j = new su2double[nDim];
    
    /*--- Define some auxiliar vector related with the flow solution ---*/
    
    FlowPrimVar_i = new su2double [nDim+9]; FlowPrimVar_j = new su2double [nDim+9];
    
    /*--- Jacobians and vector structures for implicit computations ---*/
    
    Jacobian_i = new su2double* [nVar];
    Jacobian_j = new su2double* [nVar];
    for (iVar = 0; iVar < nVar; iVar++) {
      Jacobian_i[iVar] = new su2double [nVar];
      Jacobian_j[iVar] = new su2double [nVar];
    }
    
    /*--- Initialization of the structure of the whole Jacobian ---*/
    
    if (rank == MASTER_NODE) cout << "Initialize Jacobian structure (SA model)." << endl;
    Jacobian.Initialize(nPoint, nPointDomain, nVar, nVar, true, geometry, config);
    
    if ((config->GetKind_Linear_Solver_Prec() == LINELET) ||
        (config->GetKind_Linear_Solver() == SMOOTHER_LINELET)) {
      nLineLets = Jacobian.BuildLineletPreconditioner(geometry, config);
      if (rank == MASTER_NODE) cout << "Compute linelet structure. " << nLineLets << " elements in each line (average)." << endl;
    }
    
    LinSysSol.Initialize(nPoint, nPointDomain, nVar, 0.0);
    LinSysRes.Initialize(nPoint, nPointDomain, nVar, 0.0);
    
    if (config->GetExtraOutput()) {
      if (nDim == 2) { nOutputVariables = 13; }
      else if (nDim == 3) { nOutputVariables = 19; }
      OutputVariables.Initialize(nPoint, nPointDomain, nOutputVariables, 0.0);
      OutputHeadingNames = new string[nOutputVariables];
    }
    
    /*--- Computation of gradients by least squares ---*/
    
    if (config->GetKind_Gradient_Method() == WEIGHTED_LEAST_SQUARES) {
      /*--- S matrix := inv(R)*traspose(inv(R)) ---*/
      Smatrix = new su2double* [nDim];
      for (iDim = 0; iDim < nDim; iDim++)
        Smatrix[iDim] = new su2double [nDim];
      
      /*--- c vector := transpose(WA)*(Wb) ---*/
      
      Cvector = new su2double* [nVar];
      for (iVar = 0; iVar < nVar; iVar++)
        Cvector[iVar] = new su2double [nDim];
    }
    
  }
  
  /*--- Initialize lower and upper limits---*/
  
  lowerlimit = new su2double[nVar];
  upperlimit = new su2double[nVar];
  
  lowerlimit[0] = 1.0e-10;
  upperlimit[0] = 1.0;
  

  /*--- Read farfield conditions from config ---*/
  
  Density_Inf   = config->GetDensity_FreeStreamND();
  Viscosity_Inf = config->GetViscosity_FreeStreamND();
  
  /*--- Factor_nu_Inf in [3.0, 5.0] ---*/

  Factor_nu_Inf = config->GetNuFactor_FreeStream();
  nu_tilde_Inf  = Factor_nu_Inf*Viscosity_Inf/Density_Inf;
  if (config->GetKind_Trans_Model() == BC) {
    nu_tilde_Inf  = 0.005*Factor_nu_Inf*Viscosity_Inf/Density_Inf;
  }

  /*--- Factor_nu_Engine ---*/
  Factor_nu_Engine = config->GetNuFactor_Engine();
  nu_tilde_Engine  = Factor_nu_Engine*Viscosity_Inf/Density_Inf;
  if (config->GetKind_Trans_Model() == BC) {
    nu_tilde_Engine  = 0.005*Factor_nu_Engine*Viscosity_Inf/Density_Inf;
  }

  /*--- Factor_nu_ActDisk ---*/
  Factor_nu_ActDisk = config->GetNuFactor_Engine();
  nu_tilde_ActDisk  = Factor_nu_ActDisk*Viscosity_Inf/Density_Inf;

  /*--- Eddy viscosity at infinity ---*/
  su2double Ji, Ji_3, fv1, cv1_3 = 7.1*7.1*7.1;
  su2double muT_Inf;
  Ji = nu_tilde_Inf/Viscosity_Inf*Density_Inf;
  Ji_3 = Ji*Ji*Ji;
  fv1 = Ji_3/(Ji_3+cv1_3);
  muT_Inf = Density_Inf*fv1*nu_tilde_Inf;

  /*--- Initialize the solution to the far-field state everywhere. ---*/

  for (iPoint = 0; iPoint < nPoint; iPoint++)
    node[iPoint] = new CTurbSAVariable(nu_tilde_Inf, muT_Inf, nDim, nVar, config);

  /*--- MPI solution ---*/

//TODO fix order of comunication the periodic should be first otherwise you have wrong values on the halo cell after restart
  Set_MPI_Solution(geometry, config);
  Set_MPI_Solution(geometry, config);

  /*--- Initializate quantities for SlidingMesh Interface ---*/

  unsigned long iMarker;

  SlidingState       = new su2double*** [nMarker];
  SlidingStateNodes  = new int*         [nMarker];
  
  for (iMarker = 0; iMarker < nMarker; iMarker++){

    SlidingState[iMarker]      = NULL;
    SlidingStateNodes[iMarker] = NULL;
    
    if (config->GetMarker_All_KindBC(iMarker) == FLUID_INTERFACE){

      SlidingState[iMarker]       = new su2double**[geometry->GetnVertex(iMarker)];
      SlidingStateNodes[iMarker]  = new int        [geometry->GetnVertex(iMarker)];

      for (iPoint = 0; iPoint < geometry->GetnVertex(iMarker); iPoint++){
        SlidingState[iMarker][iPoint] = new su2double*[nPrimVar+1];

        SlidingStateNodes[iMarker][iPoint] = 0;
        for (iVar = 0; iVar < nPrimVar+1; iVar++)
          SlidingState[iMarker][iPoint][iVar] = NULL;
      }

    }
  }

  /*-- Allocation of inlets has to happen in derived classes (not CTurbSolver),
   * due to arbitrary number of turbulence variables ---*/

  Inlet_TurbVars = new su2double**[nMarker];
  for (unsigned long iMarker = 0; iMarker < nMarker; iMarker++) {
      Inlet_TurbVars[iMarker] = new su2double*[nVertex[iMarker]];
      for(unsigned long iVertex=0; iVertex < nVertex[iMarker]; iVertex++){
        Inlet_TurbVars[iMarker][iVertex] = new su2double[nVar];
        Inlet_TurbVars[iMarker][iVertex][0] = nu_tilde_Inf;
      }
  }

}

CTurbSASolver::~CTurbSASolver(void) {
  
  unsigned long iMarker, iVertex;
  unsigned short iVar;
  
  if ( SlidingState != NULL ) {
    for (iMarker = 0; iMarker < nMarker; iMarker++) {
      if ( SlidingState[iMarker] != NULL ) {
        for (iVertex = 0; iVertex < nVertex[iMarker]; iVertex++)
          if ( SlidingState[iMarker][iVertex] != NULL ){
            for (iVar = 0; iVar < nPrimVar+1; iVar++)
              delete [] SlidingState[iMarker][iVertex][iVar];
            delete [] SlidingState[iMarker][iVertex];
          }
        delete [] SlidingState[iMarker];
      }
    }
    delete [] SlidingState;
  }
  
  if ( SlidingStateNodes != NULL ){
    for (iMarker = 0; iMarker < nMarker; iMarker++){
        if (SlidingStateNodes[iMarker] != NULL)
            delete [] SlidingStateNodes[iMarker];  
    }
    delete [] SlidingStateNodes;
  }

}

void CTurbSASolver::Preprocessing(CGeometry *geometry, CSolver **solver_container, CConfig *config, unsigned short iMesh, unsigned short iRKStep, unsigned short RunTime_EqSystem, bool Output) {
  
  unsigned long iPoint;
  unsigned long ExtIter = config->GetExtIter();
  bool disc_adjoint     = config->GetDiscrete_Adjoint();
  bool limiter_flow     = ((config->GetKind_SlopeLimit_Flow() != NO_LIMITER) && (ExtIter <= config->GetLimiterIter()) && !(disc_adjoint && config->GetFrozen_Limiter_Disc()));
  bool limiter_turb     = ((config->GetKind_SlopeLimit_Turb() != NO_LIMITER) && (ExtIter <= config->GetLimiterIter()) && !(disc_adjoint && config->GetFrozen_Limiter_Disc()));
  unsigned short kind_hybridRANSLES = config->GetKind_HybridRANSLES();
  su2double** PrimGrad_Flow = NULL;
  su2double* Vorticity = NULL;
  su2double Laminar_Viscosity = 0;
  
  for (iPoint = 0; iPoint < nPoint; iPoint ++) {
    
    /*--- Initialize the residual vector ---*/
    
    LinSysRes.SetBlock_Zero(iPoint);
    
  }
  
  /*--- Initialize the Jacobian matrices ---*/
  
  Jacobian.SetValZero();

  if (config->GetKind_Gradient_Method() == GREEN_GAUSS) SetSolution_Gradient_GG(geometry, config);
  if (config->GetKind_Gradient_Method() == WEIGHTED_LEAST_SQUARES) SetSolution_Gradient_LS(geometry, config);

  /*--- Upwind second order reconstruction ---*/

  if (limiter_turb) SetSolution_Limiter(geometry, config);

  if (limiter_flow) solver_container[FLOW_SOL]->SetPrimitive_Limiter(geometry, config);

  if (kind_hybridRANSLES != NO_HYBRIDRANSLES){
    
    /*--- Set the vortex tilting coefficient at every node if required ---*/
    
    if (kind_hybridRANSLES == SA_EDDES){
      for (iPoint = 0; iPoint < nPoint; iPoint++){
        PrimGrad_Flow      = solver_container[FLOW_SOL]->node[iPoint]->GetGradient_Primitive();
        Vorticity          = solver_container[FLOW_SOL]->node[iPoint]->GetVorticity();
        Laminar_Viscosity  = solver_container[FLOW_SOL]->node[iPoint]->GetLaminarViscosity();
        node[iPoint]->SetVortex_Tilting(PrimGrad_Flow, Vorticity, Laminar_Viscosity);
      }
    }
    
    /*--- Compute the DES length scale ---*/
    
    SetDES_LengthScale(solver_container, geometry, config);
    
  }
}

void CTurbSASolver::Postprocessing(CGeometry *geometry, CSolver **solver_container, CConfig *config, unsigned short iMesh) {
  
  su2double rho = 0.0, mu = 0.0, nu, *nu_hat, muT, Ji, Ji_3, fv1;
  su2double cv1_3 = 7.1*7.1*7.1;
  unsigned long iPoint;
  
  bool neg_spalart_allmaras = (config->GetKind_Turb_Model() == SA_NEG);
  
  /*--- Compute eddy viscosity ---*/
  
  for (iPoint = 0; iPoint < nPoint; iPoint ++) {
    
    rho = solver_container[FLOW_SOL]->node[iPoint]->GetDensity();
    mu  = solver_container[FLOW_SOL]->node[iPoint]->GetLaminarViscosity();
    
    nu  = mu/rho;
    nu_hat = node[iPoint]->GetSolution();
    
    Ji   = nu_hat[0]/nu;
    Ji_3 = Ji*Ji*Ji;
    fv1  = Ji_3/(Ji_3+cv1_3);
    
    muT = rho*fv1*nu_hat[0];
    
    if (neg_spalart_allmaras && (muT < 0.0)) muT = 0.0;
    
    node[iPoint]->SetmuT(muT);
    
  }
  
}

void CTurbSASolver::Source_Residual(CGeometry *geometry, CSolver **solver_container, CNumerics *numerics, CNumerics *second_numerics,
                                    CConfig *config, unsigned short iMesh) {
  unsigned long iPoint;
  
  bool harmonic_balance = (config->GetUnsteady_Simulation() == HARMONIC_BALANCE);
  bool transition    = (config->GetKind_Trans_Model() == LM);
  bool transition_BC = (config->GetKind_Trans_Model() == BC);
  
  for (iPoint = 0; iPoint < nPointDomain; iPoint++) {
    
    /*--- Conservative variables w/o reconstruction ---*/
    
    numerics->SetPrimitive(solver_container[FLOW_SOL]->node[iPoint]->GetPrimitive(), NULL);
    
    /*--- Gradient of the primitive and conservative variables ---*/
    
    numerics->SetPrimVarGradient(solver_container[FLOW_SOL]->node[iPoint]->GetGradient_Primitive(), NULL);
    
    /*--- Set vorticity and strain rate magnitude ---*/
    
    numerics->SetVorticity(solver_container[FLOW_SOL]->node[iPoint]->GetVorticity(), NULL);

    numerics->SetStrainMag(solver_container[FLOW_SOL]->node[iPoint]->GetStrainMag(), 0.0);
    
    /*--- Set intermittency ---*/
    
    if (transition) {
      numerics->SetIntermittency(solver_container[TRANS_SOL]->node[iPoint]->GetGammaEff());
    }
    
    /*--- Turbulent variables w/o reconstruction, and its gradient ---*/
    
    numerics->SetTurbVar(node[iPoint]->GetSolution(), NULL);
    numerics->SetTurbVarGradient(node[iPoint]->GetGradient(), NULL);
    
    /*--- Set volume ---*/
    
    numerics->SetVolume(geometry->node[iPoint]->GetVolume());

    /*--- Get Hybrid RANS/LES Type and set the appropriate wall distance ---*/     
    
    if (config->GetKind_HybridRANSLES() == NO_HYBRIDRANSLES) {
          
      /*--- Set distance to the surface ---*/
          
      numerics->SetDistance(geometry->node[iPoint]->GetWall_Distance(), 0.0);
    
    } else {
    
      /*--- Set DES length scale ---*/
      
      numerics->SetDistance(node[iPoint]->GetDES_LengthScale(), 0.0);
      
    }

    /*--- Compute the source term ---*/
    
    numerics->ComputeResidual(Residual, Jacobian_i, NULL, config);

    /*--- Store the intermittency ---*/

    if (transition_BC) {
      node[iPoint]->SetGammaBC(numerics->GetGammaBC());
    }
    
    /*--- Subtract residual and the Jacobian ---*/
    
    LinSysRes.SubtractBlock(iPoint, Residual);
    
    Jacobian.SubtractBlock(iPoint, iPoint, Jacobian_i);
    
  }
  
  if (harmonic_balance) {
    
    su2double Volume, Source;
    unsigned short nVar_Turb = solver_container[TURB_SOL]->GetnVar();
    
    /*--- Loop over points ---*/
    
    for (iPoint = 0; iPoint < nPointDomain; iPoint++) {
      
      /*--- Get control volume ---*/
      
      Volume = geometry->node[iPoint]->GetVolume();
      
      /*--- Access stored harmonic balance source term ---*/
      
      for (unsigned short iVar = 0; iVar < nVar_Turb; iVar++) {
        Source = node[iPoint]->GetHarmonicBalance_Source(iVar);
        Residual[iVar] = Source*Volume;
      }
      
      /*--- Add Residual ---*/
      
      LinSysRes.AddBlock(iPoint, Residual);
      
    }
  }
  
}

void CTurbSASolver::Source_Template(CGeometry *geometry, CSolver **solver_container, CNumerics *numerics,
                                    CConfig *config, unsigned short iMesh) {
  
}

void CTurbSASolver::BC_HeatFlux_Wall(CGeometry *geometry, CSolver **solver_container, CNumerics *conv_numerics, CNumerics *visc_numerics, CConfig *config, unsigned short val_marker) {
  unsigned long iPoint, iVertex;
  unsigned short iVar;
  
  /*--- The dirichlet condition is used only without wall function, otherwise the
   convergence is compromised as we are providing nu tilde values for the
   first point of the wall  ---*/
   
  if (!config->GetWall_Functions()) {
    
    for (iVertex = 0; iVertex < geometry->nVertex[val_marker]; iVertex++) {
      iPoint = geometry->vertex[val_marker][iVertex]->GetNode();
      
      /*--- Check if the node belongs to the domain (i.e, not a halo node) ---*/
      
      if (geometry->node[iPoint]->GetDomain()) {
        
        /*--- Get the velocity vector ---*/
        
        for (iVar = 0; iVar < nVar; iVar++)
          Solution[iVar] = 0.0;
        
        node[iPoint]->SetSolution_Old(Solution);
        LinSysRes.SetBlock_Zero(iPoint);
        
        /*--- Includes 1 in the diagonal ---*/
        
        Jacobian.DeleteValsRowi(iPoint);
      }
    }
  }
  else {
    
    /*--- Evaluate nu tilde at the closest point to the surface using the wall functions ---*/
    
    SetNuTilde_WF(geometry, solver_container, conv_numerics, visc_numerics, config, val_marker);
    
  }

}

void CTurbSASolver::BC_Isothermal_Wall(CGeometry *geometry, CSolver **solver_container, CNumerics *conv_numerics, CNumerics *visc_numerics, CConfig *config,
                                       unsigned short val_marker) {
  unsigned long iPoint, iVertex;
  unsigned short iVar;
  
  for (iVertex = 0; iVertex < geometry->nVertex[val_marker]; iVertex++) {
    iPoint = geometry->vertex[val_marker][iVertex]->GetNode();
    
    /*--- Check if the node belongs to the domain (i.e, not a halo node) ---*/
    
    if (geometry->node[iPoint]->GetDomain()) {
      
      /*--- Get the velocity vector ---*/
      for (iVar = 0; iVar < nVar; iVar++)
        Solution[iVar] = 0.0;
      
      node[iPoint]->SetSolution_Old(Solution);
      LinSysRes.SetBlock_Zero(iPoint);
      
      /*--- Includes 1 in the diagonal ---*/
      
      Jacobian.DeleteValsRowi(iPoint);
    }
  }
  
}

void CTurbSASolver::BC_Far_Field(CGeometry *geometry, CSolver **solver_container, CNumerics *conv_numerics, CNumerics *visc_numerics, CConfig *config, unsigned short val_marker) {
  
  unsigned long iPoint, iVertex;
  unsigned short iVar, iDim;
  su2double *Normal, *V_infty, *V_domain;
  
  bool grid_movement  = config->GetGrid_Movement();
  
  Normal = new su2double[nDim];
  
  for (iVertex = 0; iVertex < geometry->nVertex[val_marker]; iVertex++) {
    
    iPoint = geometry->vertex[val_marker][iVertex]->GetNode();
    
    /*--- Check if the node belongs to the domain (i.e, not a halo node) ---*/
    
    if (geometry->node[iPoint]->GetDomain()) {
      
      /*--- Allocate the value at the infinity ---*/
      
      V_infty = solver_container[FLOW_SOL]->GetCharacPrimVar(val_marker, iVertex);
      
      /*--- Retrieve solution at the farfield boundary node ---*/
      
      V_domain = solver_container[FLOW_SOL]->node[iPoint]->GetPrimitive();
      
      /*--- Grid Movement ---*/
      
      if (grid_movement)
        conv_numerics->SetGridVel(geometry->node[iPoint]->GetGridVel(), geometry->node[iPoint]->GetGridVel());
      
      conv_numerics->SetPrimitive(V_domain, V_infty);
      
      /*--- Set turbulent variable at the wall, and at infinity ---*/
      
      for (iVar = 0; iVar < nVar; iVar++)
        Solution_i[iVar] = node[iPoint]->GetSolution(iVar);
      Solution_j[0] = nu_tilde_Inf;
      conv_numerics->SetTurbVar(Solution_i, Solution_j);
      
      /*--- Set Normal (it is necessary to change the sign) ---*/
      
      geometry->vertex[val_marker][iVertex]->GetNormal(Normal);
      for (iDim = 0; iDim < nDim; iDim++)
        Normal[iDim] = -Normal[iDim];
      conv_numerics->SetNormal(Normal);
      
      /*--- Compute residuals and Jacobians ---*/
      
      conv_numerics->ComputeResidual(Residual, Jacobian_i, Jacobian_j, config);
      
      /*--- Add residuals and Jacobians ---*/
      
      LinSysRes.AddBlock(iPoint, Residual);
      Jacobian.AddBlock(iPoint, iPoint, Jacobian_i);
      
    }
  }
  
  delete [] Normal;
  
}

void CTurbSASolver::BC_Inlet(CGeometry *geometry, CSolver **solver_container, CNumerics *conv_numerics, CNumerics *visc_numerics, CConfig *config, unsigned short val_marker) {
  
  unsigned short iDim;
  unsigned long iVertex, iPoint;
  su2double *V_inlet, *V_domain, *Normal;
  
  Normal = new su2double[nDim];
  
  bool grid_movement  = config->GetGrid_Movement();
  
  /*--- Loop over all the vertices on this boundary marker ---*/
  
  for (iVertex = 0; iVertex < geometry->nVertex[val_marker]; iVertex++) {
    
    iPoint = geometry->vertex[val_marker][iVertex]->GetNode();
    
    /*--- Check if the node belongs to the domain (i.e., not a halo node) ---*/
    
    if (geometry->node[iPoint]->GetDomain()) {
      
      /*--- Normal vector for this vertex (negate for outward convention) ---*/
      
      geometry->vertex[val_marker][iVertex]->GetNormal(Normal);
      for (iDim = 0; iDim < nDim; iDim++) Normal[iDim] = -Normal[iDim];
      
      /*--- Allocate the value at the inlet ---*/
      
      V_inlet = solver_container[FLOW_SOL]->GetCharacPrimVar(val_marker, iVertex);
      
      /*--- Retrieve solution at the farfield boundary node ---*/
      
      V_domain = solver_container[FLOW_SOL]->node[iPoint]->GetPrimitive();
      
      /*--- Set various quantities in the solver class ---*/
      
      conv_numerics->SetPrimitive(V_domain, V_inlet);
      
      /*--- Set the turbulent variable states (prescribed for an inflow) ---*/
      
      Solution_i[0] = node[iPoint]->GetSolution(0);

      /*--- Load the inlet turbulence variable (uniform by default). ---*/

      Solution_j[0] = Inlet_TurbVars[val_marker][iVertex][0];

      conv_numerics->SetTurbVar(Solution_i, Solution_j);
      
      /*--- Set various other quantities in the conv_numerics class ---*/
      
      conv_numerics->SetNormal(Normal);
      
      if (grid_movement)
        conv_numerics->SetGridVel(geometry->node[iPoint]->GetGridVel(),
                                  geometry->node[iPoint]->GetGridVel());
      
      /*--- Compute the residual using an upwind scheme ---*/
      
      conv_numerics->ComputeResidual(Residual, Jacobian_i, Jacobian_j, config);
      LinSysRes.AddBlock(iPoint, Residual);
      
      /*--- Jacobian contribution for implicit integration ---*/
      
      Jacobian.AddBlock(iPoint, iPoint, Jacobian_i);
      
//      /*--- Viscous contribution, commented out because serious convergence problems ---*/
//
//      visc_numerics->SetCoord(geometry->node[iPoint]->GetCoord(), geometry->node[Point_Normal]->GetCoord());
//      visc_numerics->SetNormal(Normal);
//
//      /*--- Conservative variables w/o reconstruction ---*/
//
//      visc_numerics->SetPrimitive(V_domain, V_inlet);
//
//      /*--- Turbulent variables w/o reconstruction, and its gradients ---*/
//
//      visc_numerics->SetTurbVar(Solution_i, Solution_j);
//      visc_numerics->SetTurbVarGradient(node[iPoint]->GetGradient(), node[iPoint]->GetGradient());
//
//      /*--- Compute residual, and Jacobians ---*/
//
//      visc_numerics->ComputeResidual(Residual, Jacobian_i, Jacobian_j, config);
//
//      /*--- Subtract residual, and update Jacobians ---*/
//
//      LinSysRes.SubtractBlock(iPoint, Residual);
//      Jacobian.SubtractBlock(iPoint, iPoint, Jacobian_i);
      
    }
  }
  
  /*--- Free locally allocated memory ---*/
  delete[] Normal;
  
}

void CTurbSASolver::BC_Outlet(CGeometry *geometry, CSolver **solver_container, CNumerics *conv_numerics, CNumerics *visc_numerics,
                              CConfig *config, unsigned short val_marker) {
  unsigned long iPoint, iVertex;
  unsigned short iVar, iDim;
  su2double *V_outlet, *V_domain, *Normal;
  
  bool grid_movement  = config->GetGrid_Movement();
  
  Normal = new su2double[nDim];
  
  /*--- Loop over all the vertices on this boundary marker ---*/
  
  for (iVertex = 0; iVertex < geometry->nVertex[val_marker]; iVertex++) {
    iPoint = geometry->vertex[val_marker][iVertex]->GetNode();
    
    /*--- Check if the node belongs to the domain (i.e., not a halo node) ---*/
    
    if (geometry->node[iPoint]->GetDomain()) {
      
      /*--- Allocate the value at the outlet ---*/
      
      V_outlet = solver_container[FLOW_SOL]->GetCharacPrimVar(val_marker, iVertex);
      
      /*--- Retrieve solution at the farfield boundary node ---*/
      
      V_domain = solver_container[FLOW_SOL]->node[iPoint]->GetPrimitive();
      
      /*--- Set various quantities in the solver class ---*/
      
      conv_numerics->SetPrimitive(V_domain, V_outlet);
      
      /*--- Set the turbulent variables. Here we use a Neumann BC such
       that the turbulent variable is copied from the interior of the
       domain to the outlet before computing the residual.
       Solution_i --> TurbVar_internal,
       Solution_j --> TurbVar_outlet ---*/
      
      for (iVar = 0; iVar < nVar; iVar++) {
        Solution_i[iVar] = node[iPoint]->GetSolution(iVar);
        Solution_j[iVar] = node[iPoint]->GetSolution(iVar);
      }
      conv_numerics->SetTurbVar(Solution_i, Solution_j);
      
      /*--- Set Normal (negate for outward convention) ---*/
      
      geometry->vertex[val_marker][iVertex]->GetNormal(Normal);
      for (iDim = 0; iDim < nDim; iDim++)
        Normal[iDim] = -Normal[iDim];
      conv_numerics->SetNormal(Normal);
      
      if (grid_movement)
        conv_numerics->SetGridVel(geometry->node[iPoint]->GetGridVel(),
                                  geometry->node[iPoint]->GetGridVel());
      
      /*--- Compute the residual using an upwind scheme ---*/
      
      conv_numerics->ComputeResidual(Residual, Jacobian_i, Jacobian_j, config);
      LinSysRes.AddBlock(iPoint, Residual);
      
      /*--- Jacobian contribution for implicit integration ---*/
      
      Jacobian.AddBlock(iPoint, iPoint, Jacobian_i);
      
//      /*--- Viscous contribution, commented out because serious convergence problems ---*/
//
//      visc_numerics->SetCoord(geometry->node[iPoint]->GetCoord(), geometry->node[Point_Normal]->GetCoord());
//      visc_numerics->SetNormal(Normal);
//
//      /*--- Conservative variables w/o reconstruction ---*/
//
//      visc_numerics->SetPrimitive(V_domain, V_outlet);
//
//      /*--- Turbulent variables w/o reconstruction, and its gradients ---*/
//
//      visc_numerics->SetTurbVar(Solution_i, Solution_j);
//      visc_numerics->SetTurbVarGradient(node[iPoint]->GetGradient(), node[iPoint]->GetGradient());
//
//      /*--- Compute residual, and Jacobians ---*/
//
//      visc_numerics->ComputeResidual(Residual, Jacobian_i, Jacobian_j, config);
//
//      /*--- Subtract residual, and update Jacobians ---*/
//
//      LinSysRes.SubtractBlock(iPoint, Residual);
//      Jacobian.SubtractBlock(iPoint, iPoint, Jacobian_i);
      
    }
  }
  
  /*--- Free locally allocated memory ---*/
  
  delete[] Normal;
  
}

void CTurbSASolver::BC_Engine_Inflow(CGeometry *geometry, CSolver **solver_container, CNumerics *conv_numerics, CNumerics *visc_numerics, CConfig *config, unsigned short val_marker) {
  
  unsigned long iPoint, iVertex;
  unsigned short iDim;
  su2double *V_inflow, *V_domain, *Normal;
  
  bool grid_movement  = config->GetGrid_Movement();

  Normal = new su2double[nDim];
  
  /*--- Loop over all the vertices on this boundary marker ---*/
  
  for (iVertex = 0; iVertex < geometry->nVertex[val_marker]; iVertex++) {
    
    iPoint = geometry->vertex[val_marker][iVertex]->GetNode();
    
    /*--- Check if the node belongs to the domain (i.e., not a halo node) ---*/
    
    if (geometry->node[iPoint]->GetDomain()) {
      
      /*--- Allocate the value at the infinity ---*/
      
      V_inflow = solver_container[FLOW_SOL]->GetCharacPrimVar(val_marker, iVertex);
      
      /*--- Retrieve solution at the farfield boundary node ---*/
      
      V_domain = solver_container[FLOW_SOL]->node[iPoint]->GetPrimitive();
      
      /*--- Set various quantities in the solver class ---*/
      
      conv_numerics->SetPrimitive(V_domain, V_inflow);
      
      /*--- Set the turbulent variables. Here we use a Neumann BC such
       that the turbulent variable is copied from the interior of the
       domain to the outlet before computing the residual. ---*/
      
      conv_numerics->SetTurbVar(node[iPoint]->GetSolution(), node[iPoint]->GetSolution());
      
      /*--- Set Normal (negate for outward convention) ---*/
      
      geometry->vertex[val_marker][iVertex]->GetNormal(Normal);
      for (iDim = 0; iDim < nDim; iDim++)
        Normal[iDim] = -Normal[iDim];
      conv_numerics->SetNormal(Normal);
      
      /*--- Set grid movement ---*/
      
      if (grid_movement)
        conv_numerics->SetGridVel(geometry->node[iPoint]->GetGridVel(),
                                  geometry->node[iPoint]->GetGridVel());

      /*--- Compute the residual using an upwind scheme ---*/
      
      conv_numerics->ComputeResidual(Residual, Jacobian_i, Jacobian_j, config);
      LinSysRes.AddBlock(iPoint, Residual);
      
      /*--- Jacobian contribution for implicit integration ---*/
      
      Jacobian.AddBlock(iPoint, iPoint, Jacobian_i);
      
//      /*--- Viscous contribution, commented out because serious convergence problems ---*/
//
//      visc_numerics->SetCoord(geometry->node[iPoint]->GetCoord(), geometry->node[iPoint]->GetCoord());
//      visc_numerics->SetNormal(Normal);
//
//      /*--- Conservative variables w/o reconstruction ---*/
//
//      visc_numerics->SetPrimitive(V_domain, V_inflow);
//
//      /*--- Turbulent variables w/o reconstruction, and its gradients ---*/
//
//      visc_numerics->SetTurbVar(node[iPoint]->GetSolution(), node[iPoint]->GetSolution());
//      visc_numerics->SetTurbVarGradient(node[iPoint]->GetGradient(), node[iPoint]->GetGradient());
//
//      /*--- Compute residual, and Jacobians ---*/
//
//      visc_numerics->ComputeResidual(Residual, Jacobian_i, Jacobian_j, config);
//
//      /*--- Subtract residual, and update Jacobians ---*/
//
//      LinSysRes.SubtractBlock(iPoint, Residual);
//      Jacobian.SubtractBlock(iPoint, iPoint, Jacobian_i);

    }

  }
  
  /*--- Free locally allocated memory ---*/
  
  delete[] Normal;
  
}

void CTurbSASolver::BC_Engine_Exhaust(CGeometry *geometry, CSolver **solver_container, CNumerics *conv_numerics, CNumerics *visc_numerics, CConfig *config, unsigned short val_marker) {
  
  unsigned short iDim;
  unsigned long iVertex, iPoint;
  su2double *V_exhaust, *V_domain, *Normal;
  
  Normal = new su2double[nDim];
  
  bool grid_movement  = config->GetGrid_Movement();

  /*--- Loop over all the vertices on this boundary marker ---*/
  
  for (iVertex = 0; iVertex < geometry->nVertex[val_marker]; iVertex++) {
    
    iPoint = geometry->vertex[val_marker][iVertex]->GetNode();
    
    /*--- Check if the node belongs to the domain (i.e., not a halo node) ---*/
    
    if (geometry->node[iPoint]->GetDomain()) {
      
      /*--- Normal vector for this vertex (negate for outward convention) ---*/
      
      geometry->vertex[val_marker][iVertex]->GetNormal(Normal);
      for (iDim = 0; iDim < nDim; iDim++) Normal[iDim] = -Normal[iDim];
      
      /*--- Allocate the value at the infinity ---*/
      
      V_exhaust = solver_container[FLOW_SOL]->GetCharacPrimVar(val_marker, iVertex);
      
      /*--- Retrieve solution at the farfield boundary node ---*/
      
      V_domain = solver_container[FLOW_SOL]->node[iPoint]->GetPrimitive();
      
      /*--- Set various quantities in the solver class ---*/
      
      conv_numerics->SetPrimitive(V_domain, V_exhaust);
      
      /*--- Set the turbulent variable states (prescribed for an inflow) ---*/
      
      Solution_i[0] = node[iPoint]->GetSolution(0);
      Solution_j[0] = nu_tilde_Engine;
      
      conv_numerics->SetTurbVar(Solution_i, Solution_j);
      
      /*--- Set various other quantities in the conv_numerics class ---*/
      
      conv_numerics->SetNormal(Normal);

      /*--- Set grid movement ---*/
      
      if (grid_movement)
        conv_numerics->SetGridVel(geometry->node[iPoint]->GetGridVel(),
                                  geometry->node[iPoint]->GetGridVel());
      
      /*--- Compute the residual using an upwind scheme ---*/
      
      conv_numerics->ComputeResidual(Residual, Jacobian_i, Jacobian_j, config);
      LinSysRes.AddBlock(iPoint, Residual);
      
      /*--- Jacobian contribution for implicit integration ---*/
      
      Jacobian.AddBlock(iPoint, iPoint, Jacobian_i);
      
//      /*--- Viscous contribution, commented out because serious convergence problems ---*/
//
//      visc_numerics->SetCoord(geometry->node[iPoint]->GetCoord(), geometry->node[iPoint]->GetCoord());
//      visc_numerics->SetNormal(Normal);
//
//      /*--- Conservative variables w/o reconstruction ---*/
//
//      visc_numerics->SetPrimitive(V_domain, V_exhaust);
//
//      /*--- Turbulent variables w/o reconstruction, and its gradients ---*/
//
//      visc_numerics->SetTurbVar(Solution_i, Solution_j);
//      visc_numerics->SetTurbVarGradient(node[iPoint]->GetGradient(), node[iPoint]->GetGradient());
//
//      /*--- Compute residual, and Jacobians ---*/
//
//      visc_numerics->ComputeResidual(Residual, Jacobian_i, Jacobian_j, config);
//
//      /*--- Subtract residual, and update Jacobians ---*/
//
//      LinSysRes.SubtractBlock(iPoint, Residual);
//      Jacobian.SubtractBlock(iPoint, iPoint, Jacobian_i);
      
    }
  }
  
  /*--- Free locally allocated memory ---*/
  
  delete[] Normal;
  
}

void CTurbSASolver::BC_ActDisk_Inlet(CGeometry *geometry, CSolver **solver_container, CNumerics *conv_numerics,
                                     CNumerics *visc_numerics, CConfig *config, unsigned short val_marker) {
  
  BC_ActDisk(geometry, solver_container, conv_numerics, visc_numerics,
             config,  val_marker, true);
  
}

void CTurbSASolver::BC_ActDisk_Outlet(CGeometry *geometry, CSolver **solver_container, CNumerics *conv_numerics,
                                      CNumerics *visc_numerics, CConfig *config, unsigned short val_marker) {
  
  BC_ActDisk(geometry, solver_container, conv_numerics, visc_numerics,
             config,  val_marker, false);
  
}

void CTurbSASolver::BC_ActDisk(CGeometry *geometry, CSolver **solver_container, CNumerics *conv_numerics, CNumerics *visc_numerics,
                               CConfig *config, unsigned short val_marker, bool val_inlet_surface) {
  
  unsigned long iPoint, iVertex, GlobalIndex_donor, GlobalIndex;
  su2double *V_outlet, *V_inlet, *V_domain, *Normal, *UnitNormal, Area, Vn;
  bool ReverseFlow;
  unsigned short iDim;
  
  bool grid_movement = config->GetGrid_Movement();
  
  Normal = new su2double[nDim];
  UnitNormal = new su2double[nDim];
  
  /*--- Loop over all the vertices on this boundary marker ---*/
  
  for (iVertex = 0; iVertex < geometry->nVertex[val_marker]; iVertex++) {
    
    iPoint = geometry->vertex[val_marker][iVertex]->GetNode();
    GlobalIndex_donor = solver_container[FLOW_SOL]->GetDonorGlobalIndex(val_marker, iVertex);
    GlobalIndex = geometry->node[iPoint]->GetGlobalIndex();
    
    /*--- Check if the node belongs to the domain (i.e., not a halo node) ---*/
    
    if ((geometry->node[iPoint]->GetDomain()) && (GlobalIndex != GlobalIndex_donor)) {
      
      /*--- Normal vector for this vertex (negate for outward convention) ---*/
      
      geometry->vertex[val_marker][iVertex]->GetNormal(Normal);
      for (iDim = 0; iDim < nDim; iDim++) Normal[iDim] = -Normal[iDim];
      conv_numerics->SetNormal(Normal);
      
      Area = 0.0;
      for (iDim = 0; iDim < nDim; iDim++) Area += Normal[iDim]*Normal[iDim];
      Area = sqrt (Area);
      
      for (iDim = 0; iDim < nDim; iDim++)
        UnitNormal[iDim] = Normal[iDim]/Area;
      
      /*--- Retrieve solution at the farfield boundary node ---*/
      
      V_domain = solver_container[FLOW_SOL]->node[iPoint]->GetPrimitive();
      
      /*--- Check the flow direction. Project the flow into the normal to the inlet face ---*/
      
      Vn = 0.0; ReverseFlow = false;
      for (iDim = 0; iDim < nDim; iDim++) {  Vn += V_domain[iDim+1]*UnitNormal[iDim]; }
      
      if ((val_inlet_surface) && (Vn < 0.0)) { ReverseFlow = true; }
      if ((!val_inlet_surface) && (Vn > 0.0)) { ReverseFlow = true; }
      
      /*--- Do not anything if there is a
       reverse flow, Euler b.c. for the direct problem ---*/
      
      if (!ReverseFlow) {
        
        /*--- Allocate the value at the infinity ---*/
        
        if (val_inlet_surface) {
          V_inlet = solver_container[FLOW_SOL]->GetCharacPrimVar(val_marker, iVertex);
          V_outlet = solver_container[FLOW_SOL]->GetDonorPrimVar(val_marker, iVertex);
          conv_numerics->SetPrimitive(V_domain, V_inlet);
        }
        else {
          V_outlet = solver_container[FLOW_SOL]->GetCharacPrimVar(val_marker, iVertex);
          V_inlet = solver_container[FLOW_SOL]->GetDonorPrimVar(val_marker, iVertex);
          conv_numerics->SetPrimitive(V_domain, V_outlet);
        }
        
        /*--- Set the turb. variable solution
         set  the turbulent variables. Here we use a Neumann BC such
         that the turbulent variable is copied from the interior of the
         domain to the outlet before computing the residual.
         or set the turbulent variable states (prescribed for an inflow)  ----*/
        
        Solution_i[0] = node[iPoint]->GetSolution(0);
        
        //      if (val_inlet_surface) Solution_j[0] = 0.5*(node[iPoint]->GetSolution(0)+V_outlet [nDim+9]);
        //      else Solution_j[0] = 0.5*(node[iPoint]->GetSolution(0)+V_inlet [nDim+9]);
        
        //      /*--- Inflow analysis (interior extrapolation) ---*/
        //      if (((val_inlet_surface) && (!ReverseFlow)) || ((!val_inlet_surface) && (ReverseFlow))) {
        //        Solution_j[0] = 2.0*node[iPoint]->GetSolution(0) - node[iPoint_Normal]->GetSolution(0);
        //      }
        
        //      /*--- Outflow analysis ---*/
        //      else {
        //        if (val_inlet_surface) Solution_j[0] = Factor_nu_ActDisk*V_outlet [nDim+9];
        //        else { Solution_j[0] = Factor_nu_ActDisk*V_inlet [nDim+9]; }
        //      }
        
        /*--- Inflow analysis (interior extrapolation) ---*/
        if (((val_inlet_surface) && (!ReverseFlow)) || ((!val_inlet_surface) && (ReverseFlow))) {
          Solution_j[0] = node[iPoint]->GetSolution(0);
        }
        
        /*--- Outflow analysis ---*/
        else {
          Solution_j[0] = nu_tilde_ActDisk;
        }
        
        conv_numerics->SetTurbVar(Solution_i, Solution_j);
        
        /*--- Grid Movement ---*/
        
        if (grid_movement)
          conv_numerics->SetGridVel(geometry->node[iPoint]->GetGridVel(), geometry->node[iPoint]->GetGridVel());
        
        /*--- Compute the residual using an upwind scheme ---*/
        
        conv_numerics->ComputeResidual(Residual, Jacobian_i, Jacobian_j, config);
        LinSysRes.AddBlock(iPoint, Residual);
        
        /*--- Jacobian contribution for implicit integration ---*/
        
        Jacobian.AddBlock(iPoint, iPoint, Jacobian_i);
        
//        /*--- Viscous contribution, commented out because serious convergence problems ---*/
//
//        visc_numerics->SetNormal(Normal);
//        visc_numerics->SetCoord(geometry->node[iPoint]->GetCoord(), geometry->node[iPoint_Normal]->GetCoord());
//
//        /*--- Conservative variables w/o reconstruction ---*/
//
//        if (val_inlet_surface) visc_numerics->SetPrimitive(V_domain, V_inlet);
//        else visc_numerics->SetPrimitive(V_domain, V_outlet);
//
//        /*--- Turbulent variables w/o reconstruction, and its gradients ---*/
//
//        visc_numerics->SetTurbVar(Solution_i, Solution_j);
//
//        visc_numerics->SetTurbVarGradient(node[iPoint]->GetGradient(), node[iPoint]->GetGradient());
//
//        /*--- Compute residual, and Jacobians ---*/
//
//        visc_numerics->ComputeResidual(Residual, Jacobian_i, Jacobian_j, config);
//
//        /*--- Subtract residual, and update Jacobians ---*/
//
//        LinSysRes.SubtractBlock(iPoint, Residual);
//        Jacobian.SubtractBlock(iPoint, iPoint, Jacobian_i);
        
      }
    }
  }
  
  /*--- Free locally allocated memory ---*/
  
  delete[] Normal;
  delete[] UnitNormal;
  
}

void CTurbSASolver::BC_Inlet_MixingPlane(CGeometry *geometry, CSolver **solver_container, CNumerics *conv_numerics, CNumerics *visc_numerics, CConfig *config, unsigned short val_marker) {

  unsigned short iDim, iSpan;
  unsigned long  oldVertex, iPoint, Point_Normal;
  long iVertex;
  su2double *V_inlet, *V_domain, *Normal;
  su2double extAverageNu;
  Normal = new su2double[nDim];

  bool grid_movement  = config->GetGrid_Movement();
  unsigned short nSpanWiseSections = config->GetnSpanWiseSections();

  /*--- Loop over all the vertices on this boundary marker ---*/
  for (iSpan= 0; iSpan < nSpanWiseSections ; iSpan++){
    extAverageNu = solver_container[FLOW_SOL]->GetExtAverageNu(val_marker, iSpan);

    /*--- Loop over all the vertices on this boundary marker ---*/

    for (iVertex = 0; iVertex < geometry->nVertexSpan[val_marker][iSpan]; iVertex++) {

      /*--- find the node related to the vertex ---*/
      iPoint = geometry->turbovertex[val_marker][iSpan][iVertex]->GetNode();

      /*--- using the other vertex information for retrieving some information ---*/
      oldVertex = geometry->turbovertex[val_marker][iSpan][iVertex]->GetOldVertex();

      /*--- Index of the closest interior node ---*/
      Point_Normal = geometry->vertex[val_marker][oldVertex]->GetNormal_Neighbor();

      /*--- Normal vector for this vertex (negate for outward convention) ---*/

      geometry->vertex[val_marker][oldVertex]->GetNormal(Normal);
      for (iDim = 0; iDim < nDim; iDim++) Normal[iDim] = -Normal[iDim];

      /*--- Allocate the value at the inlet ---*/
      V_inlet = solver_container[FLOW_SOL]->GetCharacPrimVar(val_marker, oldVertex);

      /*--- Retrieve solution at the farfield boundary node ---*/

      V_domain = solver_container[FLOW_SOL]->node[iPoint]->GetPrimitive();

      /*--- Set various quantities in the solver class ---*/

      conv_numerics->SetPrimitive(V_domain, V_inlet);

      /*--- Set the turbulent variable states (prescribed for an inflow) ---*/

      Solution_i[0] = node[iPoint]->GetSolution(0);
      Solution_j[0] = extAverageNu;

      conv_numerics->SetTurbVar(Solution_i, Solution_j);

      /*--- Set various other quantities in the conv_numerics class ---*/

      conv_numerics->SetNormal(Normal);

      conv_numerics->SetTurbVar(Solution_i, Solution_j);

      /*--- Set various other quantities in the conv_numerics class ---*/

      conv_numerics->SetNormal(Normal);

      if (grid_movement)
        conv_numerics->SetGridVel(geometry->node[iPoint]->GetGridVel(),
            geometry->node[iPoint]->GetGridVel());

      /*--- Compute the residual using an upwind scheme ---*/

      conv_numerics->ComputeResidual(Residual, Jacobian_i, Jacobian_j, config);
      LinSysRes.AddBlock(iPoint, Residual);

      /*--- Jacobian contribution for implicit integration ---*/

      Jacobian.AddBlock(iPoint, iPoint, Jacobian_i);

      /*--- Viscous contribution ---*/

      visc_numerics->SetCoord(geometry->node[iPoint]->GetCoord(), geometry->node[Point_Normal]->GetCoord());
      visc_numerics->SetNormal(Normal);

      /*--- Conservative variables w/o reconstruction ---*/

      visc_numerics->SetPrimitive(V_domain, V_inlet);

      /*--- Turbulent variables w/o reconstruction, and its gradients ---*/

      visc_numerics->SetTurbVar(Solution_i, Solution_j);
      visc_numerics->SetTurbVarGradient(node[iPoint]->GetGradient(), node[iPoint]->GetGradient());

      /*--- Compute residual, and Jacobians ---*/

      visc_numerics->ComputeResidual(Residual, Jacobian_i, Jacobian_j, config);

      /*--- Subtract residual, and update Jacobians ---*/

      LinSysRes.SubtractBlock(iPoint, Residual);
      Jacobian.SubtractBlock(iPoint, iPoint, Jacobian_i);

    }
  }

  /*--- Free locally allocated memory ---*/
  delete[] Normal;

}

void CTurbSASolver::BC_Inlet_Turbo(CGeometry *geometry, CSolver **solver_container, CNumerics *conv_numerics, CNumerics *visc_numerics, CConfig *config, unsigned short val_marker) {

  unsigned short iDim, iSpan;
  unsigned long  oldVertex, iPoint, Point_Normal;
  long iVertex;
  su2double *V_inlet, *V_domain, *Normal;

  su2double rho, pressure, muLam, Factor_nu_Inf, nu_tilde;
  Normal = new su2double[nDim];

  bool grid_movement  = config->GetGrid_Movement();
  unsigned short nSpanWiseSections = config->GetnSpanWiseSections();
  CFluidModel *FluidModel;

  FluidModel = solver_container[FLOW_SOL]->GetFluidModel();
  Factor_nu_Inf = config->GetNuFactor_FreeStream();


  /*--- Loop over all the spans on this boundary marker ---*/
  for (iSpan= 0; iSpan < nSpanWiseSections ; iSpan++){
    rho       = solver_container[FLOW_SOL]->GetAverageDensity(val_marker, iSpan);
    pressure  = solver_container[FLOW_SOL]->GetAveragePressure(val_marker, iSpan);

    FluidModel->SetTDState_Prho(pressure, rho);
    muLam = FluidModel->GetLaminarViscosity();

    nu_tilde  = Factor_nu_Inf*muLam/rho;


    /*--- Loop over all the vertices on this boundary marker ---*/
    for (iVertex = 0; iVertex < geometry->nVertexSpan[val_marker][iSpan]; iVertex++) {

      /*--- find the node related to the vertex ---*/
      iPoint = geometry->turbovertex[val_marker][iSpan][iVertex]->GetNode();

      /*--- using the other vertex information for retrieving some information ---*/
      oldVertex = geometry->turbovertex[val_marker][iSpan][iVertex]->GetOldVertex();

      /*--- Index of the closest interior node ---*/
      Point_Normal = geometry->vertex[val_marker][oldVertex]->GetNormal_Neighbor();

      /*--- Normal vector for this vertex (negate for outward convention) ---*/

      geometry->vertex[val_marker][oldVertex]->GetNormal(Normal);
      for (iDim = 0; iDim < nDim; iDim++) Normal[iDim] = -Normal[iDim];

      /*--- Allocate the value at the inlet ---*/
      V_inlet = solver_container[FLOW_SOL]->GetCharacPrimVar(val_marker, oldVertex);

      /*--- Retrieve solution at the farfield boundary node ---*/

      V_domain = solver_container[FLOW_SOL]->node[iPoint]->GetPrimitive();

      /*--- Set various quantities in the solver class ---*/

      conv_numerics->SetPrimitive(V_domain, V_inlet);

      /*--- Set the turbulent variable states (prescribed for an inflow) ---*/

      Solution_i[0] = node[iPoint]->GetSolution(0);
      Solution_j[0] =  nu_tilde;

      conv_numerics->SetTurbVar(Solution_i, Solution_j);

      /*--- Set various other quantities in the conv_numerics class ---*/

      conv_numerics->SetNormal(Normal);

      conv_numerics->SetTurbVar(Solution_i, Solution_j);

      /*--- Set various other quantities in the conv_numerics class ---*/

      conv_numerics->SetNormal(Normal);

      if (grid_movement)
        conv_numerics->SetGridVel(geometry->node[iPoint]->GetGridVel(),
            geometry->node[iPoint]->GetGridVel());

      /*--- Compute the residual using an upwind scheme ---*/

      conv_numerics->ComputeResidual(Residual, Jacobian_i, Jacobian_j, config);
      LinSysRes.AddBlock(iPoint, Residual);

      /*--- Jacobian contribution for implicit integration ---*/

      Jacobian.AddBlock(iPoint, iPoint, Jacobian_i);

      /*--- Viscous contribution ---*/

      visc_numerics->SetCoord(geometry->node[iPoint]->GetCoord(), geometry->node[Point_Normal]->GetCoord());
      visc_numerics->SetNormal(Normal);

      /*--- Conservative variables w/o reconstruction ---*/

      visc_numerics->SetPrimitive(V_domain, V_inlet);

      /*--- Turbulent variables w/o reconstruction, and its gradients ---*/

      visc_numerics->SetTurbVar(Solution_i, Solution_j);
      visc_numerics->SetTurbVarGradient(node[iPoint]->GetGradient(), node[iPoint]->GetGradient());

      /*--- Compute residual, and Jacobians ---*/

      visc_numerics->ComputeResidual(Residual, Jacobian_i, Jacobian_j, config);

      /*--- Subtract residual, and update Jacobians ---*/

      LinSysRes.SubtractBlock(iPoint, Residual);
      Jacobian.SubtractBlock(iPoint, iPoint, Jacobian_i);

    }
  }

  /*--- Free locally allocated memory ---*/
  delete[] Normal;

}

void CTurbSASolver::BC_Interface_Boundary(CGeometry *geometry, CSolver **solver_container, CNumerics *numerics,
                                          CConfig *config, unsigned short val_marker) {
  
  //  unsigned long iVertex, iPoint, jPoint;
  //  unsigned short iVar, iDim;
  //
  //  su2double *Vector = new su2double[nDim];
  //
  //#ifndef HAVE_MPI
  //
  //  for (iVertex = 0; iVertex < geometry->nVertex[val_marker]; iVertex++) {
  //    iPoint = geometry->vertex[val_marker][iVertex]->GetNode();
  //
  //    if (geometry->node[iPoint]->GetDomain()) {
  //
  //      /*--- Find the associate pair to the original node ---*/
  //      jPoint = geometry->vertex[val_marker][iVertex]->GetDonorPoint();
  //
  //      if (iPoint != jPoint) {
  //
  //        /*--- Store the solution for both points ---*/
  //        for (iVar = 0; iVar < nVar; iVar++) {
  //          Solution_i[iVar] = node[iPoint]->GetSolution(iVar);
  //          Solution_j[iVar] = node[jPoint]->GetSolution(iVar);
  //        }
  //
  //        /*--- Set Conservative Variables ---*/
  //        numerics->SetTurbVar(Solution_i, Solution_j);
  //
  //        /*--- Retrieve flow solution for both points ---*/
  //        for (iVar = 0; iVar < solver_container[FLOW_SOL]->GetnVar(); iVar++) {
  //          FlowPrimVar_i[iVar] = solver_container[FLOW_SOL]->node[iPoint]->GetSolution(iVar);
  //          FlowPrimVar_j[iVar] = solver_container[FLOW_SOL]->node[jPoint]->GetSolution(iVar);
  //        }
  //
  //        /*--- Set Flow Variables ---*/
  //        numerics->SetConservative(FlowPrimVar_i, FlowPrimVar_j);
  //
  //        /*--- Set the normal vector ---*/
  //        geometry->vertex[val_marker][iVertex]->GetNormal(Vector);
  //        for (iDim = 0; iDim < nDim; iDim++)
  //          Vector[iDim] = -Vector[iDim];
  //        numerics->SetNormal(Vector);
  //
  //        /*--- Add Residuals and Jacobians ---*/
  //        numerics->ComputeResidual(Residual, Jacobian_i, Jacobian_j, config);
  //        LinSysRes.AddBlock(iPoint, Residual);
  //        Jacobian.AddBlock(iPoint, iPoint, Jacobian_i);
  //
  //      }
  //    }
  //  }
  //
  //#else
  //
  //  int rank = MPI::COMM_WORLD.Get_rank(), jProcessor;
  //  su2double *Conserv_Var, *Flow_Var;
  //  bool compute;
  //
  //  unsigned short Buffer_Size = nVar+solver_container[FLOW_SOL]->GetnVar();
  //  su2double *Buffer_Send_U = new su2double [Buffer_Size];
  //  su2double *Buffer_Receive_U = new su2double [Buffer_Size];
  //
  //  /*--- Do the send process, by the moment we are sending each
  //   node individually, this must be changed ---*/
  //  for (iVertex = 0; iVertex < geometry->nVertex[val_marker]; iVertex++) {
  //    iPoint = geometry->vertex[val_marker][iVertex]->GetNode();
  //    if (geometry->node[iPoint]->GetDomain()) {
  //
  //      /*--- Find the associate pair to the original node ---*/
  //      jPoint = geometry->vertex[val_marker][iVertex]->GetPeriodicPointDomain()[0];
  //      jProcessor = geometry->vertex[val_marker][iVertex]->GetPeriodicPointDomain()[1];
  //
  //      if ((iPoint == jPoint) && (jProcessor == rank)) compute = false;
  //      else compute = true;
  //
  //      /*--- We only send the information that belong to other boundary ---*/
  //      if ((jProcessor != rank) && compute) {
  //
  //        Conserv_Var = node[iPoint]->GetSolution();
  //        Flow_Var = solver_container[FLOW_SOL]->node[iPoint]->GetSolution();
  //
  //        for (iVar = 0; iVar < nVar; iVar++)
  //          Buffer_Send_U[iVar] = Conserv_Var[iVar];
  //
  //        for (iVar = 0; iVar < solver_container[FLOW_SOL]->GetnVar(); iVar++)
  //          Buffer_Send_U[nVar+iVar] = Flow_Var[iVar];
  //
  //        MPI::COMM_WORLD.Bsend(Buffer_Send_U, Buffer_Size, MPI::DOUBLE, jProcessor, iPoint);
  //
  //      }
  //    }
  //  }
  //
  //  for (iVertex = 0; iVertex < geometry->nVertex[val_marker]; iVertex++) {
  //
  //    iPoint = geometry->vertex[val_marker][iVertex]->GetNode();
  //
  //    if (geometry->node[iPoint]->GetDomain()) {
  //
  //      /*--- Find the associate pair to the original node ---*/
  //      jPoint = geometry->vertex[val_marker][iVertex]->GetPeriodicPointDomain()[0];
  //      jProcessor = geometry->vertex[val_marker][iVertex]->GetPeriodicPointDomain()[1];
  //
  //      if ((iPoint == jPoint) && (jProcessor == rank)) compute = false;
  //      else compute = true;
  //
  //      if (compute) {
  //
  //        /*--- We only receive the information that belong to other boundary ---*/
  //        if (jProcessor != rank) {
  //          MPI::COMM_WORLD.Recv(Buffer_Receive_U, Buffer_Size, MPI::DOUBLE, jProcessor, jPoint);
  //        }
  //        else {
  //
  //          for (iVar = 0; iVar < nVar; iVar++)
  //            Buffer_Receive_U[iVar] = node[jPoint]->GetSolution(iVar);
  //
  //          for (iVar = 0; iVar < solver_container[FLOW_SOL]->GetnVar(); iVar++)
  //            Buffer_Send_U[nVar+iVar] = solver_container[FLOW_SOL]->node[jPoint]->GetSolution(iVar);
  //
  //        }
  //
  //        /*--- Store the solution for both points ---*/
  //        for (iVar = 0; iVar < nVar; iVar++) {
  //          Solution_i[iVar] = node[iPoint]->GetSolution(iVar);
  //          Solution_j[iVar] = Buffer_Receive_U[iVar];
  //        }
  //
  //        /*--- Set Turbulent Variables ---*/
  //        numerics->SetTurbVar(Solution_i, Solution_j);
  //
  //        /*--- Retrieve flow solution for both points ---*/
  //        for (iVar = 0; iVar < solver_container[FLOW_SOL]->GetnVar(); iVar++) {
  //          FlowPrimVar_i[iVar] = solver_container[FLOW_SOL]->node[iPoint]->GetSolution(iVar);
  //          FlowPrimVar_j[iVar] = Buffer_Receive_U[nVar + iVar];
  //        }
  //
  //        /*--- Set Flow Variables ---*/
  //        numerics->SetConservative(FlowPrimVar_i, FlowPrimVar_j);
  //
  //        geometry->vertex[val_marker][iVertex]->GetNormal(Vector);
  //        for (iDim = 0; iDim < nDim; iDim++)
  //          Vector[iDim] = -Vector[iDim];
  //        numerics->SetNormal(Vector);
  //
  //        numerics->ComputeResidual(Residual, Jacobian_i, Jacobian_j, config);
  //        LinSysRes.AddBlock(iPoint, Residual);
  //        Jacobian.AddBlock(iPoint, iPoint, Jacobian_i);
  //
  //      }
  //    }
  //  }
  //
  //  delete[] Buffer_Send_U;
  //  delete[] Buffer_Receive_U;
  //
  //#endif
  //
  //  delete[] Vector;
  //
}

void CTurbSASolver::BC_Fluid_Interface(CGeometry *geometry, CSolver **solver_container, CNumerics *conv_numerics,
    CNumerics *visc_numerics, CConfig *config){

  unsigned long iVertex, jVertex, iPoint, Point_Normal = 0;
  unsigned short iDim, iVar, iMarker;

  bool grid_movement = config->GetGrid_Movement();
  unsigned short nPrimVar = solver_container[FLOW_SOL]->GetnPrimVar();
  su2double *Normal = new su2double[nDim];
  su2double *PrimVar_i = new su2double[nPrimVar];
  su2double *PrimVar_j = new su2double[nPrimVar];
  su2double *tmp_residual = new su2double[nVar];
  
  unsigned long nDonorVertex;
  su2double weight;

  for (iMarker = 0; iMarker < config->GetnMarker_All(); iMarker++) {

    if (config->GetMarker_All_KindBC(iMarker) == FLUID_INTERFACE) {

      for (iVertex = 0; iVertex < geometry->nVertex[iMarker]; iVertex++) {

        iPoint = geometry->vertex[iMarker][iVertex]->GetNode();
        Point_Normal = geometry->vertex[iMarker][iVertex]->GetNormal_Neighbor();

        if (geometry->node[iPoint]->GetDomain()) {
          
          nDonorVertex = GetnSlidingStates(iMarker, iVertex);
          
          /*--- Initialize Residual, this will serve to accumulate the average ---*/

          for (iVar = 0; iVar < nVar; iVar++)
            Residual[iVar] = 0.0;

          /*--- Loop over the nDonorVertexes and compute the averaged flux ---*/

          for (jVertex = 0; jVertex < nDonorVertex; jVertex++){

            geometry->vertex[iMarker][iVertex]->GetNormal(Normal);
            for (iDim = 0; iDim < nDim; iDim++) Normal[iDim] = -Normal[iDim];

            for (iVar = 0; iVar < nPrimVar; iVar++) {
              PrimVar_i[iVar] = solver_container[FLOW_SOL]->node[iPoint]->GetPrimitive(iVar);
              PrimVar_j[iVar] = solver_container[FLOW_SOL]->GetSlidingState(iMarker, iVertex, iVar, jVertex);
            }

            /*--- Get the weight computed in the interpolator class for the j-th donor vertex ---*/

            weight = solver_container[FLOW_SOL]->GetSlidingState(iMarker, iVertex, nPrimVar, jVertex);

            /*--- Set primitive variables ---*/

            conv_numerics->SetPrimitive( PrimVar_i, PrimVar_j );

            /*--- Set the turbulent variable states ---*/
            Solution_i[0] = node[iPoint]->GetSolution(0);
            Solution_j[0] = GetSlidingState(iMarker, iVertex, 0, jVertex);

            conv_numerics->SetTurbVar(Solution_i, Solution_j);
            /*--- Set the normal vector ---*/

            conv_numerics->SetNormal(Normal);

            if (grid_movement)
              conv_numerics->SetGridVel(geometry->node[iPoint]->GetGridVel(), geometry->node[iPoint]->GetGridVel());

            /*--- Compute the convective residual using an upwind scheme ---*/

            conv_numerics->ComputeResidual(tmp_residual, Jacobian_i, Jacobian_j, config);

            /*--- Accumulate the residuals to compute the average ---*/
            
            for (iVar = 0; iVar < nVar; iVar++)
              Residual[iVar] += weight*tmp_residual[iVar];
            
          }

          /*--- Add Residuals and Jacobians ---*/

          LinSysRes.AddBlock(iPoint, Residual);

          Jacobian.AddBlock(iPoint, iPoint, Jacobian_i);

          /*--- Set the normal vector and the coordinates ---*/

          visc_numerics->SetNormal(Normal);
          visc_numerics->SetCoord(geometry->node[iPoint]->GetCoord(), geometry->node[Point_Normal]->GetCoord());

          /*--- Primitive variables, and gradient ---*/

          visc_numerics->SetPrimitive(PrimVar_i, PrimVar_j);
          //          visc_numerics->SetPrimVarGradient(node[iPoint]->GetGradient_Primitive(), node[iPoint]->GetGradient_Primitive());

          /*--- Turbulent variables and its gradients  ---*/

          visc_numerics->SetTurbVar(Solution_i, Solution_j);
          visc_numerics->SetTurbVarGradient(node[iPoint]->GetGradient(), node[iPoint]->GetGradient());

          /*--- Compute and update residual ---*/

          visc_numerics->ComputeResidual(Residual, Jacobian_i, Jacobian_j, config);

          LinSysRes.SubtractBlock(iPoint, Residual);

          /*--- Jacobian contribution for implicit integration ---*/

          Jacobian.SubtractBlock(iPoint, iPoint, Jacobian_i);

        }
      }
    }
  }

  /*--- Free locally allocated memory ---*/

  delete [] tmp_residual;
  delete [] Normal;
  delete [] PrimVar_i;
  delete [] PrimVar_j;

}

void CTurbSASolver::BC_NearField_Boundary(CGeometry *geometry, CSolver **solver_container, CNumerics *numerics,
                                          CConfig *config, unsigned short val_marker) {
  
  //  unsigned long iVertex, iPoint, jPoint;
  //  unsigned short iVar, iDim;
  //
  //  su2double *Vector = new su2double[nDim];
  //
  //#ifndef HAVE_MPI
  //
  //  for (iVertex = 0; iVertex < geometry->nVertex[val_marker]; iVertex++) {
  //    iPoint = geometry->vertex[val_marker][iVertex]->GetNode();
  //
  //    if (geometry->node[iPoint]->GetDomain()) {
  //
  //      /*--- Find the associate pair to the original node ---*/
  //      jPoint = geometry->vertex[val_marker][iVertex]->GetDonorPoint();
  //
  //      if (iPoint != jPoint) {
  //
  //        /*--- Store the solution for both points ---*/
  //        for (iVar = 0; iVar < nVar; iVar++) {
  //          Solution_i[iVar] = node[iPoint]->GetSolution(iVar);
  //          Solution_j[iVar] = node[jPoint]->GetSolution(iVar);
  //        }
  //
  //        /*--- Set Conservative Variables ---*/
  //        numerics->SetTurbVar(Solution_i, Solution_j);
  //
  //        /*--- Retrieve flow solution for both points ---*/
  //        for (iVar = 0; iVar < solver_container[FLOW_SOL]->GetnVar(); iVar++) {
  //          FlowPrimVar_i[iVar] = solver_container[FLOW_SOL]->node[iPoint]->GetSolution(iVar);
  //          FlowPrimVar_j[iVar] = solver_container[FLOW_SOL]->node[jPoint]->GetSolution(iVar);
  //        }
  //
  //        /*--- Set Flow Variables ---*/
  //        numerics->SetConservative(FlowPrimVar_i, FlowPrimVar_j);
  //
  //        /*--- Set the normal vector ---*/
  //        geometry->vertex[val_marker][iVertex]->GetNormal(Vector);
  //        for (iDim = 0; iDim < nDim; iDim++)
  //          Vector[iDim] = -Vector[iDim];
  //        numerics->SetNormal(Vector);
  //
  //        /*--- Add Residuals and Jacobians ---*/
  //        numerics->ComputeResidual(Residual, Jacobian_i, Jacobian_j, config);
  //        LinSysRes.AddBlock(iPoint, Residual);
  //        Jacobian.AddBlock(iPoint, iPoint, Jacobian_i);
  //
  //      }
  //    }
  //  }
  //
  //#else
  //
  //  int rank = MPI::COMM_WORLD.Get_rank(), jProcessor;
  //  su2double *Conserv_Var, *Flow_Var;
  //  bool compute;
  //
  //  unsigned short Buffer_Size = nVar+solver_container[FLOW_SOL]->GetnVar();
  //  su2double *Buffer_Send_U = new su2double [Buffer_Size];
  //  su2double *Buffer_Receive_U = new su2double [Buffer_Size];
  //
  //  /*--- Do the send process, by the moment we are sending each
  //   node individually, this must be changed ---*/
  //  for (iVertex = 0; iVertex < geometry->nVertex[val_marker]; iVertex++) {
  //    iPoint = geometry->vertex[val_marker][iVertex]->GetNode();
  //    if (geometry->node[iPoint]->GetDomain()) {
  //
  //      /*--- Find the associate pair to the original node ---*/
  //      jPoint = geometry->vertex[val_marker][iVertex]->GetPeriodicPointDomain()[0];
  //      jProcessor = geometry->vertex[val_marker][iVertex]->GetPeriodicPointDomain()[1];
  //
  //      if ((iPoint == jPoint) && (jProcessor == rank)) compute = false;
  //      else compute = true;
  //
  //      /*--- We only send the information that belong to other boundary ---*/
  //      if ((jProcessor != rank) && compute) {
  //
  //        Conserv_Var = node[iPoint]->GetSolution();
  //        Flow_Var = solver_container[FLOW_SOL]->node[iPoint]->GetSolution();
  //
  //        for (iVar = 0; iVar < nVar; iVar++)
  //          Buffer_Send_U[iVar] = Conserv_Var[iVar];
  //
  //        for (iVar = 0; iVar < solver_container[FLOW_SOL]->GetnVar(); iVar++)
  //          Buffer_Send_U[nVar+iVar] = Flow_Var[iVar];
  //
  //        MPI::COMM_WORLD.Bsend(Buffer_Send_U, Buffer_Size, MPI::DOUBLE, jProcessor, iPoint);
  //
  //      }
  //    }
  //  }
  //
  //  for (iVertex = 0; iVertex < geometry->nVertex[val_marker]; iVertex++) {
  //
  //    iPoint = geometry->vertex[val_marker][iVertex]->GetNode();
  //
  //    if (geometry->node[iPoint]->GetDomain()) {
  //
  //      /*--- Find the associate pair to the original node ---*/
  //      jPoint = geometry->vertex[val_marker][iVertex]->GetPeriodicPointDomain()[0];
  //      jProcessor = geometry->vertex[val_marker][iVertex]->GetPeriodicPointDomain()[1];
  //
  //      if ((iPoint == jPoint) && (jProcessor == rank)) compute = false;
  //      else compute = true;
  //
  //      if (compute) {
  //
  //        /*--- We only receive the information that belong to other boundary ---*/
  //        if (jProcessor != rank) {
  //          MPI::COMM_WORLD.Recv(Buffer_Receive_U, Buffer_Size, MPI::DOUBLE, jProcessor, jPoint);
  //        }
  //        else {
  //
  //          for (iVar = 0; iVar < nVar; iVar++)
  //            Buffer_Receive_U[iVar] = node[jPoint]->GetSolution(iVar);
  //
  //          for (iVar = 0; iVar < solver_container[FLOW_SOL]->GetnVar(); iVar++)
  //            Buffer_Send_U[nVar+iVar] = solver_container[FLOW_SOL]->node[jPoint]->GetSolution(iVar);
  //
  //        }
  //
  //        /*--- Store the solution for both points ---*/
  //        for (iVar = 0; iVar < nVar; iVar++) {
  //          Solution_i[iVar] = node[iPoint]->GetSolution(iVar);
  //          Solution_j[iVar] = Buffer_Receive_U[iVar];
  //        }
  //
  //        /*--- Set Turbulent Variables ---*/
  //        numerics->SetTurbVar(Solution_i, Solution_j);
  //
  //        /*--- Retrieve flow solution for both points ---*/
  //        for (iVar = 0; iVar < solver_container[FLOW_SOL]->GetnVar(); iVar++) {
  //          FlowPrimVar_i[iVar] = solver_container[FLOW_SOL]->node[iPoint]->GetSolution(iVar);
  //          FlowPrimVar_j[iVar] = Buffer_Receive_U[nVar + iVar];
  //        }
  //
  //        /*--- Set Flow Variables ---*/
  //        numerics->SetConservative(FlowPrimVar_i, FlowPrimVar_j);
  //
  //        geometry->vertex[val_marker][iVertex]->GetNormal(Vector);
  //        for (iDim = 0; iDim < nDim; iDim++)
  //          Vector[iDim] = -Vector[iDim];
  //        numerics->SetNormal(Vector);
  //
  //        numerics->ComputeResidual(Residual, Jacobian_i, Jacobian_j, config);
  //        LinSysRes.AddBlock(iPoint, Residual);
  //        Jacobian.AddBlock(iPoint, iPoint, Jacobian_i);
  //
  //      }
  //    }
  //  }
  //
  //  delete[] Buffer_Send_U;
  //  delete[] Buffer_Receive_U;
  //
  //#endif
  //
  //  delete[] Vector;
  //
}

void CTurbSASolver::SetNuTilde_WF(CGeometry *geometry, CSolver **solver_container, CNumerics *conv_numerics,
                                           CNumerics *visc_numerics, CConfig *config, unsigned short val_marker) {
  
  /*--- Local variables ---*/
  
  unsigned short iDim, jDim, iVar, iNode;
  unsigned long iVertex, iPoint, iPoint_Neighbor, counter;
  
  su2double func, func_prim;
  su2double *Normal, Area;
  su2double div_vel, UnitNormal[3];
  su2double **grad_primvar, tau[3][3];
  su2double Vel[3], VelNormal, VelTang[3], VelTangMod, VelInfMod, WallDist[3], WallDistMod;
  su2double Lam_Visc_Normal, Kin_Visc_Normal, dypw_dyp, Eddy_Visc, nu_til_old, nu_til, cv1_3;
  su2double T_Normal, P_Normal, Density_Normal;
  su2double Density_Wall, T_Wall, P_Wall, Lam_Visc_Wall, Tau_Wall, Tau_Wall_Old;
  su2double *Coord, *Coord_Normal;
  su2double diff, Delta;
  su2double U_Tau, U_Plus = 0.0, Gam = 0.0, Beta = 0.0, Phi, Q = 0.0, Y_Plus_White = 0.0, Y_Plus;
  su2double TauElem[3], TauNormal, TauTangent[3], WallShearStress;
  su2double Gas_Constant = config->GetGas_ConstantND();
  su2double Cp = (Gamma / Gamma_Minus_One) * Gas_Constant;
  
  unsigned short max_iter = 100;
  su2double tol = 1e-10;

  /*--- Get the freestream velocity magnitude for non-dim. purposes ---*/
  
  su2double *VelInf = config->GetVelocity_FreeStreamND();
  VelInfMod = 0.0;
  for (iDim = 0; iDim < nDim; iDim++)
    VelInfMod += VelInf[iDim];
  VelInfMod = sqrt(VelInfMod);
  
  /*--- Compute the recovery factor ---*/
  // su2double-check: laminar or turbulent Pr for this?
  su2double Recovery = pow(config->GetPrandtl_Lam(),(1.0/3.0));
  
  /*--- Typical constants from boundary layer theory ---*/
  
  su2double kappa = 0.4;
  su2double B = 5.5;
  
<<<<<<< HEAD
=======
  /*--- Identify the boundary by string name ---*/
  
  string Marker_Tag = config->GetMarker_All_TagBound(val_marker);
  
  /*--- Get the specified wall heat flux from config ---*/
  
  // Wall_HeatFlux = config->GetWall_HeatFlux(Marker_Tag);
  
>>>>>>> 0811066f
  /*--- Loop over all of the vertices on this boundary marker ---*/
  
  for(iVertex = 0; iVertex < geometry->nVertex[val_marker]; iVertex++) {
    iPoint = geometry->vertex[val_marker][iVertex]->GetNode();
    
    /*--- We can use also GetNormal_Neighbor, and eliminate the following loop ---*/
    
    iPoint_Neighbor = geometry->vertex[val_marker][iVertex]->GetNormal_Neighbor();

    for(iNode = 0; iNode < geometry->node[iPoint]->GetnPoint(); iNode++) {
      iPoint_Neighbor = geometry->node[iPoint]->GetPoint(iNode);
      
      /*--- Check if the node belongs to the domain (i.e, not a halo node)
       and the neighbor is not part of the physical boundary ---*/
      
      if (geometry->node[iPoint]->GetDomain() && (!geometry->node[iPoint_Neighbor]->GetBoundary())) {
        
        /*--- Get coordinates of the current vertex and nearest normal point ---*/
        
        Coord = geometry->node[iPoint]->GetCoord();
        Coord_Normal = geometry->node[iPoint_Neighbor]->GetCoord();
        
        /*--- Compute dual-grid area and boundary normal ---*/
        
        Normal = geometry->vertex[val_marker][iVertex]->GetNormal();
        
        Area = 0.0;
        for (iDim = 0; iDim < nDim; iDim++)
          Area += Normal[iDim]*Normal[iDim];
        Area = sqrt (Area);
        
        for (iDim = 0; iDim < nDim; iDim++)
          UnitNormal[iDim] = -Normal[iDim]/Area;
        
        /*--- Get the velocity, pressure, and temperature at the nearest
         (normal) interior point. ---*/
        
        for (iDim = 0; iDim < nDim; iDim++)
          Vel[iDim]    = solver_container[FLOW_SOL]->node[iPoint_Neighbor]->GetVelocity(iDim);
        P_Normal       = solver_container[FLOW_SOL]->node[iPoint_Neighbor]->GetPressure();
        T_Normal       = solver_container[FLOW_SOL]->node[iPoint_Neighbor]->GetTemperature();

        /*--- Compute the wall-parallel velocity at first point off the wall ---*/
        
        VelNormal = 0.0;
        for (iDim = 0; iDim < nDim; iDim++)
          VelNormal += Vel[iDim] * UnitNormal[iDim];
        for (iDim = 0; iDim < nDim; iDim++)
          VelTang[iDim] = Vel[iDim] - VelNormal*UnitNormal[iDim];
        
        VelTangMod = 0.0;
        for (iDim = 0; iDim < nDim; iDim++)
          VelTangMod += VelTang[iDim]*VelTang[iDim];
        VelTangMod = sqrt(VelTangMod);
        
        /*--- Compute normal distance of the interior point from the wall ---*/
        
        for (iDim = 0; iDim < nDim; iDim++)
          WallDist[iDim] = (Coord[iDim] - Coord_Normal[iDim]);
        
        WallDistMod = 0.0;
        for (iDim = 0; iDim < nDim; iDim++)
          WallDistMod += WallDist[iDim]*WallDist[iDim];
        WallDistMod = sqrt(WallDistMod);
        
<<<<<<< HEAD
=======
        /*--- Compute mach number ---*/
        
        // M_Normal = VelTangMod / sqrt(Gamma * Gas_Constant * T_Normal);
        
>>>>>>> 0811066f
        /*--- Compute the wall temperature using the Crocco-Buseman equation ---*/
        //M_Normal = VelTangMod / sqrt(Gamma * Gas_Constant * T_Normal);
        //T_Wall = T_Normal * (1.0 + 0.5*Gamma_Minus_One*Recovery*M_Normal*M_Normal);
        T_Wall = T_Normal + Recovery*pow(VelTangMod,2.0)/(2.0*Cp);
        
        /*--- Extrapolate the pressure from the interior & compute the
         wall density using the equation of state ---*/
        
        P_Wall = P_Normal;
        Density_Wall = P_Wall/(Gas_Constant*T_Wall);
        
        /*--- Compute the shear stress at the wall in the regular fashion
         by using the stress tensor on the surface ---*/
        
        Lam_Visc_Wall = solver_container[FLOW_SOL]->node[iPoint]->GetLaminarViscosity();
        grad_primvar  = solver_container[FLOW_SOL]->node[iPoint]->GetGradient_Primitive();
        
        div_vel = 0.0;
        for (iDim = 0; iDim < nDim; iDim++)
          div_vel += grad_primvar[iDim+1][iDim];
        
        for (iDim = 0; iDim < nDim; iDim++) {
          for (jDim = 0 ; jDim < nDim; jDim++) {
            Delta = 0.0; if (iDim == jDim) Delta = 1.0;
            tau[iDim][jDim] = Lam_Visc_Wall*(  grad_primvar[jDim+1][iDim]
                                             + grad_primvar[iDim+1][jDim]) -
            TWO3*Lam_Visc_Wall*div_vel*Delta;
          }
          TauElem[iDim] = 0.0;
          for (jDim = 0; jDim < nDim; jDim++)
            TauElem[iDim] += tau[iDim][jDim]*UnitNormal[jDim];
        }
        
        /*--- Compute wall shear stress as the magnitude of the wall-tangential
         component of the shear stress tensor---*/
        
        TauNormal = 0.0;
        for (iDim = 0; iDim < nDim; iDim++)
          TauNormal += TauElem[iDim] * UnitNormal[iDim];
        
        for (iDim = 0; iDim < nDim; iDim++)
          TauTangent[iDim] = TauElem[iDim] - TauNormal * UnitNormal[iDim];
        
        WallShearStress = 0.0;
        for (iDim = 0; iDim < nDim; iDim++)
          WallShearStress += TauTangent[iDim]*TauTangent[iDim];
        WallShearStress = sqrt(WallShearStress);
        
        /*--- Calculate the quantities from boundary layer theory and
         iteratively solve for a new wall shear stress. Use the current wall
         shear stress as a starting guess for the wall function. ---*/
        
        Tau_Wall_Old = WallShearStress;
        counter = 0; diff = 1.0;
        
        while (diff > tol) {
          
          /*--- Friction velocity and u+ ---*/
          
          U_Tau = sqrt(Tau_Wall_Old/Density_Wall);
          U_Plus = VelTangMod/U_Tau;
          
          /*--- Gamma, Beta, Q, and Phi, defined by Nichols & Nelson (2004) ---*/
          
          Gam  = Recovery*U_Tau*U_Tau/(2.0*Cp*T_Wall);
          Beta = 0.0; // For adiabatic flows only
          Q    = sqrt(Beta*Beta + 4.0*Gam);
          Phi  = asin(-1.0*Beta/Q);
          
          /*--- Y+ defined by White & Christoph (compressibility and heat transfer) ---*/
          
          Y_Plus_White = exp((kappa/sqrt(Gam))*(asin((2.0*Gam*U_Plus - Beta)/Q) - Phi))*exp(-1.0*kappa*B);
          
          /*--- Spalding's universal form for the BL velocity with the
           outer velocity form of White & Christoph above. ---*/
          
          Y_Plus = U_Plus + Y_Plus_White - (exp(-1.0*kappa*B)*
                                            (1.0 + kappa*U_Plus + kappa*kappa*U_Plus*U_Plus/2.0 +
                                             kappa*kappa*kappa*U_Plus*U_Plus*U_Plus/6.0));

          /*--- Calculate an updated value for the wall shear stress
           using the y+ value, the definition of y+, and the definition of
           the friction velocity. ---*/
          
          Tau_Wall = (1.0/Density_Wall)*pow(Y_Plus*Lam_Visc_Wall/WallDistMod,2.0);
          
          /*--- Difference between the old and new Tau. Update old value. ---*/
          
          diff = fabs(Tau_Wall-Tau_Wall_Old);
          Tau_Wall_Old += 0.25*(Tau_Wall-Tau_Wall_Old);
          
          counter++;
          if (counter > max_iter) {
            cout << "WARNING: Tau_Wall evaluation has not converged in solver_direct_turbulent" << endl;
            break;
          }

        }
        
        /*--- Now compute the Eddy viscosity at the first point off of the wall ---*/
        
        Lam_Visc_Normal = solver_container[FLOW_SOL]->node[iPoint_Neighbor]->GetLaminarViscosity();
        Density_Normal = solver_container[FLOW_SOL]->node[iPoint_Neighbor]->GetDensity();
        Kin_Visc_Normal = Lam_Visc_Normal/Density_Normal;

        dypw_dyp = 2.0*Y_Plus_White*(kappa*sqrt(Gam)/Q)*sqrt(1.0 - pow(2.0*Gam*U_Plus - Beta,2.0)/(Q*Q));
        Eddy_Visc = Lam_Visc_Wall*(1.0 + dypw_dyp - kappa*exp(-1.0*kappa*B)*
                                             (1.0 + kappa*U_Plus
                                              + kappa*kappa*U_Plus*U_Plus/2.0)
                                             - Lam_Visc_Normal/Lam_Visc_Wall);
        
        /*--- Eddy viscosity should be always a positive number ---*/
        
        Eddy_Visc = max(0.0, Eddy_Visc);
        
        /*--- Solve for the new value of nu_tilde given the eddy viscosity and using a Newton method ---*/
        
        nu_til_old = 0.0; nu_til = 0.0; cv1_3 = 7.1*7.1*7.1;
        nu_til_old = node[iPoint]->GetSolution(0);
        counter = 0; diff = 1.0;
        
        while (diff > tol) {
          
          func = nu_til_old*nu_til_old*nu_til_old*nu_til_old - (Eddy_Visc/Density_Normal)*(nu_til_old*nu_til_old*nu_til_old + Kin_Visc_Normal*Kin_Visc_Normal*Kin_Visc_Normal*cv1_3);
          func_prim = 4.0 * nu_til_old*nu_til_old*nu_til_old - 3.0*(Eddy_Visc/Density_Normal)*(nu_til_old*nu_til_old);
          nu_til = nu_til_old - func/func_prim;
          
          diff = fabs(nu_til-nu_til_old);
          nu_til_old = nu_til;
          
          counter++;
          if (counter > max_iter) {
            cout << "WARNING: Nu_tilde evaluation has not converged." << endl;
            break;
          }
          
        }
  
        for (iVar = 0; iVar < nVar; iVar++)
          Solution[iVar] = nu_til;
        
        node[iPoint_Neighbor]->SetSolution_Old(Solution);
        LinSysRes.SetBlock_Zero(iPoint_Neighbor);
        
        /*--- includes 1 in the diagonal ---*/
        
        Jacobian.DeleteValsRowi(iPoint_Neighbor);
        
      }
      
    }
  }
}

void CTurbSASolver::SetDES_LengthScale(CSolver **solver, CGeometry *geometry, CConfig *config){
  
  unsigned short kindHybridRANSLES = config->GetKind_HybridRANSLES();
  unsigned long iPoint = 0, jPoint = 0;
  unsigned short iDim = 0, jDim = 0, iNeigh = 0, nNeigh = 0;
  
  su2double constDES = config->GetConst_DES();
  
  su2double density = 0.0, laminarViscosity = 0.0, kinematicViscosity = 0.0,
      eddyViscosity = 0.0, kinematicViscosityTurb = 0.0, wallDistance = 0.0, lengthScale = 0.0;
  
  su2double maxDelta = 0.0, deltaAux = 0.0, distDES = 0.0, uijuij = 0.0, k2 = 0.0, r_d = 0.0, f_d = 0.0,
      deltaDDES = 0.0, omega = 0.0, ln_max = 0.0, ln[3] = {0.0, 0.0, 0.0},
      aux_ln = 0.0, f_kh = 0.0;
  
  su2double nu_hat, fw_star = 0.424, cv1_3 = pow(7.1, 3.0); k2 = pow(0.41, 2.0);
  su2double cb1   = 0.1355, ct3 = 1.2, ct4   = 0.5;
  su2double sigma = 2./3., cb2 = 0.622, f_max=1.0, f_min=0.1, a1=0.15, a2=0.3;
  su2double cw1 = 0.0, Ji = 0.0, Ji_2 = 0.0, Ji_3 = 0.0, fv1 = 0.0, fv2 = 0.0, ft2 = 0.0, psi_2 = 0.0;
  su2double *coord_i = NULL, *coord_j = NULL, **primVarGrad = NULL, *vorticity = NULL, delta[3] = {0.0,0.0,0.0},
      ratioOmega[3] = {0.0, 0.0, 0.0}, vortexTiltingMeasure = 0.0;

  for (iPoint = 0; iPoint < nPointDomain; iPoint++){
    
    coord_i                 = geometry->node[iPoint]->GetCoord();
    nNeigh                  = geometry->node[iPoint]->GetnPoint();
    wallDistance            = geometry->node[iPoint]->GetWall_Distance();
    primVarGrad             = solver[FLOW_SOL]->node[iPoint]->GetGradient_Primitive();
    vorticity               = solver[FLOW_SOL]->node[iPoint]->GetVorticity();    
    density                 = solver[FLOW_SOL]->node[iPoint]->GetDensity();
    laminarViscosity        = solver[FLOW_SOL]->node[iPoint]->GetLaminarViscosity();
    eddyViscosity           = solver[TURB_SOL]->node[iPoint]->GetmuT();
    kinematicViscosity      = laminarViscosity/density;
    kinematicViscosityTurb  = eddyViscosity/density;
    
    uijuij = 0.0;
    for(iDim = 0; iDim < nDim; iDim++){
      for(jDim = 0; jDim < nDim; jDim++){
        uijuij += primVarGrad[1+iDim][jDim]*primVarGrad[1+iDim][jDim];
      }
    }
    uijuij = sqrt(fabs(uijuij));
    uijuij = max(uijuij,1e-10);
    
    /*--- Low Reynolds number correction term ---*/
    
    nu_hat = node[iPoint]->GetSolution()[0];
    Ji   = nu_hat/kinematicViscosity;
    Ji_2 = Ji * Ji;
    Ji_3 = Ji*Ji*Ji;
    fv1  = Ji_3/(Ji_3+cv1_3);
    fv2 = 1.0 - Ji/(1.0+Ji*fv1);
    ft2 = ct3*exp(-ct4*Ji_2);
    cw1 = cb1/k2+(1.0+cb2)/sigma;
    
    psi_2 = (1.0 - (cb1/(cw1*k2*fw_star))*(ft2 + (1.0 - ft2)*fv2))/(fv1 * max(1.0e-10,1.0-ft2));
    psi_2 = min(100.0,psi_2);
    
    switch(kindHybridRANSLES){
      case SA_DES:
        /*--- Original Detached Eddy Simulation (DES97)
        Spalart
        1997
        ---*/
        
        maxDelta = geometry->node[iPoint]->GetMaxLength();
        distDES         = constDES * maxDelta;
        lengthScale = min(distDES,wallDistance);
                
        break;
        
      case SA_DDES:
        /*--- A New Version of Detached-eddy Simulation, Resistant to Ambiguous Grid Densities.
         Spalart et al.
         Theoretical and Computational Fluid Dynamics - 2006
         ---*/
            
        maxDelta = geometry->node[iPoint]->GetMaxLength();
        
        r_d = (kinematicViscosityTurb+kinematicViscosity)/(uijuij*k2*pow(wallDistance, 2.0));
        f_d = 1.0-tanh(pow(8.0*r_d,3.0));
        
        distDES = constDES * maxDelta;
        lengthScale = wallDistance-f_d*max(0.0,(wallDistance-distDES));
        
        break;
      case SA_ZDES:
        /*--- Recent improvements in the Zonal Detached Eddy Simulation (ZDES) formulation.
         Deck
         Theoretical and Computational Fluid Dynamics - 2012
         ---*/
        
        for (iNeigh = 0; iNeigh < nNeigh; iNeigh++){
            jPoint = geometry->node[iPoint]->GetPoint(iNeigh);
            coord_j = geometry->node[jPoint]->GetCoord();
            for ( iDim = 0; iDim < nDim; iDim++){
              deltaAux       = abs(coord_j[iDim] - coord_i[iDim]);
              delta[iDim]     = max(delta[iDim], deltaAux);
            }
            deltaDDES = geometry->node[iPoint]->GetMaxLength();
        }
        
        omega = sqrt(vorticity[0]*vorticity[0] + 
                     vorticity[1]*vorticity[1] +
                     vorticity[2]*vorticity[2]);
        
        for (iDim = 0; iDim < 3; iDim++){
          ratioOmega[iDim] = vorticity[iDim]/omega;
        }
  
        maxDelta = sqrt(pow(ratioOmega[0],2.0)*delta[1]*delta[2] +
                        pow(ratioOmega[1],2.0)*delta[0]*delta[2] +
                        pow(ratioOmega[2],2.0)*delta[0]*delta[1]);
            
        r_d = (kinematicViscosityTurb+kinematicViscosity)/(uijuij*k2*pow(wallDistance, 2.0));
        f_d = 1.0-tanh(pow(8.0*r_d,3.0));
        
        if (f_d < 0.99){
          maxDelta = deltaDDES;
        }
        
        distDES = constDES * maxDelta;
        lengthScale = wallDistance-f_d*max(0.0,(wallDistance-distDES));
        
        break;
        
      case SA_EDDES:
        
        /*--- An Enhanced Version of DES with Rapid Transition from RANS to LES in Separated Flows.
         Shur et al.
         Flow Turbulence Combust - 2015
         ---*/
        
        vortexTiltingMeasure = node[iPoint]->GetVortex_Tilting();
        
        omega = sqrt(vorticity[0]*vorticity[0] + 
                     vorticity[1]*vorticity[1] +
                     vorticity[2]*vorticity[2]);
        
        for (iDim = 0; iDim < 3; iDim++){
          ratioOmega[iDim] = vorticity[iDim]/omega;
        }
        
        ln_max = 0.0;
        deltaDDES = 0.0;
        for (iNeigh = 0;iNeigh < nNeigh; iNeigh++){
          jPoint = geometry->node[iPoint]->GetPoint(iNeigh);
          coord_j = geometry->node[jPoint]->GetCoord();
          for (iDim = 0; iDim < nDim; iDim++){
            delta[iDim] = fabs(coord_j[iDim] - coord_i[iDim]);            
          }
          deltaDDES = geometry->node[iPoint]->GetMaxLength();
          ln[0] = delta[1]*ratioOmega[2] - delta[2]*ratioOmega[1];
          ln[1] = delta[2]*ratioOmega[0] - delta[0]*ratioOmega[2];
          ln[2] = delta[0]*ratioOmega[1] - delta[1]*ratioOmega[0];
          aux_ln = sqrt(ln[0]*ln[0] + ln[1]*ln[1] + ln[2]*ln[2]);
          ln_max = max(ln_max,aux_ln);
          vortexTiltingMeasure += node[jPoint]->GetVortex_Tilting();
        }

        vortexTiltingMeasure = (vortexTiltingMeasure/fabs(nNeigh + 1.0));
        
        f_kh = max(f_min, min(f_max, f_min + ((f_max - f_min)/(a2 - a1)) * (vortexTiltingMeasure - a1)));
        
        r_d = (kinematicViscosityTurb+kinematicViscosity)/(uijuij*k2*pow(wallDistance, 2.0));
        f_d = 1.0-tanh(pow(8.0*r_d,3.0));

        maxDelta = (ln_max/sqrt(3.0)) * f_kh;
        if (f_d < 0.999){
          maxDelta = deltaDDES;
        }
        
        distDES = constDES * maxDelta;
        lengthScale=wallDistance-f_d*max(0.0,(wallDistance-distDES));
        
        break;
        
    }
    
    node[iPoint]->SetDES_LengthScale(lengthScale);
  
  }
}

void CTurbSASolver::SetInletAtVertex(su2double *val_inlet,
                                    unsigned short iMarker,
                                    unsigned long iVertex) {

  Inlet_TurbVars[iMarker][iVertex][0] = val_inlet[nDim+2+nDim];

}

su2double CTurbSASolver::GetInletAtVertex(su2double *val_inlet,
                                          unsigned long val_inlet_point,
                                          unsigned short val_kind_marker,
                                          string val_marker,
                                          CGeometry *geometry,
                                          CConfig *config) {

  /*--- Local variables ---*/

  unsigned short iMarker, iDim;
  unsigned long iPoint, iVertex;
  su2double Area = 0.0;
  su2double Normal[3] = {0.0,0.0,0.0};

  /*--- Alias positions within inlet file for readability ---*/

  if (val_kind_marker == INLET_FLOW) {

    unsigned short position = nDim+2+nDim;

    for (iMarker = 0; iMarker < config->GetnMarker_All(); iMarker++) {
      if ((config->GetMarker_All_KindBC(iMarker) == INLET_FLOW) &&
          (config->GetMarker_All_TagBound(iMarker) == val_marker)) {
        
        for (iVertex = 0; iVertex < nVertex[iMarker]; iVertex++){

          iPoint = geometry->vertex[iMarker][iVertex]->GetNode();

          if (iPoint == val_inlet_point) {

            /*-- Compute boundary face area for this vertex. ---*/

            geometry->vertex[iMarker][iVertex]->GetNormal(Normal);
            Area = 0.0;
            for (iDim = 0; iDim < nDim; iDim++)
              Area += Normal[iDim]*Normal[iDim];
            Area = sqrt(Area);

            /*--- Access and store the inlet variables for this vertex. ---*/

            val_inlet[position] = Inlet_TurbVars[iMarker][iVertex][0];

            /*--- Exit once we find the point. ---*/

            return Area;

          }
        }
      }
    }

  }

  /*--- If we don't find a match, then the child point is not on the
   current inlet boundary marker. Return zero area so this point does
   not contribute to the restriction operator and continue. ---*/
  
  return Area;
  
}

void CTurbSASolver::SetUniformInlet(CConfig* config, unsigned short iMarker) {

  for(unsigned long iVertex=0; iVertex < nVertex[iMarker]; iVertex++){
    Inlet_TurbVars[iMarker][iVertex][0] = nu_tilde_Inf;
  }
  
}

CTurbSSTSolver::CTurbSSTSolver(void) : CTurbSolver() {
  
  /*--- Array initialization ---*/
  constants = NULL;
  Inlet_TurbVars = NULL;
  
}

CTurbSSTSolver::CTurbSSTSolver(CGeometry *geometry, CConfig *config, unsigned short iMesh)
    : CTurbSolver(geometry, config) {
  unsigned short iVar, iDim, nLineLets;
  unsigned long iPoint;
  
  /*--- Array initialization ---*/
  
  constants = NULL;
  
  Gamma = config->GetGamma();
  Gamma_Minus_One = Gamma - 1.0;
  
  /*--- Dimension of the problem --> dependent on the turbulence model. ---*/
  
  nVar = 2;
  nPrimVar = 2;
  nPoint = geometry->GetnPoint();
  nPointDomain = geometry->GetnPointDomain();
  
  /*--- Initialize nVarGrad for deallocation ---*/
  
  nVarGrad = nVar;
  
  /*--- Define geometry constants in the solver structure ---*/
  
  nDim = geometry->GetnDim();
  node = new CVariable*[nPoint];
  
  /*--- Single grid simulation ---*/
  
  if (iMesh == MESH_0) {
    
    /*--- Define some auxiliary vector related with the residual ---*/
    
    Residual = new su2double[nVar];     for (iVar = 0; iVar < nVar; iVar++) Residual[iVar]  = 0.0;
    Residual_RMS = new su2double[nVar]; for (iVar = 0; iVar < nVar; iVar++) Residual_RMS[iVar]  = 0.0;
    Residual_i = new su2double[nVar];   for (iVar = 0; iVar < nVar; iVar++) Residual_i[iVar]  = 0.0;
    Residual_j = new su2double[nVar];   for (iVar = 0; iVar < nVar; iVar++) Residual_j[iVar]  = 0.0;
    Residual_Max = new su2double[nVar]; for (iVar = 0; iVar < nVar; iVar++) Residual_Max[iVar]  = 0.0;
    
    /*--- Define some structures for locating max residuals ---*/
    
    Point_Max = new unsigned long[nVar];
    for (iVar = 0; iVar < nVar; iVar++) Point_Max[iVar] = 0;
    Point_Max_Coord = new su2double*[nVar];
    for (iVar = 0; iVar < nVar; iVar++) {
      Point_Max_Coord[iVar] = new su2double[nDim];
      for (iDim = 0; iDim < nDim; iDim++) Point_Max_Coord[iVar][iDim] = 0.0;
    }
    
    /*--- Define some auxiliary vector related with the solution ---*/
    
    Solution = new su2double[nVar];
    Solution_i = new su2double[nVar]; Solution_j = new su2double[nVar];
    
    /*--- Define some auxiliary vector related with the geometry ---*/
    
    Vector_i = new su2double[nDim]; Vector_j = new su2double[nDim];
    
    /*--- Define some auxiliary vector related with the flow solution ---*/
    
    FlowPrimVar_i = new su2double [nDim+9]; FlowPrimVar_j = new su2double [nDim+9];
    
    /*--- Jacobians and vector structures for implicit computations ---*/
    
    Jacobian_i = new su2double* [nVar];
    Jacobian_j = new su2double* [nVar];
    for (iVar = 0; iVar < nVar; iVar++) {
      Jacobian_i[iVar] = new su2double [nVar];
      Jacobian_j[iVar] = new su2double [nVar];
    }
    
    /*--- Initialization of the structure of the whole Jacobian ---*/
    
    if (rank == MASTER_NODE) cout << "Initialize Jacobian structure (SST model)." << endl;
    Jacobian.Initialize(nPoint, nPointDomain, nVar, nVar, true, geometry, config);
    
    if ((config->GetKind_Linear_Solver_Prec() == LINELET) ||
        (config->GetKind_Linear_Solver() == SMOOTHER_LINELET)) {
      nLineLets = Jacobian.BuildLineletPreconditioner(geometry, config);
      if (rank == MASTER_NODE) cout << "Compute linelet structure. " << nLineLets << " elements in each line (average)." << endl;
    }
    
    LinSysSol.Initialize(nPoint, nPointDomain, nVar, 0.0);
    LinSysRes.Initialize(nPoint, nPointDomain, nVar, 0.0);
  }
  
  /*--- Computation of gradients by least squares ---*/
  
  if (config->GetKind_Gradient_Method() == WEIGHTED_LEAST_SQUARES) {
    /*--- S matrix := inv(R)*traspose(inv(R)) ---*/
    Smatrix = new su2double* [nDim];
    for (iDim = 0; iDim < nDim; iDim++)
    Smatrix[iDim] = new su2double [nDim];
    /*--- c vector := transpose(WA)*(Wb) ---*/
    Cvector = new su2double* [nVar];
    for (iVar = 0; iVar < nVar; iVar++)
    Cvector[iVar] = new su2double [nDim];
  }
  
  /*--- Initialize value for model constants ---*/
  constants = new su2double[10];
  constants[0] = 0.85;   //sigma_k1
  constants[1] = 1.0;    //sigma_k2
  constants[2] = 0.5;    //sigma_om1
  constants[3] = 0.856;  //sigma_om2
  constants[4] = 0.075;  //beta_1
  constants[5] = 0.0828; //beta_2
  constants[6] = 0.09;   //betaStar
  constants[7] = 0.31;   //a1
  constants[8] = constants[4]/constants[6] - constants[2]*0.41*0.41/sqrt(constants[6]);  //alfa_1
  constants[9] = constants[5]/constants[6] - constants[3]*0.41*0.41/sqrt(constants[6]);  //alfa_2
  
  /*--- Initialize lower and upper limits---*/
  lowerlimit = new su2double[nVar];
  upperlimit = new su2double[nVar];
  
  lowerlimit[0] = 1.0e-10;
  upperlimit[0] = 1.0e10;
  
  lowerlimit[1] = 1.0e-4;
  upperlimit[1] = 1.0e15;
  
  /*--- Far-field flow state quantities and initialization. ---*/
  su2double rhoInf, *VelInf, muLamInf, Intensity, viscRatio, muT_Inf;

  rhoInf    = config->GetDensity_FreeStreamND();
  VelInf    = config->GetVelocity_FreeStreamND();
  muLamInf  = config->GetViscosity_FreeStreamND();
  Intensity = config->GetTurbulenceIntensity_FreeStream();
  viscRatio = config->GetTurb2LamViscRatio_FreeStream();

  su2double VelMag = 0;
  for (iDim = 0; iDim < nDim; iDim++)
    VelMag += VelInf[iDim]*VelInf[iDim];
  VelMag = sqrt(VelMag);

  kine_Inf  = 3.0/2.0*(VelMag*VelMag*Intensity*Intensity);
  omega_Inf = rhoInf*kine_Inf/(muLamInf*viscRatio);

  /*--- Eddy viscosity, initialized without stress limiter at the infinity ---*/
  muT_Inf = rhoInf*kine_Inf/omega_Inf;

  /*--- Initialize the solution to the far-field state everywhere. ---*/

  for (iPoint = 0; iPoint < nPoint; iPoint++)
    node[iPoint] = new CTurbSSTVariable(kine_Inf, omega_Inf, muT_Inf, nDim, nVar, constants, config);

  /*--- MPI solution ---*/

//TODO fix order of comunication the periodic should be first otherwise you have wrong values on the halo cell after restart
  Set_MPI_Solution(geometry, config);
  Set_MPI_Solution(geometry, config);

  /*--- Initializate quantities for SlidingMesh Interface ---*/

  unsigned long iMarker;

  SlidingState       = new su2double*** [nMarker];
  SlidingStateNodes  = new int*         [nMarker];
  
  for (iMarker = 0; iMarker < nMarker; iMarker++){

    SlidingState[iMarker]      = NULL;
    SlidingStateNodes[iMarker] = NULL;
    
    if (config->GetMarker_All_KindBC(iMarker) == FLUID_INTERFACE){

      SlidingState[iMarker]       = new su2double**[geometry->GetnVertex(iMarker)];
      SlidingStateNodes[iMarker]  = new int        [geometry->GetnVertex(iMarker)];

      for (iPoint = 0; iPoint < geometry->GetnVertex(iMarker); iPoint++){
        SlidingState[iMarker][iPoint] = new su2double*[nPrimVar+1];

        SlidingStateNodes[iMarker][iPoint] = 0;
        for (iVar = 0; iVar < nPrimVar+1; iVar++)
          SlidingState[iMarker][iPoint][iVar] = NULL;
      }

    }
  }

  /*-- Allocation of inlets has to happen in derived classes (not CTurbSolver),
   * due to arbitrary number of turbulence variables ---*/

      Inlet_TurbVars = new su2double**[nMarker];
      for (unsigned long iMarker = 0; iMarker < nMarker; iMarker++) {
        Inlet_TurbVars[iMarker] = new su2double*[nVertex[iMarker]];
        for(unsigned long iVertex=0; iVertex < nVertex[iMarker]; iVertex++){
          Inlet_TurbVars[iMarker][iVertex] = new su2double[nVar];
          Inlet_TurbVars[iMarker][iVertex][0] = kine_Inf;
          Inlet_TurbVars[iMarker][iVertex][1] = omega_Inf;
        }
      }

}

CTurbSSTSolver::~CTurbSSTSolver(void) {
  
  if (constants != NULL) delete [] constants;
  
  unsigned long iMarker, iVertex;
  unsigned short iVar;

  if ( SlidingState != NULL ) {
    for (iMarker = 0; iMarker < nMarker; iMarker++) {
      if ( SlidingState[iMarker] != NULL ) {
        for (iVertex = 0; iVertex < nVertex[iMarker]; iVertex++)
          if ( SlidingState[iMarker][iVertex] != NULL ){
            for (iVar = 0; iVar < nPrimVar+1; iVar++)
              delete [] SlidingState[iMarker][iVertex][iVar];
            delete [] SlidingState[iMarker][iVertex];
          }
        delete [] SlidingState[iMarker];
      }
    }
    delete [] SlidingState;
  }
  
  if ( SlidingStateNodes != NULL ){
    for (iMarker = 0; iMarker < nMarker; iMarker++){
        if (SlidingStateNodes[iMarker] != NULL)
            delete [] SlidingStateNodes[iMarker];  
    }
    delete [] SlidingStateNodes;
  }

}

void CTurbSSTSolver::Preprocessing(CGeometry *geometry, CSolver **solver_container, CConfig *config, unsigned short iMesh, unsigned short iRKStep, unsigned short RunTime_EqSystem, bool Output) {
  
  unsigned long iPoint;

  unsigned long ExtIter = config->GetExtIter();
  bool disc_adjoint     = config->GetDiscrete_Adjoint();
  bool limiter_flow     = ((config->GetKind_SlopeLimit_Flow() != NO_LIMITER) && (ExtIter <= config->GetLimiterIter()) && !(disc_adjoint && config->GetFrozen_Limiter_Disc()));
  bool limiter_turb     = ((config->GetKind_SlopeLimit_Turb() != NO_LIMITER) && (ExtIter <= config->GetLimiterIter()) && !(disc_adjoint && config->GetFrozen_Limiter_Disc()));

  for (iPoint = 0; iPoint < nPoint; iPoint ++) {
    
    /*--- Initialize the residual vector ---*/
    
    LinSysRes.SetBlock_Zero(iPoint);
    
  }
  
  /*--- Initialize the Jacobian matrices ---*/
  
  Jacobian.SetValZero();

  /*--- Upwind second order reconstruction ---*/
  
  if (config->GetKind_Gradient_Method() == GREEN_GAUSS) SetSolution_Gradient_GG(geometry, config);
  if (config->GetKind_Gradient_Method() == WEIGHTED_LEAST_SQUARES) SetSolution_Gradient_LS(geometry, config);

  if (limiter_turb) SetSolution_Limiter(geometry, config);
  
  if (limiter_flow) solver_container[FLOW_SOL]->SetPrimitive_Limiter(geometry, config);

}

void CTurbSSTSolver::Postprocessing(CGeometry *geometry, CSolver **solver_container, CConfig *config, unsigned short iMesh) {
  su2double rho = 0.0, mu = 0.0, dist, omega, kine, strMag, F2, muT, zeta;
  su2double a1 = constants[7];
  unsigned long iPoint;
  
  /*--- Compute mean flow and turbulence gradients ---*/
  
  if (config->GetKind_Gradient_Method() == GREEN_GAUSS) {
    SetSolution_Gradient_GG(geometry, config);
  }
  if (config->GetKind_Gradient_Method() == WEIGHTED_LEAST_SQUARES) {
    SetSolution_Gradient_LS(geometry, config);
  }
  
  for (iPoint = 0; iPoint < nPoint; iPoint ++) {
    
    /*--- Compute blending functions and cross diffusion ---*/
    
    rho = solver_container[FLOW_SOL]->node[iPoint]->GetDensity();
    mu  = solver_container[FLOW_SOL]->node[iPoint]->GetLaminarViscosity();
    
    dist = geometry->node[iPoint]->GetWall_Distance();
    
    strMag = solver_container[FLOW_SOL]->node[iPoint]->GetStrainMag();

    node[iPoint]->SetBlendingFunc(mu, dist, rho);
    
    F2 = node[iPoint]->GetF2blending();
    
    /*--- Compute the eddy viscosity ---*/
    
    kine  = node[iPoint]->GetSolution(0);
    omega = node[iPoint]->GetSolution(1);
    zeta = min(1.0/omega, a1/(strMag*F2));
    muT = min(max(rho*kine*zeta,0.0),1.0);
    node[iPoint]->SetmuT(muT);
    
  }
  
}

void CTurbSSTSolver::Source_Residual(CGeometry *geometry, CSolver **solver_container, CNumerics *numerics, CNumerics *second_numerics, CConfig *config, unsigned short iMesh) {
  
  unsigned long iPoint;
  
  for (iPoint = 0; iPoint < nPointDomain; iPoint++) {
    
    /*--- Primitive variables w/o reconstruction ---*/
    
    numerics->SetPrimitive(solver_container[FLOW_SOL]->node[iPoint]->GetPrimitive(), NULL);
    
    /*--- Gradient of the primitive variables ---*/
    
    numerics->SetPrimVarGradient(solver_container[FLOW_SOL]->node[iPoint]->GetGradient_Primitive(), NULL);
    
    /*--- Turbulent variables w/o reconstruction, and its gradient ---*/
    
    numerics->SetTurbVar(node[iPoint]->GetSolution(), NULL);
    numerics->SetTurbVarGradient(node[iPoint]->GetGradient(), NULL);
    
    /*--- Set volume ---*/
    
    numerics->SetVolume(geometry->node[iPoint]->GetVolume());
    
    /*--- Set distance to the surface ---*/
    
    numerics->SetDistance(geometry->node[iPoint]->GetWall_Distance(), 0.0);
    
    /*--- Menter's first blending function ---*/
    
    numerics->SetF1blending(node[iPoint]->GetF1blending(),0.0);
    
    /*--- Menter's second blending function ---*/
    
    numerics->SetF2blending(node[iPoint]->GetF2blending(),0.0);
    
    /*--- Set vorticity and strain rate magnitude ---*/
    
    numerics->SetVorticity(solver_container[FLOW_SOL]->node[iPoint]->GetVorticity(), NULL);
    
    numerics->SetStrainMag(solver_container[FLOW_SOL]->node[iPoint]->GetStrainMag(), 0.0);
    
    /*--- Cross diffusion ---*/
    
    numerics->SetCrossDiff(node[iPoint]->GetCrossDiff(),0.0);
    
    /*--- Compute the source term ---*/
    
    numerics->ComputeResidual(Residual, Jacobian_i, NULL, config);
    
    /*--- Subtract residual and the Jacobian ---*/
    
    LinSysRes.SubtractBlock(iPoint, Residual);
    Jacobian.SubtractBlock(iPoint, iPoint, Jacobian_i);
    
  }
  
}

void CTurbSSTSolver::Source_Template(CGeometry *geometry, CSolver **solver_container, CNumerics *numerics,
                                     CConfig *config, unsigned short iMesh) {
  
}

void CTurbSSTSolver::BC_HeatFlux_Wall(CGeometry *geometry, CSolver **solver_container, CNumerics *conv_numerics, CNumerics *visc_numerics, CConfig *config, unsigned short val_marker) {
  
  unsigned long iPoint, jPoint, iVertex, total_index;
  unsigned short iDim, iVar;
  su2double distance, density = 0.0, laminar_viscosity = 0.0, beta_1;
  
  for (iVertex = 0; iVertex < geometry->nVertex[val_marker]; iVertex++) {
    iPoint = geometry->vertex[val_marker][iVertex]->GetNode();
    
    /*--- Check if the node belongs to the domain (i.e, not a halo node) ---*/
    if (geometry->node[iPoint]->GetDomain()) {
      
      /*--- distance to closest neighbor ---*/
      jPoint = geometry->vertex[val_marker][iVertex]->GetNormal_Neighbor();
      distance = 0.0;
      for (iDim = 0; iDim < nDim; iDim++) {
        distance += (geometry->node[iPoint]->GetCoord(iDim) - geometry->node[jPoint]->GetCoord(iDim))*
        (geometry->node[iPoint]->GetCoord(iDim) - geometry->node[jPoint]->GetCoord(iDim));
      }
      distance = sqrt(distance);
      
      /*--- Set wall values ---*/
      
      density = solver_container[FLOW_SOL]->node[jPoint]->GetDensity();
      laminar_viscosity = solver_container[FLOW_SOL]->node[jPoint]->GetLaminarViscosity();
      
      beta_1 = constants[4];
      
      Solution[0] = 0.0;
      Solution[1] = 60.0*laminar_viscosity/(density*beta_1*distance*distance);
      
      /*--- Set the solution values and zero the residual ---*/
      node[iPoint]->SetSolution_Old(Solution);
      node[iPoint]->SetSolution(Solution);
      LinSysRes.SetBlock_Zero(iPoint);
      
      /*--- Change rows of the Jacobian (includes 1 in the diagonal) ---*/
      for (iVar = 0; iVar < nVar; iVar++) {
        total_index = iPoint*nVar+iVar;
        Jacobian.DeleteValsRowi(total_index);
      }
      
    }
  }
  
}

void CTurbSSTSolver::BC_Isothermal_Wall(CGeometry *geometry, CSolver **solver_container, CNumerics *conv_numerics, CNumerics *visc_numerics, CConfig *config,
                                        unsigned short val_marker) {
  
  unsigned long iPoint, jPoint, iVertex, total_index;
  unsigned short iDim, iVar;
  su2double distance, density = 0.0, laminar_viscosity = 0.0, beta_1;
  
  for (iVertex = 0; iVertex < geometry->nVertex[val_marker]; iVertex++) {
    iPoint = geometry->vertex[val_marker][iVertex]->GetNode();
    
    /*--- Check if the node belongs to the domain (i.e, not a halo node) ---*/
    if (geometry->node[iPoint]->GetDomain()) {
      
      /*--- distance to closest neighbor ---*/
      jPoint = geometry->vertex[val_marker][iVertex]->GetNormal_Neighbor();
      distance = 0.0;
      for (iDim = 0; iDim < nDim; iDim++) {
        distance += (geometry->node[iPoint]->GetCoord(iDim) - geometry->node[jPoint]->GetCoord(iDim))*
        (geometry->node[iPoint]->GetCoord(iDim) - geometry->node[jPoint]->GetCoord(iDim));
      }
      distance = sqrt(distance);
      
      /*--- Set wall values ---*/
      
      density = solver_container[FLOW_SOL]->node[jPoint]->GetDensity();
      laminar_viscosity = solver_container[FLOW_SOL]->node[jPoint]->GetLaminarViscosity();
      
      beta_1 = constants[4];
      
      Solution[0] = 0.0;
      Solution[1] = 60.0*laminar_viscosity/(density*beta_1*distance*distance);
      
      /*--- Set the solution values and zero the residual ---*/
      node[iPoint]->SetSolution_Old(Solution);
      node[iPoint]->SetSolution(Solution);
      LinSysRes.SetBlock_Zero(iPoint);
      
      /*--- Change rows of the Jacobian (includes 1 in the diagonal) ---*/
      for (iVar = 0; iVar < nVar; iVar++) {
        total_index = iPoint*nVar+iVar;
        Jacobian.DeleteValsRowi(total_index);
      }
      
    }
  }
  
}

void CTurbSSTSolver::BC_Far_Field(CGeometry *geometry, CSolver **solver_container, CNumerics *conv_numerics, CNumerics *visc_numerics, CConfig *config, unsigned short val_marker) {
  
  unsigned long iPoint, iVertex;
  su2double *Normal, *V_infty, *V_domain;
  unsigned short iVar, iDim;
  
  bool grid_movement = config->GetGrid_Movement();
  
  Normal = new su2double[nDim];
  
  for (iVertex = 0; iVertex < geometry->nVertex[val_marker]; iVertex++) {
    
    iPoint = geometry->vertex[val_marker][iVertex]->GetNode();
    
    /*--- Check if the node belongs to the domain (i.e, not a halo node) ---*/
    
    if (geometry->node[iPoint]->GetDomain()) {
      
      /*--- Allocate the value at the infinity ---*/
      
      V_infty = solver_container[FLOW_SOL]->GetCharacPrimVar(val_marker, iVertex);
      
      /*--- Retrieve solution at the farfield boundary node ---*/
      
      V_domain = solver_container[FLOW_SOL]->node[iPoint]->GetPrimitive();
      
      conv_numerics->SetPrimitive(V_domain, V_infty);
      
      /*--- Set turbulent variable at the wall, and at infinity ---*/
      
      for (iVar = 0; iVar < nVar; iVar++)
      Solution_i[iVar] = node[iPoint]->GetSolution(iVar);
      
      Solution_j[0] = kine_Inf;
      Solution_j[1] = omega_Inf;
      
      conv_numerics->SetTurbVar(Solution_i, Solution_j);
      
      /*--- Set Normal (it is necessary to change the sign) ---*/
      
      geometry->vertex[val_marker][iVertex]->GetNormal(Normal);
      for (iDim = 0; iDim < nDim; iDim++)
      Normal[iDim] = -Normal[iDim];
      conv_numerics->SetNormal(Normal);
      
      /*--- Grid Movement ---*/
      
      if (grid_movement)
      conv_numerics->SetGridVel(geometry->node[iPoint]->GetGridVel(), geometry->node[iPoint]->GetGridVel());
      
      /*--- Compute residuals and Jacobians ---*/
      
      conv_numerics->ComputeResidual(Residual, Jacobian_i, Jacobian_j, config);
      
      /*--- Add residuals and Jacobians ---*/
      
      LinSysRes.AddBlock(iPoint, Residual);
      Jacobian.AddBlock(iPoint, iPoint, Jacobian_i);
      
    }
  }
  
  delete [] Normal;
  
}

void CTurbSSTSolver::BC_Inlet(CGeometry *geometry, CSolver **solver_container, CNumerics *conv_numerics, CNumerics *visc_numerics, CConfig *config,
                              unsigned short val_marker) {

  unsigned short iVar, iDim;
  unsigned long iVertex, iPoint;
  su2double *V_inlet, *V_domain, *Normal;

  Normal = new su2double[nDim];

  bool grid_movement  = config->GetGrid_Movement();

  /*--- Loop over all the vertices on this boundary marker ---*/

  for (iVertex = 0; iVertex < geometry->nVertex[val_marker]; iVertex++) {

    iPoint = geometry->vertex[val_marker][iVertex]->GetNode();

    /*--- Check if the node belongs to the domain (i.e., not a halo node) ---*/

    if (geometry->node[iPoint]->GetDomain()) {

      /*--- Normal vector for this vertex (negate for outward convention) ---*/

      geometry->vertex[val_marker][iVertex]->GetNormal(Normal);
      for (iDim = 0; iDim < nDim; iDim++) Normal[iDim] = -Normal[iDim];

      /*--- Allocate the value at the inlet ---*/

      V_inlet = solver_container[FLOW_SOL]->GetCharacPrimVar(val_marker, iVertex);

      /*--- Retrieve solution at the farfield boundary node ---*/

      V_domain = solver_container[FLOW_SOL]->node[iPoint]->GetPrimitive();

      /*--- Set various quantities in the solver class ---*/

      conv_numerics->SetPrimitive(V_domain, V_inlet);

      /*--- Set the turbulent variable states. Use free-stream SST
       values for the turbulent state at the inflow. ---*/

      for (iVar = 0; iVar < nVar; iVar++)
        Solution_i[iVar] = node[iPoint]->GetSolution(iVar);

      /*--- Load the inlet turbulence variables (uniform by default). ---*/

      Solution_j[0] = Inlet_TurbVars[val_marker][iVertex][0];
      Solution_j[1] = Inlet_TurbVars[val_marker][iVertex][1];

      conv_numerics->SetTurbVar(Solution_i, Solution_j);

      /*--- Set various other quantities in the solver class ---*/

      conv_numerics->SetNormal(Normal);

      if (grid_movement)
        conv_numerics->SetGridVel(geometry->node[iPoint]->GetGridVel(),
                                  geometry->node[iPoint]->GetGridVel());

      /*--- Compute the residual using an upwind scheme ---*/

      conv_numerics->ComputeResidual(Residual, Jacobian_i, Jacobian_j, config);
      LinSysRes.AddBlock(iPoint, Residual);

      /*--- Jacobian contribution for implicit integration ---*/

      Jacobian.AddBlock(iPoint, iPoint, Jacobian_i);

      //      /*--- Viscous contribution, commented out because serious convergence problems ---*/
      //
      //      visc_numerics->SetCoord(geometry->node[iPoint]->GetCoord(), geometry->node[Point_Normal]->GetCoord());
      //      visc_numerics->SetNormal(Normal);
      //
      //      /*--- Conservative variables w/o reconstruction ---*/
      //
      //      visc_numerics->SetPrimitive(V_domain, V_inlet);
      //
      //      /*--- Turbulent variables w/o reconstruction, and its gradients ---*/
      //
      //     visc_numerics->SetTurbVar(Solution_i, Solution_j);
      //      visc_numerics->SetTurbVarGradient(node[iPoint]->GetGradient(), node[iPoint]->GetGradient());
      //
      //      /*--- Menter's first blending function ---*/
      //
      //      visc_numerics->SetF1blending(node[iPoint]->GetF1blending(), node[iPoint]->GetF1blending());
      //
      //      /*--- Compute residual, and Jacobians ---*/
      //
      //      visc_numerics->ComputeResidual(Residual, Jacobian_i, Jacobian_j, config);
      //
      //      /*--- Subtract residual, and update Jacobians ---*/
      //
      //      LinSysRes.SubtractBlock(iPoint, Residual);
      //      Jacobian.SubtractBlock(iPoint, iPoint, Jacobian_i);
      
    }
    
  }
  
  /*--- Free locally allocated memory ---*/
  
  delete [] Normal;
  
}

void CTurbSSTSolver::BC_Outlet(CGeometry *geometry, CSolver **solver_container, CNumerics *conv_numerics, CNumerics *visc_numerics, CConfig *config, unsigned short val_marker) {
  
  unsigned long iPoint, iVertex;
  unsigned short iVar, iDim;
  su2double *V_outlet, *V_domain, *Normal;
  
  bool grid_movement  = config->GetGrid_Movement();
  
  Normal = new su2double[nDim];
  
  /*--- Loop over all the vertices on this boundary marker ---*/
  
  for (iVertex = 0; iVertex < geometry->nVertex[val_marker]; iVertex++) {
    iPoint = geometry->vertex[val_marker][iVertex]->GetNode();
    
    /*--- Check if the node belongs to the domain (i.e., not a halo node) ---*/
    
    if (geometry->node[iPoint]->GetDomain()) {
      
      /*--- Allocate the value at the outlet ---*/
      
      V_outlet = solver_container[FLOW_SOL]->GetCharacPrimVar(val_marker, iVertex);
      
      /*--- Retrieve solution at the farfield boundary node ---*/
      
      V_domain = solver_container[FLOW_SOL]->node[iPoint]->GetPrimitive();
      
      /*--- Set various quantities in the solver class ---*/
      
      conv_numerics->SetPrimitive(V_domain, V_outlet);
      
      /*--- Set the turbulent variables. Here we use a Neumann BC such
       that the turbulent variable is copied from the interior of the
       domain to the outlet before computing the residual.
       Solution_i --> TurbVar_internal,
       Solution_j --> TurbVar_outlet ---*/
      
      for (iVar = 0; iVar < nVar; iVar++) {
        Solution_i[iVar] = node[iPoint]->GetSolution(iVar);
        Solution_j[iVar] = node[iPoint]->GetSolution(iVar);
      }
      conv_numerics->SetTurbVar(Solution_i, Solution_j);
      
      /*--- Set Normal (negate for outward convention) ---*/
      
      geometry->vertex[val_marker][iVertex]->GetNormal(Normal);
      for (iDim = 0; iDim < nDim; iDim++)
      Normal[iDim] = -Normal[iDim];
      conv_numerics->SetNormal(Normal);
      
      if (grid_movement)
      conv_numerics->SetGridVel(geometry->node[iPoint]->GetGridVel(),
                                geometry->node[iPoint]->GetGridVel());
      
      /*--- Compute the residual using an upwind scheme ---*/
      
      conv_numerics->ComputeResidual(Residual, Jacobian_i, Jacobian_j, config);
      LinSysRes.AddBlock(iPoint, Residual);
      
      /*--- Jacobian contribution for implicit integration ---*/
      
      Jacobian.AddBlock(iPoint, iPoint, Jacobian_i);
      
//      /*--- Viscous contribution, commented out because serious convergence problems ---*/
//
//      visc_numerics->SetCoord(geometry->node[iPoint]->GetCoord(), geometry->node[Point_Normal]->GetCoord());
//      visc_numerics->SetNormal(Normal);
//
//      /*--- Conservative variables w/o reconstruction ---*/
//
//      visc_numerics->SetPrimitive(V_domain, V_outlet);
//
//      /*--- Turbulent variables w/o reconstruction, and its gradients ---*/
//
//      visc_numerics->SetTurbVar(Solution_i, Solution_j);
//      visc_numerics->SetTurbVarGradient(node[iPoint]->GetGradient(), node[iPoint]->GetGradient());
//
//      /*--- Menter's first blending function ---*/
//
//      visc_numerics->SetF1blending(node[iPoint]->GetF1blending(), node[iPoint]->GetF1blending());
//
//      /*--- Compute residual, and Jacobians ---*/
//
//      visc_numerics->ComputeResidual(Residual, Jacobian_i, Jacobian_j, config);
//
//      /*--- Subtract residual, and update Jacobians ---*/
//
//      LinSysRes.SubtractBlock(iPoint, Residual);
//      Jacobian.SubtractBlock(iPoint, iPoint, Jacobian_i);
      
    }
  }
  
  /*--- Free locally allocated memory ---*/
  delete[] Normal;
  
}


void CTurbSSTSolver::BC_Inlet_MixingPlane(CGeometry *geometry, CSolver **solver_container, CNumerics *conv_numerics, CNumerics *visc_numerics, CConfig *config,
                              unsigned short val_marker) {

  unsigned short iVar, iSpan, iDim;
  unsigned long  oldVertex, iPoint, Point_Normal;
  long iVertex;
  su2double *V_inlet, *V_domain, *Normal;
  su2double extAverageKine, extAverageOmega;
  unsigned short nSpanWiseSections = config->GetnSpanWiseSections();

  Normal = new su2double[nDim];

  bool grid_movement  = config->GetGrid_Movement();

  /*--- Loop over all the vertices on this boundary marker ---*/
  for (iSpan= 0; iSpan < nSpanWiseSections ; iSpan++){
    extAverageKine = solver_container[FLOW_SOL]->GetExtAverageKine(val_marker, iSpan);
    extAverageOmega = solver_container[FLOW_SOL]->GetExtAverageOmega(val_marker, iSpan);


    /*--- Loop over all the vertices on this boundary marker ---*/

    for (iVertex = 0; iVertex < geometry->nVertexSpan[val_marker][iSpan]; iVertex++) {

      /*--- find the node related to the vertex ---*/
      iPoint = geometry->turbovertex[val_marker][iSpan][iVertex]->GetNode();

      /*--- using the other vertex information for retrieving some information ---*/
      oldVertex = geometry->turbovertex[val_marker][iSpan][iVertex]->GetOldVertex();

      /*--- Index of the closest interior node ---*/
      Point_Normal = geometry->vertex[val_marker][oldVertex]->GetNormal_Neighbor();

      /*--- Normal vector for this vertex (negate for outward convention) ---*/

      geometry->vertex[val_marker][oldVertex]->GetNormal(Normal);
      for (iDim = 0; iDim < nDim; iDim++) Normal[iDim] = -Normal[iDim];

      /*--- Allocate the value at the inlet ---*/
      V_inlet = solver_container[FLOW_SOL]->GetCharacPrimVar(val_marker, oldVertex);

      /*--- Retrieve solution at the farfield boundary node ---*/

      V_domain = solver_container[FLOW_SOL]->node[iPoint]->GetPrimitive();

      /*--- Set various quantities in the solver class ---*/

      conv_numerics->SetPrimitive(V_domain, V_inlet);

      /*--- Set the turbulent variable states (prescribed for an inflow) ---*/

      for (iVar = 0; iVar < nVar; iVar++)
        Solution_i[iVar] = node[iPoint]->GetSolution(iVar);

      Solution_j[0]= extAverageKine;
      Solution_j[1]= extAverageOmega;

      conv_numerics->SetTurbVar(Solution_i, Solution_j);

      /*--- Set various other quantities in the solver class ---*/
      conv_numerics->SetNormal(Normal);

      if (grid_movement)
        conv_numerics->SetGridVel(geometry->node[iPoint]->GetGridVel(),
            geometry->node[iPoint]->GetGridVel());

      /*--- Compute the residual using an upwind scheme ---*/
      conv_numerics->ComputeResidual(Residual, Jacobian_i, Jacobian_j, config);
      LinSysRes.AddBlock(iPoint, Residual);

      /*--- Jacobian contribution for implicit integration ---*/
      Jacobian.AddBlock(iPoint, iPoint, Jacobian_i);

      /*--- Viscous contribution ---*/
      visc_numerics->SetCoord(geometry->node[iPoint]->GetCoord(), geometry->node[Point_Normal]->GetCoord());
      visc_numerics->SetNormal(Normal);

      /*--- Conservative variables w/o reconstruction ---*/
      visc_numerics->SetPrimitive(V_domain, V_inlet);

      /*--- Turbulent variables w/o reconstruction, and its gradients ---*/
      visc_numerics->SetTurbVar(Solution_i, Solution_j);
      visc_numerics->SetTurbVarGradient(node[iPoint]->GetGradient(), node[iPoint]->GetGradient());

      /*--- Menter's first blending function ---*/
      visc_numerics->SetF1blending(node[iPoint]->GetF1blending(), node[iPoint]->GetF1blending());

      /*--- Compute residual, and Jacobians ---*/
      visc_numerics->ComputeResidual(Residual, Jacobian_i, Jacobian_j, config);

      /*--- Subtract residual, and update Jacobians ---*/
      LinSysRes.SubtractBlock(iPoint, Residual);
      Jacobian.SubtractBlock(iPoint, iPoint, Jacobian_i);

    }
  }

  /*--- Free locally allocated memory ---*/
  delete[] Normal;

}

void CTurbSSTSolver::BC_Inlet_Turbo(CGeometry *geometry, CSolver **solver_container, CNumerics *conv_numerics, CNumerics *visc_numerics, CConfig *config,
                              unsigned short val_marker) {

  unsigned short iVar, iSpan, iDim;
  unsigned long  oldVertex, iPoint, Point_Normal;
  long iVertex;
  su2double *V_inlet, *V_domain, *Normal;
  unsigned short nSpanWiseSections = config->GetnSpanWiseSections();

  /*--- Quantities for computing the  kine and omega to impose at the inlet boundary. ---*/
  su2double rho, pressure, *Vel, VelMag, muLam, Intensity, viscRatio, kine_b, omega_b, kine;
  CFluidModel *FluidModel;

  FluidModel = solver_container[FLOW_SOL]->GetFluidModel();
  Intensity = config->GetTurbulenceIntensity_FreeStream();
  viscRatio = config->GetTurb2LamViscRatio_FreeStream();

  Normal = new su2double[nDim];
  Vel = new su2double[nDim];

  bool grid_movement  = config->GetGrid_Movement();

  for (iSpan= 0; iSpan < nSpanWiseSections ; iSpan++){

    /*--- Compute the inflow kine and omega using the span wise averge quntities---*/
    for (iDim = 0; iDim < nDim; iDim++)
      Vel[iDim] = solver_container[FLOW_SOL]->GetAverageTurboVelocity(val_marker, iSpan)[iDim];

    rho       = solver_container[FLOW_SOL]->GetAverageDensity(val_marker, iSpan);
    pressure  = solver_container[FLOW_SOL]->GetAveragePressure(val_marker, iSpan);
    kine      = solver_container[FLOW_SOL]->GetAverageKine(val_marker, iSpan);

    FluidModel->SetTDState_Prho(pressure, rho);
    muLam = FluidModel->GetLaminarViscosity();

    VelMag = 0;
    for (iDim = 0; iDim < nDim; iDim++)
      VelMag += Vel[iDim]*Vel[iDim];
    VelMag = sqrt(VelMag);

    kine_b  = 3.0/2.0*(VelMag*VelMag*Intensity*Intensity);
    omega_b = rho*kine/(muLam*viscRatio);

    /*--- Loop over all the vertices on this boundary marker ---*/
    for (iVertex = 0; iVertex < geometry->nVertexSpan[val_marker][iSpan]; iVertex++) {

      /*--- find the node related to the vertex ---*/
      iPoint = geometry->turbovertex[val_marker][iSpan][iVertex]->GetNode();

      /*--- using the other vertex information for retrieving some information ---*/
      oldVertex = geometry->turbovertex[val_marker][iSpan][iVertex]->GetOldVertex();

      /*--- Index of the closest interior node ---*/
      Point_Normal = geometry->vertex[val_marker][oldVertex]->GetNormal_Neighbor();

      /*--- Normal vector for this vertex (negate for outward convention) ---*/

      geometry->vertex[val_marker][oldVertex]->GetNormal(Normal);
      for (iDim = 0; iDim < nDim; iDim++) Normal[iDim] = -Normal[iDim];

      /*--- Allocate the value at the inlet ---*/
      V_inlet = solver_container[FLOW_SOL]->GetCharacPrimVar(val_marker, oldVertex);

      /*--- Retrieve solution at the farfield boundary node ---*/

      V_domain = solver_container[FLOW_SOL]->node[iPoint]->GetPrimitive();

      /*--- Set various quantities in the solver class ---*/

      conv_numerics->SetPrimitive(V_domain, V_inlet);

      for (iVar = 0; iVar < nVar; iVar++)
        Solution_i[iVar] = node[iPoint]->GetSolution(iVar);

      /*--- Set the turbulent variable states. Use average span-wise values
             values for the turbulent state at the inflow. ---*/

      Solution_j[0]= kine_b;
      Solution_j[1]= omega_b;

      conv_numerics->SetTurbVar(Solution_i, Solution_j);

      /*--- Set various other quantities in the solver class ---*/
      conv_numerics->SetNormal(Normal);

      if (grid_movement)
        conv_numerics->SetGridVel(geometry->node[iPoint]->GetGridVel(),
            geometry->node[iPoint]->GetGridVel());

      /*--- Compute the residual using an upwind scheme ---*/
      conv_numerics->ComputeResidual(Residual, Jacobian_i, Jacobian_j, config);
      LinSysRes.AddBlock(iPoint, Residual);

      /*--- Jacobian contribution for implicit integration ---*/
      Jacobian.AddBlock(iPoint, iPoint, Jacobian_i);

      /*--- Viscous contribution ---*/
      visc_numerics->SetCoord(geometry->node[iPoint]->GetCoord(), geometry->node[Point_Normal]->GetCoord());
      visc_numerics->SetNormal(Normal);

      /*--- Conservative variables w/o reconstruction ---*/
      visc_numerics->SetPrimitive(V_domain, V_inlet);

      /*--- Turbulent variables w/o reconstruction, and its gradients ---*/
      visc_numerics->SetTurbVar(Solution_i, Solution_j);
      visc_numerics->SetTurbVarGradient(node[iPoint]->GetGradient(), node[iPoint]->GetGradient());

      /*--- Menter's first blending function ---*/
      visc_numerics->SetF1blending(node[iPoint]->GetF1blending(), node[iPoint]->GetF1blending());

      /*--- Compute residual, and Jacobians ---*/
      visc_numerics->ComputeResidual(Residual, Jacobian_i, Jacobian_j, config);

      /*--- Subtract residual, and update Jacobians ---*/
      LinSysRes.SubtractBlock(iPoint, Residual);
      Jacobian.SubtractBlock(iPoint, iPoint, Jacobian_i);

    }
  }

  /*--- Free locally allocated memory ---*/
  delete[] Normal;
  delete[] Vel;

}


void CTurbSSTSolver::BC_Fluid_Interface(CGeometry *geometry, CSolver **solver_container, CNumerics *conv_numerics,
    CNumerics *visc_numerics, CConfig *config){

  unsigned long iVertex, jVertex, iPoint, Point_Normal = 0;
  unsigned short iDim, iVar, iMarker;

  bool grid_movement = config->GetGrid_Movement();
  unsigned short nPrimVar = solver_container[FLOW_SOL]->GetnPrimVar();
  su2double *Normal = new su2double[nDim];
  su2double *PrimVar_i = new su2double[nPrimVar];
  su2double *PrimVar_j = new su2double[nPrimVar];
  su2double *tmp_residual = new su2double[nVar];
  
  unsigned long nDonorVertex;
  su2double weight;
  
  for (iMarker = 0; iMarker < config->GetnMarker_All(); iMarker++) {

    if (config->GetMarker_All_KindBC(iMarker) == FLUID_INTERFACE) {

      for (iVertex = 0; iVertex < geometry->nVertex[iMarker]; iVertex++) {
        
        iPoint = geometry->vertex[iMarker][iVertex]->GetNode();
        Point_Normal = geometry->vertex[iMarker][iVertex]->GetNormal_Neighbor();

        if (geometry->node[iPoint]->GetDomain()) {

          nDonorVertex = GetnSlidingStates(iMarker, iVertex);

          /*--- Initialize Residual, this will serve to accumulate the average ---*/
          
          for (iVar = 0; iVar < nVar; iVar++)
            Residual[iVar] = 0.0;

          /*--- Loop over the nDonorVertexes and compute the averaged flux ---*/
          
          for (jVertex = 0; jVertex < nDonorVertex; jVertex++){
            
            geometry->vertex[iMarker][iVertex]->GetNormal(Normal);
            for (iDim = 0; iDim < nDim; iDim++) Normal[iDim] = -Normal[iDim];

            for (iVar = 0; iVar < nPrimVar; iVar++) {
              PrimVar_i[iVar] = solver_container[FLOW_SOL]->node[iPoint]->GetPrimitive(iVar);
              PrimVar_j[iVar] = solver_container[FLOW_SOL]->GetSlidingState(iMarker, iVertex, iVar, jVertex);
            }

            /*--- Get the weight computed in the interpolator class for the j-th donor vertex ---*/
            
            weight = solver_container[FLOW_SOL]->GetSlidingState(iMarker, iVertex, nPrimVar, jVertex);

            /*--- Set primitive variables ---*/

            conv_numerics->SetPrimitive( PrimVar_i, PrimVar_j );

            /*--- Set the turbulent variable states ---*/
            Solution_i[0] = node[iPoint]->GetSolution(0);
            Solution_i[1] = node[iPoint]->GetSolution(1);

            Solution_j[0] = GetSlidingState(iMarker, iVertex, 0, jVertex);
            Solution_j[1] = GetSlidingState(iMarker, iVertex, 1, jVertex);

            conv_numerics->SetTurbVar(Solution_i, Solution_j);
    
            /*--- Set the normal vector ---*/

            conv_numerics->SetNormal(Normal);

            if (grid_movement)
              conv_numerics->SetGridVel(geometry->node[iPoint]->GetGridVel(), geometry->node[iPoint]->GetGridVel());

            conv_numerics->ComputeResidual(tmp_residual, Jacobian_i, Jacobian_j, config);

            /*--- Accumulate the residuals to compute the average ---*/
            
            for (iVar = 0; iVar < nVar; iVar++)
              Residual[iVar] += weight*tmp_residual[iVar];
          }
          
          /*--- Add Residuals and Jacobians ---*/

          LinSysRes.AddBlock(iPoint, Residual);

          Jacobian.AddBlock(iPoint, iPoint, Jacobian_i);

          /*--- Set the normal vector and the coordinates ---*/

          visc_numerics->SetNormal(Normal);
          visc_numerics->SetCoord(geometry->node[iPoint]->GetCoord(), geometry->node[Point_Normal]->GetCoord());

          /*--- Primitive variables, and gradient ---*/

          visc_numerics->SetPrimitive(PrimVar_i, PrimVar_j);
          //          visc_numerics->SetPrimVarGradient(node[iPoint]->GetGradient_Primitive(), node[iPoint]->GetGradient_Primitive());

          /*--- Turbulent variables and its gradients  ---*/

          visc_numerics->SetTurbVar(Solution_i, Solution_j);
          visc_numerics->SetTurbVarGradient(node[iPoint]->GetGradient(), node[iPoint]->GetGradient());

          /*--- Compute and update residual ---*/

          visc_numerics->ComputeResidual(Residual, Jacobian_i, Jacobian_j, config);

          LinSysRes.SubtractBlock(iPoint, Residual);

          /*--- Jacobian contribution for implicit integration ---*/

          Jacobian.SubtractBlock(iPoint, iPoint, Jacobian_i);

        }
      }
    }
  }

  /*--- Free locally allocated memory ---*/

  delete [] tmp_residual;
  delete [] Normal;
  delete [] PrimVar_i;
  delete [] PrimVar_j;

}

void CTurbSSTSolver::SetInletAtVertex(su2double *val_inlet,
                                     unsigned short iMarker,
                                     unsigned long iVertex) {

  Inlet_TurbVars[iMarker][iVertex][0] = val_inlet[nDim+2+nDim];
  Inlet_TurbVars[iMarker][iVertex][1] = val_inlet[nDim+2+nDim+1];

}

su2double CTurbSSTSolver::GetInletAtVertex(su2double *val_inlet,
                                           unsigned long val_inlet_point,
                                           unsigned short val_kind_marker,
                                           string val_marker,
                                           CGeometry *geometry,
                                           CConfig *config) {

  /*--- Local variables ---*/

  unsigned short iMarker, iDim;
  unsigned long iPoint, iVertex;
  su2double Area = 0.0;
  su2double Normal[3] = {0.0,0.0,0.0};

  /*--- Alias positions within inlet file for readability ---*/

  if (val_kind_marker == INLET_FLOW) {

    unsigned short tke_position   = nDim+2+nDim;
    unsigned short omega_position = nDim+2+nDim+1;

    for (iMarker = 0; iMarker < config->GetnMarker_All(); iMarker++) {
      if ((config->GetMarker_All_KindBC(iMarker) == INLET_FLOW) &&
          (config->GetMarker_All_TagBound(iMarker) == val_marker)) {
        
        for (iVertex = 0; iVertex < nVertex[iMarker]; iVertex++){

          iPoint = geometry->vertex[iMarker][iVertex]->GetNode();

          if (iPoint == val_inlet_point) {

            /*-- Compute boundary face area for this vertex. ---*/

            geometry->vertex[iMarker][iVertex]->GetNormal(Normal);
            Area = 0.0;
            for (iDim = 0; iDim < nDim; iDim++)
              Area += Normal[iDim]*Normal[iDim];
            Area = sqrt(Area);

            /*--- Access and store the inlet variables for this vertex. ---*/

            val_inlet[tke_position]   = Inlet_TurbVars[iMarker][iVertex][0];
            val_inlet[omega_position] = Inlet_TurbVars[iMarker][iVertex][1];

            /*--- Exit once we find the point. ---*/

            return Area;

          }
        }
      }
    }

  }

  /*--- If we don't find a match, then the child point is not on the
   current inlet boundary marker. Return zero area so this point does
   not contribute to the restriction operator and continue. ---*/
  
  return Area;
  
}

void CTurbSSTSolver::SetUniformInlet(CConfig* config, unsigned short iMarker) {

  for(unsigned long iVertex=0; iVertex < nVertex[iMarker]; iVertex++){
    Inlet_TurbVars[iMarker][iVertex][0] = kine_Inf;
    Inlet_TurbVars[iMarker][iVertex][1] = omega_Inf;
  }

}<|MERGE_RESOLUTION|>--- conflicted
+++ resolved
@@ -3016,17 +3016,14 @@
   su2double kappa = 0.4;
   su2double B = 5.5;
   
-<<<<<<< HEAD
-=======
   /*--- Identify the boundary by string name ---*/
   
-  string Marker_Tag = config->GetMarker_All_TagBound(val_marker);
+  // string Marker_Tag = config->GetMarker_All_TagBound(val_marker);
   
   /*--- Get the specified wall heat flux from config ---*/
   
   // Wall_HeatFlux = config->GetWall_HeatFlux(Marker_Tag);
   
->>>>>>> 0811066f
   /*--- Loop over all of the vertices on this boundary marker ---*/
   
   for(iVertex = 0; iVertex < geometry->nVertex[val_marker]; iVertex++) {
@@ -3092,13 +3089,10 @@
           WallDistMod += WallDist[iDim]*WallDist[iDim];
         WallDistMod = sqrt(WallDistMod);
         
-<<<<<<< HEAD
-=======
         /*--- Compute mach number ---*/
         
         // M_Normal = VelTangMod / sqrt(Gamma * Gas_Constant * T_Normal);
         
->>>>>>> 0811066f
         /*--- Compute the wall temperature using the Crocco-Buseman equation ---*/
         //M_Normal = VelTangMod / sqrt(Gamma * Gas_Constant * T_Normal);
         //T_Wall = T_Normal * (1.0 + 0.5*Gamma_Minus_One*Recovery*M_Normal*M_Normal);
