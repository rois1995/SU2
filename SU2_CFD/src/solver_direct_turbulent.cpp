--- conflicted
+++ resolved
@@ -3432,14 +3432,11 @@
         }
       }
 
-<<<<<<< HEAD
-=======
   /*--- The turbulence models are always solved implicitly, so set the
   implicit flag in case we have periodic BCs. ---*/
 
   SetImplicitPeriodic(true);
 
->>>>>>> 0515509c
   /*--- Add the solver name (max 8 characters) ---*/
   SolverName = "K-W SST";
 
