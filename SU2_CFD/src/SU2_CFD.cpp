/*!
 * \file SU2_CFD.cpp
 * \brief Main file of the Computational Fluid Dynamics code
 * \author F. Palacios, T. Economon
 * \version 4.3.0 "Cardinal"
 *
 * SU2 Lead Developers: Dr. Francisco Palacios (Francisco.D.Palacios@boeing.com).
 *                      Dr. Thomas D. Economon (economon@stanford.edu).
 *
 * SU2 Developers: Prof. Juan J. Alonso's group at Stanford University.
 *                 Prof. Piero Colonna's group at Delft University of Technology.
 *                 Prof. Nicolas R. Gauger's group at Kaiserslautern University of Technology.
 *                 Prof. Alberto Guardone's group at Polytechnic University of Milan.
 *                 Prof. Rafael Palacios' group at Imperial College London.
 *                 Prof. Edwin van der Weide's group at the University of Twente.
 *                 Prof. Vincent Terrapon's group at the University of Liege.
 *
 * Copyright (C) 2012-2016 SU2, the open-source CFD code.
 *
 * SU2 is free software; you can redistribute it and/or
 * modify it under the terms of the GNU Lesser General Public
 * License as published by the Free Software Foundation; either
 * version 2.1 of the License, or (at your option) any later version.
 *
 * SU2 is distributed in the hope that it will be useful,
 * but WITHOUT ANY WARRANTY; without even the implied warranty of
 * MERCHANTABILITY or FITNESS FOR A PARTICULAR PURPOSE. See the GNU
 * Lesser General Public License for more details.
 *
 * You should have received a copy of the GNU Lesser General Public
 * License along with SU2. If not, see <http://www.gnu.org/licenses/>.
 */

#include "../include/SU2_CFD.hpp"

using namespace std;

int main(int argc, char *argv[]) {
  
  unsigned short nZone, nDim;
  char config_file_name[MAX_STRING_SIZE];
  bool fsi;
  
  /*--- MPI initialization, and buffer setting ---*/
  
#ifdef HAVE_MPI
  int  buffsize;
  char *buffptr;
  SU2_MPI::Init(&argc, &argv);
  MPI_Buffer_attach( malloc(BUFSIZE), BUFSIZE );
#endif
  
  /*--- Create a pointer to the main SU2 Driver ---*/
  
  CDriver *driver = NULL;

  /*--- Load in the number of zones and spatial dimensions in the mesh file (If no config
   file is specified, default.cfg is used) ---*/

  if (argc == 2) { strcpy(config_file_name, argv[1]); }
  else { strcpy(config_file_name, "default.cfg"); }

  /*--- Read the name and format of the input mesh file to get from the mesh
   file the number of zones and dimensions from the numerical grid (required
   for variables allocation)  ---*/

  CConfig *config = NULL;
  config = new CConfig(config_file_name, SU2_CFD);

<<<<<<< HEAD
  nZone = GetnZone(config->GetMesh_FileName(), config->GetMesh_FileFormat(), config);
  nDim  = GetnDim(config->GetMesh_FileName(), config->GetMesh_FileFormat());

=======
  nZone = CConfig::GetnZone(config->GetMesh_FileName(), config->GetMesh_FileFormat(), config);
  nDim  = CConfig::GetnDim(config->GetMesh_FileName(), config->GetMesh_FileFormat());
>>>>>>> 6eb7aebf
  fsi = config->GetFSI_Simulation();

  /*--- First, given the basic information about the number of zones and the
   solver types from the config, instantiate the appropriate driver for the problem
   and perform all the preprocessing. ---*/

  if (nZone == SINGLE_ZONE && config->GetKind_Solver() == FEM_ELASTICITY) {

    /*--- Single zone problem: instantiate the single zone driver class. ---*/

    driver = new CSingleZoneDriver(config_file_name, nZone, nDim);

  } else if (config->GetUnsteady_Simulation() == HARMONIC_BALANCE) {

    /*--- Use the Harmonic Balance driver. ---*/

    driver = new CHBDriver(config_file_name, nZone, nDim);

  } else if ((nZone == 2) && fsi) {

    /*--- FSI problem: instantiate the FSI driver class. ---*/

    driver = new CFSIDriver(config_file_name, nZone, nDim);

  } else {

  /*--- Multi-zone problem: instantiate the multi-zone driver class by default
  or a specialized driver class for a particular multi-physics problem. ---*/

  driver = new CMultiZoneDriver(config_file_name, nZone, nDim);

  /*--- Future multi-zone drivers instatiated here. ---*/

  }

  delete config;
  config = NULL;

  /*--- Launch the main external loop of the solver ---*/
  
  driver->StartSolver();

  /*--- Postprocess all the containers, close history file, exit SU2 ---*/
  
  driver->Postprocessing();

  if (driver != NULL) delete driver;
  driver = NULL;

  /*--- Finalize MPI parallelization ---*/

#ifdef HAVE_MPI
  MPI_Buffer_detach(&buffptr, &buffsize);
  free(buffptr);
  MPI_Finalize();
#endif
  
  return EXIT_SUCCESS;
  
}<|MERGE_RESOLUTION|>--- conflicted
+++ resolved
@@ -67,14 +67,8 @@
   CConfig *config = NULL;
   config = new CConfig(config_file_name, SU2_CFD);
 
-<<<<<<< HEAD
-  nZone = GetnZone(config->GetMesh_FileName(), config->GetMesh_FileFormat(), config);
-  nDim  = GetnDim(config->GetMesh_FileName(), config->GetMesh_FileFormat());
-
-=======
   nZone = CConfig::GetnZone(config->GetMesh_FileName(), config->GetMesh_FileFormat(), config);
   nDim  = CConfig::GetnDim(config->GetMesh_FileName(), config->GetMesh_FileFormat());
->>>>>>> 6eb7aebf
   fsi = config->GetFSI_Simulation();
 
   /*--- First, given the basic information about the number of zones and the
@@ -101,12 +95,10 @@
 
   } else {
 
-  /*--- Multi-zone problem: instantiate the multi-zone driver class by default
-  or a specialized driver class for a particular multi-physics problem. ---*/
+    /*--- Multi-zone problem: instantiate the multi-zone driver class by default
+    or a specialized driver class for a particular multi-physics problem. ---*/
 
-  driver = new CMultiZoneDriver(config_file_name, nZone, nDim);
-
-  /*--- Future multi-zone drivers instatiated here. ---*/
+    driver = new CMultiZoneDriver(config_file_name, nZone, nDim);
 
   }
 
