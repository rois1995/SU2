/*!
 * \file SU2_CFD.cpp
 * \brief Main file of the SU2 Computational Fluid Dynamics code
 * \author F. Palacios, T. Economon
 * \version 6.2.0 "Falcon"
 *
 * The current SU2 release has been coordinated by the
 * SU2 International Developers Society <www.su2devsociety.org>
 * with selected contributions from the open-source community.
 *
 * The main research teams contributing to the current release are:
 *  - Prof. Juan J. Alonso's group at Stanford University.
 *  - Prof. Piero Colonna's group at Delft University of Technology.
 *  - Prof. Nicolas R. Gauger's group at Kaiserslautern University of Technology.
 *  - Prof. Alberto Guardone's group at Polytechnic University of Milan.
 *  - Prof. Rafael Palacios' group at Imperial College London.
 *  - Prof. Vincent Terrapon's group at the University of Liege.
 *  - Prof. Edwin van der Weide's group at the University of Twente.
 *  - Lab. of New Concepts in Aeronautics at Tech. Institute of Aeronautics.
 *
 * Copyright 2012-2019, Francisco D. Palacios, Thomas D. Economon,
 *                      Tim Albring, and the SU2 contributors.
 *
 * SU2 is free software; you can redistribute it and/or
 * modify it under the terms of the GNU Lesser General Public
 * License as published by the Free Software Foundation; either
 * version 2.1 of the License, or (at your option) any later version.
 *
 * SU2 is distributed in the hope that it will be useful,
 * but WITHOUT ANY WARRANTY; without even the implied warranty of
 * MERCHANTABILITY or FITNESS FOR A PARTICULAR PURPOSE. See the GNU
 * Lesser General Public License for more details.
 *
 * You should have received a copy of the GNU Lesser General Public
 * License along with SU2. If not, see <http://www.gnu.org/licenses/>.
 */

#include "../include/SU2_CFD.hpp"

/* LIBXSMM include files, if supported. */
#ifdef HAVE_LIBXSMM
#include "libxsmm.h"
#endif

/* Include file, needed for the runtime NaN catching. */
//#include <fenv.h>

using namespace std;

int main(int argc, char *argv[]) {
  
  unsigned short nZone;
  char config_file_name[MAX_STRING_SIZE];
  bool fsi, turbo, zone_specific;
  
  /*--- MPI initialization, and buffer setting ---*/
  
#ifdef HAVE_MPI
  int  buffsize;
  char *buffptr;
  SU2_MPI::Init(&argc, &argv);
  SU2_MPI::Buffer_attach( malloc(BUFSIZE), BUFSIZE );
  SU2_Comm MPICommunicator(MPI_COMM_WORLD);
#else
  SU2_Comm MPICommunicator(0);
#endif

  /*--- Uncomment the following line if runtime NaN catching is desired. ---*/
  // feenableexcept(FE_INVALID | FE_OVERFLOW);

  /*--- Initialize libxsmm, if supported. ---*/
#ifdef HAVE_LIBXSMM
  libxsmm_init();
#endif
  
  /*--- Create a pointer to the main SU2 Driver ---*/
  
  CDriver *driver = NULL;

  /*--- Load in the number of zones and spatial dimensions in the mesh file (If no config
   file is specified, default.cfg is used) ---*/

  if (argc == 2) { strcpy(config_file_name, argv[1]); }
  else { strcpy(config_file_name, "default.cfg"); }

  /*--- Read the name and format of the input mesh file to get from the mesh
   file the number of zones and dimensions from the numerical grid (required
   for variables allocation). ---*/
  
  CConfig *config = NULL;
  config = new CConfig(config_file_name, SU2_CFD);
  nZone    = config->GetnZone();
  fsi      = config->GetFSI_Simulation();
  turbo    = config->GetBoolTurbomachinery();
  zone_specific = config->GetBoolZoneSpecific();

  /*--- First, given the basic information about the number of zones and the
   solver types from the config, instantiate the appropriate driver for the problem
   and perform all the preprocessing. ---*/

  if ((config->GetSinglezone_Driver() || (nZone == 1 && config->GetDiscrete_Adjoint()))
    && config->GetUnsteady_Simulation() != HARMONIC_BALANCE && !turbo ) {

<<<<<<< HEAD
    driver = new CSinglezoneDriver(config_file_name, nZone, nDim, periodic, MPICommunicator);

  }
  else if ( (config->GetKind_Solver() == FEM_ELASTICITY ||
             config->GetKind_Solver() == DISC_ADJ_FEM ) ) {
=======
>>>>>>> 0515509c

    /*--- Single zone problem: instantiate the single zone driver class. ---*/

    if (nZone > 1 ) {
      SU2_MPI::Error("The required solver doesn't support multizone simulations", CURRENT_FUNCTION);
    }
    if (config->GetDiscrete_Adjoint())
       driver = new CDiscAdjSinglezoneDriver(config_file_name, nZone, MPICommunicator);
    else
       driver = new CSinglezoneDriver(config_file_name, nZone, MPICommunicator);

  }
  else if (config->GetMultizone_Problem() && !turbo && !fsi) {

    /*--- Multizone Driver. ---*/

    driver = new CMultizoneDriver(config_file_name, nZone, MPICommunicator);

  } else if (config->GetUnsteady_Simulation() == HARMONIC_BALANCE) {

    /*--- Harmonic balance problem: instantiate the Harmonic Balance driver class. ---*/

    driver = new CHBDriver(config_file_name, nZone, MPICommunicator);

  } else if ((nZone == 2) && fsi) {

    bool stat_fsi = ((config->GetDynamic_Analysis() == STATIC) && (config->GetUnsteady_Simulation() == STEADY));
    bool disc_adj_fsi = (config->GetDiscrete_Adjoint());

    /*--- If the problem is a discrete adjoint FSI problem ---*/
    if (disc_adj_fsi) {
      if (stat_fsi) {
        driver = new CDiscAdjFSIDriver(config_file_name, nZone, MPICommunicator);
      }
      else {
        SU2_MPI::Error("WARNING: There is no discrete adjoint implementation for dynamic FSI. ", CURRENT_FUNCTION);
      }
    }
    /*--- If the problem is a direct FSI problem ---*/
    else{
      driver = new CFSIDriver(config_file_name, nZone, MPICommunicator);
    }

  } else if (zone_specific) {
    driver = new CMultiphysicsZonalDriver(config_file_name, nZone, MPICommunicator);
  } else {

    /*--- Multi-zone problem: instantiate the multi-zone driver class by default
    or a specialized driver class for a particular multi-physics problem. ---*/

    if (turbo) {

      driver = new CTurbomachineryDriver(config_file_name, nZone, MPICommunicator);

    } else {

      /*--- Instantiate the class for external aerodynamics ---*/

      driver = new CFluidDriver(config_file_name, nZone, MPICommunicator);
      
    }
    
  }
  
  delete config;
  config = NULL;

  /*--- Launch the main external loop of the solver ---*/
  
  driver->StartSolver();

  /*--- Postprocess all the containers, close history file, exit SU2 ---*/
  
  driver->Postprocessing();

  if (driver != NULL) delete driver;
  driver = NULL;
  
  /*---Finalize libxsmm, if supported. ---*/
#ifdef HAVE_LIBXSMM
  libxsmm_finalize();
#endif

  /*--- Finalize MPI parallelization ---*/
#ifdef HAVE_MPI
  SU2_MPI::Buffer_detach(&buffptr, &buffsize);
  free(buffptr);
  SU2_MPI::Finalize();
#endif
  
  return EXIT_SUCCESS;
  
}<|MERGE_RESOLUTION|>--- conflicted
+++ resolved
@@ -101,14 +101,6 @@
   if ((config->GetSinglezone_Driver() || (nZone == 1 && config->GetDiscrete_Adjoint()))
     && config->GetUnsteady_Simulation() != HARMONIC_BALANCE && !turbo ) {
 
-<<<<<<< HEAD
-    driver = new CSinglezoneDriver(config_file_name, nZone, nDim, periodic, MPICommunicator);
-
-  }
-  else if ( (config->GetKind_Solver() == FEM_ELASTICITY ||
-             config->GetKind_Solver() == DISC_ADJ_FEM ) ) {
-=======
->>>>>>> 0515509c
 
     /*--- Single zone problem: instantiate the single zone driver class. ---*/
 
