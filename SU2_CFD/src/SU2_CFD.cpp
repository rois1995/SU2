--- conflicted
+++ resolved
@@ -138,49 +138,8 @@
     if (disc_adj) {
       driver = new CDiscAdjMultizoneDriver(config_file_name, nZone, MPICommunicator);
     }
-<<<<<<< HEAD
-      
-    } else if (config->GetTime_Marching() == HARMONIC_BALANCE) {
-      
-      /*--- Harmonic balance problem: instantiate the Harmonic Balance driver class. ---*/
-      
-      driver = new CHBDriver(config_file_name, nZone, MPICommunicator);
-      
-    } else if ((nZone == 2) && fsi) {
-      
-      bool stat_fsi = ((!config->GetTime_Domain()));
-      bool disc_adj_fsi = (config->GetDiscrete_Adjoint());
-      
-      /*--- If the problem is a discrete adjoint FSI problem ---*/
-      if (disc_adj_fsi) {
-        if (stat_fsi) {
-          driver = new CDiscAdjFSIDriver(config_file_name, nZone, MPICommunicator);
-        }
-        else {
-          SU2_MPI::Error("WARNING: There is no discrete adjoint implementation for dynamic FSI. ", CURRENT_FUNCTION);
-        }
-      }
-      
-    } else {
-      
-      /*--- Multi-zone problem: instantiate the multi-zone driver class by default
-            or a specialized driver class for a particular multi-physics problem. ---*/
-      
-      if (turbo) {
-        
-        driver = new CTurbomachineryDriver(config_file_name, nZone, MPICommunicator);
-        
-      } else {
-        
-        /*--- Instantiate the class for external aerodynamics ---*/
-        driver = new CFluidDriver(config_file_name, nZone, MPICommunicator);
-        
-      }
-      
-=======
     else {
       driver = new CMultizoneDriver(config_file_name, nZone, MPICommunicator);
->>>>>>> f42191d9
     }
 
   }
