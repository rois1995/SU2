/*!
 * \file solver_direct_elasticity.cpp
 * \brief Main subroutines for solving direct FEM elasticity problems.
 * \author R. Sanchez
 * \version 6.2.0 "Falcon"
 *
 * The current SU2 release has been coordinated by the
 * SU2 International Developers Society <www.su2devsociety.org>
 * with selected contributions from the open-source community.
 *
 * The main research teams contributing to the current release are:
 *  - Prof. Juan J. Alonso's group at Stanford University.
 *  - Prof. Piero Colonna's group at Delft University of Technology.
 *  - Prof. Nicolas R. Gauger's group at Kaiserslautern University of Technology.
 *  - Prof. Alberto Guardone's group at Polytechnic University of Milan.
 *  - Prof. Rafael Palacios' group at Imperial College London.
 *  - Prof. Vincent Terrapon's group at the University of Liege.
 *  - Prof. Edwin van der Weide's group at the University of Twente.
 *  - Lab. of New Concepts in Aeronautics at Tech. Institute of Aeronautics.
 *
 * Copyright 2012-2019, Francisco D. Palacios, Thomas D. Economon,
 *                      Tim Albring, and the SU2 contributors.
 *
 * SU2 is free software; you can redistribute it and/or
 * modify it under the terms of the GNU Lesser General Public
 * License as published by the Free Software Foundation; either
 * version 2.1 of the License, or (at your option) any later version.
 *
 * SU2 is distributed in the hope that it will be useful,
 * but WITHOUT ANY WARRANTY; without even the implied warranty of
 * MERCHANTABILITY or FITNESS FOR A PARTICULAR PURPOSE. See the GNU
 * Lesser General Public License for more details.
 *
 * You should have received a copy of the GNU Lesser General Public
 * License along with SU2. If not, see <http://www.gnu.org/licenses/>.
 */

#include "../include/solver_structure.hpp"
#include <algorithm>

CFEASolver::CFEASolver(bool mesh_deform_mode) : CSolver(mesh_deform_mode) {
  
  nElement = 0;
  nDim = 0;
  nMarker = 0;
  
  nFEA_Terms = 1;
  
  nPoint = 0;
  nPointDomain = 0;
  
  Total_CFEA = 0.0;
  WAitken_Dyn = 0.0;
  WAitken_Dyn_tn1 = 0.0;
  loadIncrement = 1.0;
  
  element_container = NULL;
  node = NULL;
  
  element_properties = NULL;
  elProperties = NULL;
  
  GradN_X = NULL;
  GradN_x = NULL;
  
  Jacobian_c_ij = NULL;
  Jacobian_s_ij = NULL;
  
  MassMatrix_ij = NULL;
  
  mZeros_Aux = NULL;
  mId_Aux = NULL;
  
  Res_Stress_i = NULL;
  Res_Ext_Surf = NULL;
  Res_Time_Cont = NULL;
  Res_FSI_Cont = NULL;
  
  Res_Dead_Load = NULL;
  
  nodeReactions = NULL;
  
  solutionPredictor = NULL;
  
  SolRest = NULL;
  
  normalVertex = NULL;
  stressTensor = NULL;
  
  Solution_Interm = NULL;
  
  iElem_iDe   = NULL;
  
}

CFEASolver::CFEASolver(CGeometry *geometry, CConfig *config) : CSolver() {
  
  unsigned long iPoint;
  unsigned short iVar, jVar, iDim, jDim;
  unsigned short iTerm, iKind;

  bool dynamic = (config->GetDynamic_Analysis() == DYNAMIC);              // Dynamic simulations.
  bool nonlinear_analysis = (config->GetGeometricConditions() == LARGE_DEFORMATIONS);  // Nonlinear analysis.
  bool fsi = (config->GetFSI_Simulation() || config->GetpyFSI());                        // FSI simulation
  bool gen_alpha = (config->GetKind_TimeIntScheme_FEA() == GENERALIZED_ALPHA);  // Generalized alpha method requires residual at previous time step.
  
  bool de_effects = config->GetDE_Effects();                      // Test whether we consider dielectric elastomers
  
  bool body_forces = config->GetDeadLoad();  // Body forces (dead loads).
  
  element_based = false;          // A priori we don't have an element-based input file (most of the applications will be like this)
  
  nElement      = geometry->GetnElem();
  nDim          = geometry->GetnDim();
  nMarker       = geometry->GetnMarker();
  
  nPoint        = geometry->GetnPoint();
  nPointDomain  = geometry->GetnPointDomain();
  
  /*--- Number of different terms for FEA ---*/
  nFEA_Terms = 1;
  if (de_effects) nFEA_Terms++;       // The DE term is DE_TERM = 1
  
  /*--- Here is where we assign the kind of each element ---*/
  
  /*--- First level: different possible terms of the equations ---*/
  element_container = new CElement** [MAX_TERMS];
  for (iTerm = 0; iTerm < MAX_TERMS; iTerm++)
    element_container[iTerm] = new CElement* [MAX_FE_KINDS];
  
  for (iTerm = 0; iTerm < MAX_TERMS; iTerm++) {
    for (iKind = 0; iKind < MAX_FE_KINDS; iKind++) {
      element_container[iTerm][iKind] = NULL;
    }
  }
  
  if (nDim == 2) {

    /*--- Basic terms ---*/
    element_container[FEA_TERM][EL_TRIA] = new CTRIA1(nDim, config);
    element_container[FEA_TERM][EL_QUAD] = new CQUAD4(nDim, config);

    if (de_effects){
      element_container[DE_TERM][EL_TRIA] = new CTRIA1(nDim, config);
      element_container[DE_TERM][EL_QUAD] = new CQUAD4(nDim, config);
    }

  }
  else if (nDim == 3) {

<<<<<<< HEAD
      element_container[FEA_TERM][EL_TETRA] = new CTETRA1(nDim, config);
      element_container[FEA_TERM][EL_HEXA]  = new CHEXA8(nDim, config);
      element_container[FEA_TERM][EL_PYRAM] = new CPYRAM5(nDim, config);
      element_container[FEA_TERM][EL_PRISM] = new CPRISM6(nDim, config);

      if (de_effects){
        element_container[DE_TERM][EL_TETRA] = new CTETRA1(nDim, config);
        element_container[DE_TERM][EL_HEXA] = new CHEXA8(nDim, config);
      }

      if (incompressible) {
        element_container[INC_TERM][EL_TETRA] = new CTETRA1(nDim, config);
        element_container[INC_TERM][EL_HEXA] = new CHEXA1(nDim, config);
      }
=======
    element_container[FEA_TERM][EL_TETRA] = new CTETRA1(nDim, config);
    element_container[FEA_TERM][EL_HEXA]  = new CHEXA8 (nDim, config);
    element_container[FEA_TERM][EL_PYRAM] = new CPYRAM5(nDim, config);
    element_container[FEA_TERM][EL_PRISM] = new CPRISM6(nDim, config);
>>>>>>> 66f2e949

    if (de_effects){
      element_container[DE_TERM][EL_TETRA] = new CTETRA1(nDim, config);
      element_container[DE_TERM][EL_HEXA]  = new CHEXA8 (nDim, config);
      element_container[DE_TERM][EL_PYRAM] = new CPYRAM5(nDim, config);
      element_container[DE_TERM][EL_PRISM] = new CPRISM6(nDim, config);
    }

  }
  
  node = new CVariable*[nPoint];
  
  /*--- Set element properties ---*/
  elProperties = new unsigned long[4];
  for (iVar = 0; iVar < 4; iVar++)
    elProperties[iVar] = 0;
  Set_ElementProperties(geometry, config);
  
  GradN_X = new su2double [nDim];
  GradN_x = new su2double [nDim];
  
  Total_CFEA        = 0.0;
  WAitken_Dyn       = 0.0;
  WAitken_Dyn_tn1   = 0.0;
  loadIncrement     = 0.0;
  
  SetFSI_ConvValue(0,0.0);
  SetFSI_ConvValue(1,0.0);
  
  nVar = nDim;
  
  /*--- Define some auxiliary vectors related to the residual ---*/
  
  Residual = new su2double[nVar];          for (iVar = 0; iVar < nVar; iVar++) Residual[iVar]      = 0.0;
  Residual_RMS = new su2double[nVar];      for (iVar = 0; iVar < nVar; iVar++) Residual_RMS[iVar]  = 0.0;
  Residual_Max = new su2double[nVar];      for (iVar = 0; iVar < nVar; iVar++) Residual_Max[iVar]  = 0.0;
  Point_Max = new unsigned long[nVar];  for (iVar = 0; iVar < nVar; iVar++) Point_Max[iVar]     = 0;
  Point_Max_Coord = new su2double*[nVar];
  for (iVar = 0; iVar < nVar; iVar++) {
    Point_Max_Coord[iVar] = new su2double[nDim];
    for (iDim = 0; iDim < nDim; iDim++) Point_Max_Coord[iVar][iDim] = 0.0;
  }
  
  /*--- Residual i and residual j for the Matrix-Vector Product for the Mass Residual ---*/
  if (dynamic){
    Residual_i = new su2double[nVar];        for (iVar = 0; iVar < nVar; iVar++) Residual_i[iVar]    = 0.0;
    Residual_j = new su2double[nVar];        for (iVar = 0; iVar < nVar; iVar++) Residual_j[iVar]    = 0.0;
  }
  
  /*--- Define some auxiliary vectors related to the solution ---*/
  
  Solution   = new su2double[nVar]; for (iVar = 0; iVar < nVar; iVar++) Solution[iVar] = 0.0;
  
  Solution_Interm = NULL;
  if (gen_alpha) {
    Solution_Interm = new su2double[nVar];
    for (iVar = 0; iVar < nVar; iVar++) Solution_Interm[iVar] = 0.0;
  }
  
  nodeReactions = new su2double[nVar];  for (iVar = 0; iVar < nVar; iVar++) nodeReactions[iVar]   = 0.0;
  
  /*--- The length of the solution vector depends on whether the problem is static or dynamic ---*/
  
  unsigned short nSolVar;
  string text_line, filename;
  ifstream restart_file;

  if (dynamic) nSolVar = 3 * nVar;
  else nSolVar = nVar;
  
  SolRest = new su2double[nSolVar];

  /*--- Initialize from zero everywhere. ---*/
  long iVertex;
  bool isVertex;

  for (iVar = 0; iVar < nSolVar; iVar++) SolRest[iVar] = 0.0;
  for (iPoint = 0; iPoint < nPoint; iPoint++) {
    isVertex = false;
    for (unsigned short iMarker = 0; iMarker < config->GetnMarker_All(); iMarker++) {
      iVertex = geometry->node[iPoint]->GetVertex(iMarker);
      if (iVertex != -1){isVertex = true; break;}
    }
    if (isVertex) node[iPoint] = new CFEABoundVariable(SolRest, nDim, nVar, config);
    else          node[iPoint] = new CFEAVariable(SolRest, nDim, nVar, config);
  }
  
  bool reference_geometry = config->GetRefGeom();
  if (reference_geometry) Set_ReferenceGeometry(geometry, config);
  
  bool prestretch_fem = config->GetPrestretch();
  if (prestretch_fem) Set_Prestretch(geometry, config);  
  
  /*--- Term ij of the Jacobian ---*/
  
  Jacobian_ij = new su2double*[nVar];
  for (iVar = 0; iVar < nVar; iVar++) {
    Jacobian_ij[iVar] = new su2double [nVar];
    for (jVar = 0; jVar < nVar; jVar++) {
      Jacobian_ij[iVar][jVar] = 0.0;
    }
  }
  
  /*--- Term ij of the Mass Matrix (only if dynamic analysis) ---*/
  MassMatrix_ij = NULL;
  if (dynamic) {
    MassMatrix_ij = new su2double*[nVar];
    for (iVar = 0; iVar < nVar; iVar++) {
      MassMatrix_ij[iVar] = new su2double [nVar];
      for (jVar = 0; jVar < nVar; jVar++) {
        MassMatrix_ij[iVar][jVar] = 0.0;
      }
    }
  }
  
  Jacobian_c_ij = NULL;
  Jacobian_s_ij = NULL;
  if (nonlinear_analysis) {
    
    /*--- Term ij of the Jacobian (constitutive contribution) ---*/
    
    Jacobian_c_ij = new su2double*[nVar];
    for (iVar = 0; iVar < nVar; iVar++) {
      Jacobian_c_ij[iVar] = new su2double [nVar];
      for (jVar = 0; jVar < nVar; jVar++) {
        Jacobian_c_ij[iVar][jVar] = 0.0;
      }
    }
    
    /*--- Term ij of the Jacobian (stress contribution) ---*/
    
    Jacobian_s_ij = new su2double*[nVar];
    for (iVar = 0; iVar < nVar; iVar++) {
      Jacobian_s_ij[iVar] = new su2double [nVar];
      for (jVar = 0; jVar < nVar; jVar++) {
        Jacobian_s_ij[iVar][jVar] = 0.0;
      }
    }
    
  }
  
  /*--- Stress contribution to the node i ---*/
  Res_Stress_i = new su2double[nVar];
  
  /*--- Contribution of the external surface forces to the residual (auxiliary vector) ---*/
  Res_Ext_Surf = new su2double[nVar];
  
  /*--- Contribution of the body forces to the residual (auxiliary vector) ---*/
  Res_Dead_Load = NULL;
  if (body_forces) {
    Res_Dead_Load = new su2double[nVar];
  }
  
  /*--- Contribution of the fluid tractions to the residual (auxiliary vector) ---*/
  Res_FSI_Cont = NULL;
  if (fsi) {
    Res_FSI_Cont = new su2double[nVar];
  }
  
  /*--- Time integration contribution to the residual ---*/
  Res_Time_Cont = NULL;
  if (dynamic) {
    Res_Time_Cont = new su2double [nVar];
  }
  
  /*--- Matrices to impose clamped boundary conditions ---*/
  
  mZeros_Aux = new su2double *[nDim];
  for(iDim = 0; iDim < nDim; iDim++)
    mZeros_Aux[iDim] = new su2double[nDim];
  
  mId_Aux = new su2double *[nDim];
  for(iDim = 0; iDim < nDim; iDim++)
    mId_Aux[iDim] = new su2double[nDim];
  
  for(iDim = 0; iDim < nDim; iDim++) {
    for (jDim = 0; jDim < nDim; jDim++) {
      mZeros_Aux[iDim][jDim] = 0.0;
      mId_Aux[iDim][jDim] = 0.0;
    }
    mId_Aux[iDim][iDim] = 1.0;
  }
  
  
  /*--- Initialization of matrix structures ---*/
  if (rank == MASTER_NODE) cout << "Initialize Jacobian structure (Non-Linear Elasticity)." << endl;
  
  Jacobian.Initialize(nPoint, nPointDomain, nVar, nVar, false, geometry, config);
  
  if (dynamic) {
    MassMatrix.Initialize(nPoint, nPointDomain, nVar, nVar, false, geometry, config);
    TimeRes_Aux.Initialize(nPoint, nPointDomain, nVar, 0.0);
    TimeRes.Initialize(nPoint, nPointDomain, nVar, 0.0);
  }
  
  /*--- Initialization of linear solver structures ---*/
  LinSysSol.Initialize(nPoint, nPointDomain, nVar, 0.0);
  LinSysRes.Initialize(nPoint, nPointDomain, nVar, 0.0);
  
  LinSysAux.Initialize(nPoint, nPointDomain, nVar, 0.0);
  
  LinSysReact.Initialize(nPoint, nPointDomain, nVar, 0.0);
  
  /*--- Initialize the auxiliary vector and matrix for the computation of the nodal Reactions ---*/
  
  normalVertex = new su2double [nDim];
  
  stressTensor = new su2double* [nDim];
  for (iVar = 0; iVar < nVar; iVar++) {
    stressTensor[iVar] = new su2double [nDim];
  }
  
  /*---- Initialize the auxiliary vector for the solution predictor ---*/
  
  solutionPredictor = new su2double [nVar];
  
  iElem_iDe = NULL;

  /*--- Initialize the value of the total objective function ---*/
   Total_OFRefGeom = 0.0;
   Total_OFRefNode = 0.0;
   Total_OFVolFrac = 0.0;

   /*--- Initialize the value of the global objective function ---*/
   Global_OFRefGeom = 0.0;
   Global_OFRefNode = 0.0;

   /*--- Initialize the value of the total gradient for the forward mode ---*/
   Total_ForwardGradient = 0.0;

   if (config->GetDirectDiff() == D_YOUNG ||
       config->GetDirectDiff() == D_POISSON ||
       config->GetDirectDiff() == D_RHO ||
       config->GetDirectDiff() == D_RHO_DL ||
       config->GetDirectDiff() == D_EFIELD ||
       config->GetDirectDiff() == D_MACH ||
       config->GetDirectDiff() == D_PRESSURE){

     /*--- Header of the temporary output file ---*/
     ofstream myfile_res;

     if (config->GetDirectDiff() == D_YOUNG) myfile_res.open ("Output_Direct_Diff_E.txt");
     if (config->GetDirectDiff() == D_POISSON) myfile_res.open ("Output_Direct_Diff_Nu.txt");
     if (config->GetDirectDiff() == D_RHO) myfile_res.open ("Output_Direct_Diff_Rho.txt");
     if (config->GetDirectDiff() == D_RHO_DL) myfile_res.open ("Output_Direct_Diff_Rho_DL.txt");
     if (config->GetDirectDiff() == D_EFIELD) myfile_res.open ("Output_Direct_Diff_EField.txt");

     if (config->GetDirectDiff() == D_MACH) myfile_res.open ("Output_Direct_Diff_Mach.txt");
     if (config->GetDirectDiff() == D_PRESSURE) myfile_res.open ("Output_Direct_Diff_Pressure.txt");

     myfile_res << "Objective Function " << "\t";

     if (dynamic) myfile_res << "O. Function Averaged " << "\t";

     myfile_res << "Sensitivity Local" << "\t";

     myfile_res << "Sensitivity Averaged" << "\t";

     myfile_res << endl;

     myfile_res.close();

   }

  /*--- Initialize the BGS residuals in FSI problems. ---*/
  if (config->GetMultizone_Residual()){

    FSI_Residual      = 0.0;
    RelaxCoeff        = 1.0;
    ForceCoeff        = 1.0;

    Residual_BGS      = new su2double[nVar];         for (iVar = 0; iVar < nVar; iVar++) Residual_BGS[iVar]  = 0.0;
    Residual_Max_BGS  = new su2double[nVar];         for (iVar = 0; iVar < nVar; iVar++) Residual_Max_BGS[iVar]  = 0.0;

    /*--- Define some structures for locating max residuals ---*/

    Point_Max_BGS       = new unsigned long[nVar];  for (iVar = 0; iVar < nVar; iVar++) Point_Max_BGS[iVar]  = 0;
    Point_Max_Coord_BGS = new su2double*[nVar];
    for (iVar = 0; iVar < nVar; iVar++) {
      Point_Max_Coord_BGS[iVar] = new su2double[nDim];
      for (iDim = 0; iDim < nDim; iDim++) Point_Max_Coord_BGS[iVar][iDim] = 0.0;
    }
  }
  else{
    ForceCoeff        = 1.0;
  }

  /*--- Penalty value - to maintain constant the stiffness in optimization problems - TODO: this has to be improved ---*/
  PenaltyValue = 0.0;

  /*--- Perform the MPI communication of the solution ---*/
  
  InitiateComms(geometry, config, SOLUTION_FEA);
  CompleteComms(geometry, config, SOLUTION_FEA);
  
  /*--- If dynamic, we also need to communicate the old solution ---*/
  
  if(dynamic) {
    InitiateComms(geometry, config, SOLUTION_FEA_OLD);
    CompleteComms(geometry, config, SOLUTION_FEA_OLD);
  }
  
}

CFEASolver::~CFEASolver(void) {
  
  unsigned short iVar, jVar;
  unsigned long iElem;
  
  if (element_container != NULL) {
    for (iVar = 0; iVar < MAX_TERMS; iVar++) {
      for (jVar = 0; jVar < MAX_FE_KINDS; jVar++) {
        if (element_container[iVar][jVar] != NULL) delete element_container[iVar][jVar];
      }
      delete [] element_container[iVar];
    }
    delete [] element_container;
  }
  
  if (element_properties != NULL){
    for (iElem = 0; iElem < nElement; iElem++)
      if (element_properties[iElem] != NULL) delete element_properties[iElem];
    delete [] element_properties;
  }
  
  for (iVar = 0; iVar < nVar; iVar++) {
    if (Jacobian_s_ij != NULL) delete [] Jacobian_s_ij[iVar];
    if (Jacobian_c_ij != NULL) delete [] Jacobian_c_ij[iVar];
    delete [] mZeros_Aux[iVar];
    delete [] mId_Aux[iVar];
    delete [] stressTensor[iVar];
  }
  
  if (Jacobian_s_ij != NULL) delete [] Jacobian_s_ij;
  if (Jacobian_c_ij != NULL) delete [] Jacobian_c_ij;
  delete [] Res_Stress_i;
  delete [] Res_Ext_Surf;
  if (Res_Time_Cont != NULL) delete[] Res_Time_Cont;
  if (Res_Dead_Load != NULL) delete[] Res_Dead_Load;
  delete [] SolRest;
  delete [] GradN_X;
  delete [] GradN_x;
  
  delete [] mZeros_Aux;
  delete [] mId_Aux;
  
  delete [] nodeReactions;
  
  delete [] normalVertex;
  delete [] stressTensor;
  
  if (iElem_iDe != NULL) delete [] iElem_iDe;
}

void CFEASolver::Set_ElementProperties(CGeometry *geometry, CConfig *config) {

  unsigned long iElem;
  unsigned long index;

  unsigned short iZone = config->GetiZone();
  unsigned short nZone = geometry->GetnZone();
  
  bool topology_mode = config->GetTopology_Optimization();

  string filename;
  ifstream properties_file;

  element_properties = new CProperty*[nElement];

  /*--- Restart the solution from file information ---*/

  filename = config->GetFEA_FileName();

  /*--- If multizone, append zone name ---*/
  if (nZone > 1)
    filename = config->GetMultizone_FileName(filename, iZone);

  if (rank == MASTER_NODE) cout << "Filename: " << filename << "." << endl;

  properties_file.open(filename.data(), ios::in);

  /*--- In case there is no file, all elements get the same property (0) ---*/

  if (properties_file.fail()) {
    if (rank == MASTER_NODE){
      cout << "There is no element-based properties file." << endl;
      cout << "The structural domain has uniform properties." << endl;
      
      if (topology_mode)
        SU2_MPI::Error("Topology mode requires an element-based properties file.",CURRENT_FUNCTION);
    }

    for (iElem = 0; iElem < nElement; iElem++){
      element_properties[iElem] = new CElementProperty(0, 0, 0, 0);
    }

    element_based = false;

  }
  else{

    element_based = true;

    /*--- In case this is a parallel simulation, we need to perform the
       Global2Local index transformation first. ---*/

    long *Global2Local = new long[geometry->GetGlobal_nElemDomain()];

    /*--- First, set all indices to a negative value by default ---*/

    for (iElem = 0; iElem < geometry->GetGlobal_nElemDomain(); iElem++)
      Global2Local[iElem] = -1;

    /*--- Now fill array with the transform values only for the points in the rank (including halos) ---*/

    for (iElem = 0; iElem < nElement; iElem++)
      Global2Local[geometry->elem[iElem]->GetGlobalIndex()] = iElem;

    /*--- Read all lines in the restart file ---*/

    long iElem_Local;
    unsigned long iElem_Global_Local = 0, iElem_Global = 0; string text_line;
    unsigned short rbuf_NotMatching = 0, sbuf_NotMatching = 0;

    /*--- The first line is the header ---*/

    getline (properties_file, text_line);

    for (iElem_Global = 0; iElem_Global < geometry->GetGlobal_nElemDomain(); iElem_Global++ ) {

      getline (properties_file, text_line);

      istringstream point_line(text_line);

      /*--- Retrieve local index. If this element from the restart file lives
         only on a different processor, the value of iPoint_Local will be -1.
         Otherwise, the local index for this node on the current processor
         will be returned and used to instantiate the vars. ---*/

      iElem_Local = Global2Local[iElem_Global];

      if (iElem_Local >= 0) {

        if (config->GetDE_Effects())
          point_line >> index >> elProperties[0] >> elProperties[1] >> elProperties[2] >> elProperties[3];
        else
          point_line >> index >> elProperties[0] >> elProperties[1] >> elProperties[2] >> elProperties[3];

        element_properties[iElem_Local] = new CElementProperty(elProperties[0],
                                                         elProperties[1],
                                                         elProperties[2],
                                                         elProperties[3]);

        /*--- For backwards compatibility we only read a fifth column in topology mode ---*/
        if (topology_mode) {
          su2double elDensity;
          point_line >> elDensity;
          element_properties[iElem_Local]->SetDesignDensity(elDensity);
        }

        iElem_Global_Local++;
      }

    }

    /*--- Detect a wrong solution file ---*/

    if (iElem_Global_Local < nElement) { sbuf_NotMatching = 1; }

#ifndef HAVE_MPI
    rbuf_NotMatching = sbuf_NotMatching;
#else
    SU2_MPI::Allreduce(&sbuf_NotMatching, &rbuf_NotMatching, 1, MPI_UNSIGNED_SHORT, MPI_SUM, MPI_COMM_WORLD);
#endif
    if (rbuf_NotMatching != 0) {
      SU2_MPI::Error(string("The properties file ") + filename + string(" doesn't match with the mesh file!\n")  + 
                     string("It could be empty lines at the end of the file."), CURRENT_FUNCTION);
    }

    /*--- Close the restart file ---*/

    properties_file.close();

    /*--- Free memory needed for the transformation ---*/

    delete [] Global2Local;


  }


}


void CFEASolver::Set_Prestretch(CGeometry *geometry, CConfig *config) {
  
  unsigned long iPoint;
  unsigned long index;
  
  unsigned short iVar;
  unsigned short iZone = config->GetiZone();
  unsigned short nZone = geometry->GetnZone();
  
  string filename;
  ifstream prestretch_file;
  
  
  /*--- Restart the solution from file information ---*/
  
  filename = config->GetPrestretch_FEMFileName();
  
  /*--- If multizone, append zone name ---*/
  if (nZone > 1)
    filename = config->GetMultizone_FileName(filename, iZone);
  
  if (rank == MASTER_NODE) cout << "Filename: " << filename << "." << endl;
  
  prestretch_file.open(filename.data(), ios::in);
  
  /*--- In case there is no file ---*/
  
  if (prestretch_file.fail()) {
    SU2_MPI::Error(string("There is no FEM prestretch reference file ") + filename, CURRENT_FUNCTION);
  }
  /*--- In case this is a parallel simulation, we need to perform the
   Global2Local index transformation first. ---*/
  
  map<unsigned long,unsigned long> Global2Local;
  map<unsigned long,unsigned long>::const_iterator MI;
  
  /*--- Now fill array with the transform values only for local points ---*/
  
  for (iPoint = 0; iPoint < nPointDomain; iPoint++)
    Global2Local[geometry->node[iPoint]->GetGlobalIndex()] = iPoint;
  
  /*--- Read all lines in the restart file ---*/
  
  long iPoint_Local;
  unsigned long iPoint_Global_Local = 0, iPoint_Global = 0; string text_line;
  unsigned short rbuf_NotMatching = 0, sbuf_NotMatching = 0;
  
  /*--- The first line is the header ---*/
  
  getline (prestretch_file, text_line);
  
  while (getline (prestretch_file, text_line)) {
    istringstream point_line(text_line);
    
    /*--- Retrieve local index. If this node from the restart file lives
     on the current processor, we will load and instantiate the vars. ---*/
    
    MI = Global2Local.find(iPoint_Global);
    if (MI != Global2Local.end()) {
    
      iPoint_Local = Global2Local[iPoint_Global];
      
      if (nDim == 2) point_line >> Solution[0] >> Solution[1] >> index;
      if (nDim == 3) point_line >> Solution[0] >> Solution[1] >> Solution[2] >> index;
      
      for (iVar = 0; iVar < nVar; iVar++) node[iPoint_Local]->SetPrestretch(iVar, Solution[iVar]);
      
      iPoint_Global_Local++;
    }
    iPoint_Global++;
  }
  
  /*--- Detect a wrong solution file ---*/
  
  if (iPoint_Global_Local < nPointDomain) { sbuf_NotMatching = 1; }
  
#ifndef HAVE_MPI
  rbuf_NotMatching = sbuf_NotMatching;
#else
  SU2_MPI::Allreduce(&sbuf_NotMatching, &rbuf_NotMatching, 1, MPI_UNSIGNED_SHORT, MPI_SUM, MPI_COMM_WORLD);
#endif
  if (rbuf_NotMatching != 0) {
      SU2_MPI::Error(string("The solution file ") + filename + string(" doesn't match with the mesh file!\n") +
                     string("It could be empty lines at the end of the file."), CURRENT_FUNCTION);
  }
  
  /*--- Close the restart file ---*/
  
  prestretch_file.close();
  
  /*--- We need to communicate here the prestretched geometry for the halo nodes. ---*/
  /*--- We avoid creating a new function as this may be reformatted.              ---*/

  unsigned short iMarker, MarkerS, MarkerR;
  unsigned long iVertex, nVertexS, nVertexR, nBufferS_Vector, nBufferR_Vector;
  su2double *Buffer_Receive_U = NULL, *Buffer_Send_U = NULL;

#ifdef HAVE_MPI
  int send_to, receive_from;
  SU2_MPI::Status status;
#endif

  for (iMarker = 0; iMarker < nMarker; iMarker++) {

    if ((config->GetMarker_All_KindBC(iMarker) == SEND_RECEIVE) &&
        (config->GetMarker_All_SendRecv(iMarker) > 0)) {

      MarkerS = iMarker;  MarkerR = iMarker+1;

#ifdef HAVE_MPI
      send_to = config->GetMarker_All_SendRecv(MarkerS)-1;
      receive_from = abs(config->GetMarker_All_SendRecv(MarkerR))-1;
#endif

      nVertexS = geometry->nVertex[MarkerS];  nVertexR = geometry->nVertex[MarkerR];
      nBufferS_Vector = nVertexS*nVar;        nBufferR_Vector = nVertexR*nVar;

      /*--- Allocate Receive and send buffers  ---*/
      Buffer_Receive_U = new su2double [nBufferR_Vector];
      Buffer_Send_U = new su2double[nBufferS_Vector];

      /*--- Copy the solution that should be sent ---*/
      for (iVertex = 0; iVertex < nVertexS; iVertex++) {
        iPoint = geometry->vertex[MarkerS][iVertex]->GetNode();
        for (iVar = 0; iVar < nVar; iVar++)
          Buffer_Send_U[iVar*nVertexS+iVertex] = node[iPoint]->GetPrestretch(iVar);
      }

#ifdef HAVE_MPI

      /*--- Send/Receive information using Sendrecv ---*/
      SU2_MPI::Sendrecv(Buffer_Send_U, nBufferS_Vector, MPI_DOUBLE, send_to, 0,
                        Buffer_Receive_U, nBufferR_Vector, MPI_DOUBLE, receive_from, 0, MPI_COMM_WORLD, &status);

#else

      /*--- Receive information without MPI ---*/
      for (iVertex = 0; iVertex < nVertexR; iVertex++) {
        for (iVar = 0; iVar < nVar; iVar++)
          Buffer_Receive_U[iVar*nVertexR+iVertex] = Buffer_Send_U[iVar*nVertexR+iVertex];
      }

#endif

      /*--- Deallocate send buffer ---*/
      delete [] Buffer_Send_U;

      /*--- Do the coordinate transformation ---*/
      for (iVertex = 0; iVertex < nVertexR; iVertex++) {

        /*--- Find point and its type of transformation ---*/
        iPoint = geometry->vertex[MarkerR][iVertex]->GetNode();

        /*--- Copy solution variables. ---*/
        for (iVar = 0; iVar < nVar; iVar++)
          SolRest[iVar] = Buffer_Receive_U[iVar*nVertexR+iVertex];

        /*--- Store received values back into the variable. ---*/
        for (iVar = 0; iVar < nVar; iVar++)
          node[iPoint]->SetPrestretch(iVar, SolRest[iVar]);

      }

      /*--- Deallocate receive buffer ---*/
      delete [] Buffer_Receive_U;

    }

  }


}

void CFEASolver::Set_ReferenceGeometry(CGeometry *geometry, CConfig *config) {

  unsigned long iPoint;
  unsigned long index;

  unsigned short iVar;
  unsigned short iZone = config->GetiZone();
  unsigned short nZone = geometry->GetnZone();
  unsigned short file_format = config->GetRefGeom_FileFormat();

  string filename;
  su2double dull_val;
  ifstream reference_file;


  /*--- Restart the solution from file information ---*/

  filename = config->GetRefGeom_FEMFileName();

  /*--- If multizone, append zone name ---*/
  if (nZone > 1)
    filename = config->GetMultizone_FileName(filename, iZone);

  reference_file.open(filename.data(), ios::in);

  /*--- In case there is no file ---*/

  if (reference_file.fail()) {
    SU2_MPI::Error( "There is no FEM reference geometry file!!", CURRENT_FUNCTION);
  }

  if (rank == MASTER_NODE) cout << "Filename: " << filename << " and format " << file_format << "." << endl;

  /*--- In case this is a parallel simulation, we need to perform the
   Global2Local index transformation first. ---*/

  long *Global2Local = new long[geometry->GetGlobal_nPointDomain()];

  /*--- First, set all indices to a negative value by default ---*/

  for (iPoint = 0; iPoint < geometry->GetGlobal_nPointDomain(); iPoint++)
    Global2Local[iPoint] = -1;

  /*--- Now fill array with the transform values only for local points ---*/

  for (iPoint = 0; iPoint < nPointDomain; iPoint++)
    Global2Local[geometry->node[iPoint]->GetGlobalIndex()] = iPoint;

  /*--- Read all lines in the restart file ---*/

  long iPoint_Local;
  unsigned long iPoint_Global_Local = 0, iPoint_Global = 0; string text_line;
  unsigned short rbuf_NotMatching = 0, sbuf_NotMatching = 0;

  /*--- The first line is the header ---*/

  getline (reference_file, text_line);

  while (getline (reference_file, text_line)) {
    istringstream point_line(text_line);

    /*--- Retrieve local index. If this node from the restart file lives
       on a different processor, the value of iPoint_Local will be -1.
       Otherwise, the local index for this node on the current processor
       will be returned and used to instantiate the vars. ---*/

    iPoint_Local = Global2Local[iPoint_Global];

    if (iPoint_Local >= 0) {

      if (nDim == 2) point_line >> index >> dull_val >> dull_val >> Solution[0] >> Solution[1];
      if (nDim == 3) point_line >> index >> dull_val >> dull_val >> dull_val >> Solution[0] >> Solution[1] >> Solution[2];

      for (iVar = 0; iVar < nVar; iVar++) node[iPoint_Local]->SetReference_Geometry(iVar, Solution[iVar]);

      iPoint_Global_Local++;
    }
    iPoint_Global++;
  }

  /*--- Detect a wrong solution file ---*/

  if (iPoint_Global_Local < nPointDomain) { sbuf_NotMatching = 1; }

#ifndef HAVE_MPI
  rbuf_NotMatching = sbuf_NotMatching;
#else
  SU2_MPI::Allreduce(&sbuf_NotMatching, &rbuf_NotMatching, 1, MPI_UNSIGNED_SHORT, MPI_SUM, MPI_COMM_WORLD);
#endif
  
  if (rbuf_NotMatching != 0) {
    SU2_MPI::Error(string("The solution file ") + filename + string(" doesn't match with the mesh file!\n")  + 
                   string("It could be empty lines at the end of the file."), CURRENT_FUNCTION);
  }

  /*--- I don't think we need to communicate ---*/

  /*--- Close the restart file ---*/

  reference_file.close();

  /*--- Free memory needed for the transformation ---*/

  delete [] Global2Local;

}



void CFEASolver::Preprocessing(CGeometry *geometry, CSolver **solver_container, CConfig *config, CNumerics **numerics, unsigned short iMesh, unsigned long Iteration, unsigned short RunTime_EqSystem, bool Output) {
  
  
  unsigned long iPoint;
  bool initial_calc = (config->GetExtIter() == 0);                  // Checks if it is the first calculation.
  bool first_iter = (config->GetIntIter() == 0);                          // Checks if it is the first iteration
  bool dynamic = (config->GetDynamic_Analysis() == DYNAMIC);              // Dynamic simulations.
  bool linear_analysis = (config->GetGeometricConditions() == SMALL_DEFORMATIONS);  // Linear analysis.
  bool nonlinear_analysis = (config->GetGeometricConditions() == LARGE_DEFORMATIONS);  // Nonlinear analysis.
  bool newton_raphson = (config->GetKind_SpaceIteScheme_FEA() == NEWTON_RAPHSON);    // Newton-Raphson method
  bool restart = config->GetRestart();                        // Restart analysis
  bool initial_calc_restart = (SU2_TYPE::Int(config->GetExtIter()) == config->GetDyn_RestartIter()); // Initial calculation for restart
  
  bool disc_adj_fem = (config->GetKind_Solver() == DISC_ADJ_FEM);     // Discrete adjoint FEM solver
  
  bool incremental_load = config->GetIncrementalLoad();               // If an incremental load is applied
  
  bool body_forces = config->GetDeadLoad();                     // Body forces (dead loads).
  
  bool fsi = config->GetFSI_Simulation();
  bool consistent_interpolation = (!config->GetConservativeInterpolation() ||
                                  (config->GetKindInterpolation() == WEIGHTED_AVERAGE));
  
  bool topology_mode = config->GetTopology_Optimization();  // Density-based topology optimization
  
  
  /*--- Set vector entries to zero ---*/
  for (iPoint = 0; iPoint < geometry->GetnPoint(); iPoint ++) {
    LinSysAux.SetBlock_Zero(iPoint);
    LinSysRes.SetBlock_Zero(iPoint);
    LinSysSol.SetBlock_Zero(iPoint);
  }
  
  /*--- Set matrix entries to zero ---*/
  
  /*
   * If the problem is linear, we only need one Jacobian matrix in the problem, because
   * it is going to be constant along the calculations. Therefore, we only initialize
   * the Jacobian matrix once, at the beginning of the simulation.
   *
   * We don't need first_iter, because there is only one iteration per time step in linear analysis.
   * For dynamic problems we also need to recompute the Jacobian as that is where the RHS is computed
   * as a residual (and we need that for AD).
   */
  if ((initial_calc && linear_analysis)||
      (restart && initial_calc_restart && linear_analysis) ||
      (dynamic && disc_adj_fem) ||
      (dynamic && linear_analysis)) {
    Jacobian.SetValZero();
  }
  
  /*
   * For topology optimization we apply a filter on the design density field to avoid
   * numerical issues (checkerboards), ensure mesh independence, and impose a length scale.
   * This has to be done before computing the mass matrix and the dead load terms.
   * This filter, and the volume fraction objective function, require the element volumes,
   * so we ask "geometry" to compute them.
   * This only needs to be done for the undeformed (initial) shape.
   */
  if (topology_mode && (restart || initial_calc || initial_calc_restart || disc_adj_fem)) {
    geometry->SetElemVolume(config);
    FilterElementDensities(geometry,config);
  }
  
  /*
   * If the problem is dynamic, we need a mass matrix, which will be constant along the calculation
   * both for linear and nonlinear analysis. Only initialized once, at the first time step.
   *
   * The same with the integration constants, as for now we consider the time step to be constant.
   *
   * We need first_iter, because in nonlinear problems there are more than one subiterations in the first time step.
   */
  if ((dynamic && initial_calc && first_iter) ||
      (dynamic && restart && initial_calc_restart && first_iter) ||
      (dynamic && disc_adj_fem)) {
    MassMatrix.SetValZero();
    Compute_IntegrationConstants(config);
    Compute_MassMatrix(geometry, numerics, config);
  }
  
  /*
   * If body forces are taken into account, we need to compute the term that goes into the residual,
   * which will be constant along the calculation both for linear and nonlinear analysis.
   *
   * Only initialized once, at the first iteration or the beginning of the calculation after a restart.
   *
   * We need first_iter, because in nonlinear problems there are more than one subiterations in the first time step.
   */
  
  if ((body_forces && initial_calc && first_iter) ||
      (body_forces && restart && initial_calc_restart && first_iter)) {
    // If the load is incremental, we have to reset the variable to avoid adding up over the increments
    if (incremental_load) {
      for (iPoint = 0; iPoint < nPoint; iPoint++) node[iPoint]->Clear_BodyForces_Res();
    }
    // Compute the dead load term
    Compute_DeadLoad(geometry, numerics, config);
  }
  
  /*
   * If the problem is nonlinear, we need to initialize the Jacobian and the stiffness matrix at least at the beginning
   * of each time step. If the solution method is Newton Rapshon, we initialize it also at the beginning of each
   * iteration.
   */
  
  if ((nonlinear_analysis) && ((newton_raphson) || (first_iter)))  {
    Jacobian.SetValZero();
    //    StiffMatrix.SetValZero();
  }
  
  /*
   * Some external forces may be considered constant over the time step.
   */
  if (first_iter)  {
    for (iPoint = 0; iPoint < nPoint; iPoint++) node[iPoint]->Clear_SurfaceLoad_Res();
  }
  
  /*
   * If we apply nonlinear forces, we need to clear the residual on each iteration
   */
  unsigned short iMarker;
  unsigned long iVertex;
  
  for (iMarker = 0; iMarker < config->GetnMarker_All(); iMarker++){
    switch (config->GetMarker_All_KindBC(iMarker)) {
      case LOAD_BOUNDARY:
        /*--- Only if the load is nonzero - reduces computational cost ---*/
        if(config->GetLoad_Value(config->GetMarker_All_TagBound(iMarker)) != 0 ) {
          /*--- For all the vertices in the marker iMarker ---*/
          for (iVertex = 0; iVertex < geometry->nVertex[iMarker]; iVertex++) {
            /*--- Retrieve the point ID ---*/
            iPoint = geometry->vertex[iMarker][iVertex]->GetNode();
            /*--- Clear the residual of the node, to avoid adding on previous values ---*/
            node[iPoint]->Clear_SurfaceLoad_Res();
          }
        }
        break;
      case DAMPER_BOUNDARY:
        /*--- For all the vertices in the marker iMarker ---*/
        for (iVertex = 0; iVertex < geometry->nVertex[iMarker]; iVertex++) {
          /*--- Retrieve the point ID ---*/
          iPoint = geometry->vertex[iMarker][iVertex]->GetNode();
          /*--- Clear the residual of the node, to avoid adding on previous values ---*/
          node[iPoint]->Clear_SurfaceLoad_Res();
        }
        break;
    }
  }
  
  /*
   * FSI loads (computed upstream) need to be integrated if a nonconservative interpolation scheme is in use
   */
  if (fsi && first_iter && consistent_interpolation) Integrate_FSI_Loads(geometry,config);

}

void CFEASolver::SetTime_Step(CGeometry *geometry, CSolver **solver_container, CConfig *config, unsigned short iMesh, unsigned long Iteration) { }

void CFEASolver::SetInitialCondition(CGeometry **geometry, CSolver ***solver_container, CConfig *config, unsigned long ExtIter) {
  
  unsigned long iPoint, nPoint;
  bool incremental_load = config->GetIncrementalLoad();              // If an incremental load is applied
  
  nPoint = geometry[MESH_0]->GetnPoint();
  
  /*--- We store the current solution as "Solution Old", for the case that we need to retrieve it ---*/
  
  if (incremental_load) {
    for (iPoint = 0; iPoint < nPoint; iPoint++) node[iPoint]->Set_OldSolution();
  }
  
  
}

void CFEASolver::ResetInitialCondition(CGeometry **geometry, CSolver ***solver_container, CConfig *config, unsigned long ExtIter) {
  
  unsigned long iPoint, nPoint;
  bool incremental_load = config->GetIncrementalLoad();              // If an incremental load is applied
  
  nPoint = geometry[MESH_0]->GetnPoint();
  
  /*--- We store the current solution as "Solution Old", for the case that we need to retrieve it ---*/
  
  if (incremental_load) {
    for (iPoint = 0; iPoint < nPoint; iPoint++) node[iPoint]->Set_Solution();
  }
  
}

void CFEASolver::Compute_StiffMatrix(CGeometry *geometry, CNumerics **numerics, CConfig *config) {
  
  unsigned long iElem, iVar, jVar;
  unsigned short iNode, iDim, nNodes = 0;
  unsigned long indexNode[8]={0,0,0,0,0,0,0,0};
  su2double val_Coord, val_Sol;
  int EL_KIND = 0;
  
  su2double *Kab = NULL, *Ta  = NULL;
  unsigned short NelNodes, jNode;
  
  bool topology_mode = config->GetTopology_Optimization();
  su2double simp_exponent = config->GetSIMP_Exponent();
  su2double simp_minstiff = config->GetSIMP_MinStiffness();
  
  /*--- Loops over all the elements ---*/
  
  for (iElem = 0; iElem < geometry->GetnElem(); iElem++) {
    
    if (geometry->elem[iElem]->GetVTK_Type() == TRIANGLE)      {nNodes = 3; EL_KIND = EL_TRIA;}
    if (geometry->elem[iElem]->GetVTK_Type() == QUADRILATERAL) {nNodes = 4; EL_KIND = EL_QUAD;}
    if (geometry->elem[iElem]->GetVTK_Type() == TETRAHEDRON)   {nNodes = 4; EL_KIND = EL_TETRA;}
    if (geometry->elem[iElem]->GetVTK_Type() == PYRAMID)       {nNodes = 5; EL_KIND = EL_PYRAM;}
    if (geometry->elem[iElem]->GetVTK_Type() == PRISM)         {nNodes = 6; EL_KIND = EL_PRISM;}
    if (geometry->elem[iElem]->GetVTK_Type() == HEXAHEDRON)    {nNodes = 8; EL_KIND = EL_HEXA;}
    
    /*--- For the number of nodes, we get the coordinates from the connectivity matrix ---*/
    
    for (iNode = 0; iNode < nNodes; iNode++) {
      
      indexNode[iNode] = geometry->elem[iElem]->GetNode(iNode);
      
      for (iDim = 0; iDim < nDim; iDim++) {
        val_Coord = Get_ValCoord(geometry, indexNode[iNode], iDim);
        val_Sol = node[indexNode[iNode]]->GetSolution(iDim) + val_Coord;
        element_container[FEA_TERM][EL_KIND]->SetRef_Coord(val_Coord, iNode, iDim);
        element_container[FEA_TERM][EL_KIND]->SetCurr_Coord(val_Sol, iNode, iDim);
      }
    }
    
    /*--- In topology mode determine the penalty to apply to the stiffness ---*/
    su2double simp_penalty = 1.0;
    if (topology_mode) {
      simp_penalty = simp_minstiff+(1.0-simp_minstiff)*pow(element_properties[iElem]->GetPhysicalDensity(),simp_exponent);
    }
    
    /*--- Set the properties of the element ---*/
    element_container[FEA_TERM][EL_KIND]->Set_ElProperties(element_properties[iElem]);
    
    /*--- Compute the components of the jacobian and the stress term ---*/
    if (element_based){
      numerics[element_properties[iElem]->GetMat_Mod()]->Compute_Tangent_Matrix(element_container[FEA_TERM][EL_KIND], config);
    }
    else{
      numerics[FEA_TERM]->Compute_Tangent_Matrix(element_container[FEA_TERM][EL_KIND], config);
    }
    
    NelNodes = element_container[FEA_TERM][EL_KIND]->GetnNodes();
    
    for (iNode = 0; iNode < NelNodes; iNode++) {
      
      Ta = element_container[FEA_TERM][EL_KIND]->Get_Kt_a(iNode);
      for (iVar = 0; iVar < nVar; iVar++) Res_Stress_i[iVar] = simp_penalty*Ta[iVar];
      
      LinSysRes.SubtractBlock(indexNode[iNode], Res_Stress_i);
      
      for (jNode = 0; jNode < NelNodes; jNode++) {
        
        Kab = element_container[FEA_TERM][EL_KIND]->Get_Kab(iNode, jNode);
        
        for (iVar = 0; iVar < nVar; iVar++) {
          for (jVar = 0; jVar < nVar; jVar++) {
            Jacobian_ij[iVar][jVar] = simp_penalty*Kab[iVar*nVar+jVar];
          }
        }
    
        Jacobian.AddBlock(indexNode[iNode], indexNode[jNode], Jacobian_ij);
      }
      
    }
    
  }
  
  
}

void CFEASolver::Compute_StiffMatrix_NodalStressRes(CGeometry *geometry, CNumerics **numerics, CConfig *config) {
  
  unsigned long iElem, iVar, jVar;
  unsigned short iNode, iDim, nNodes = 0;
  unsigned long indexNode[8]={0,0,0,0,0,0,0,0};
  su2double val_Coord, val_Sol, val_Ref = 0.0;
  int EL_KIND = 0;
  
  bool prestretch_fem = config->GetPrestretch();
  
  su2double Ks_ab;
  su2double *Kab = NULL;
  su2double *Ta = NULL;
  
  su2double *Ta_DE = NULL;
  su2double Ks_ab_DE = 0.0;
  
  unsigned short NelNodes, jNode;
  
  bool de_effects = config->GetDE_Effects();

  bool topology_mode = config->GetTopology_Optimization();
  su2double simp_exponent = config->GetSIMP_Exponent();
  su2double simp_minstiff = config->GetSIMP_MinStiffness();
  
  /*--- Loops over all the elements ---*/
  
  for (iElem = 0; iElem < geometry->GetnElem(); iElem++) {
    
    if (geometry->elem[iElem]->GetVTK_Type() == TRIANGLE)      {nNodes = 3; EL_KIND = EL_TRIA;}
    if (geometry->elem[iElem]->GetVTK_Type() == QUADRILATERAL) {nNodes = 4; EL_KIND = EL_QUAD;}
    if (geometry->elem[iElem]->GetVTK_Type() == TETRAHEDRON)   {nNodes = 4; EL_KIND = EL_TETRA;}
    if (geometry->elem[iElem]->GetVTK_Type() == PYRAMID)       {nNodes = 5; EL_KIND = EL_PYRAM;}
    if (geometry->elem[iElem]->GetVTK_Type() == PRISM)         {nNodes = 6; EL_KIND = EL_PRISM;}
    if (geometry->elem[iElem]->GetVTK_Type() == HEXAHEDRON)    {nNodes = 8; EL_KIND = EL_HEXA;}
    
    /*--- For the number of nodes, we get the coordinates from the connectivity matrix ---*/
    
    for (iNode = 0; iNode < nNodes; iNode++) {
      indexNode[iNode] = geometry->elem[iElem]->GetNode(iNode);
      for (iDim = 0; iDim < nDim; iDim++) {
        val_Coord = Get_ValCoord(geometry, indexNode[iNode], iDim);
        val_Sol = node[indexNode[iNode]]->GetSolution(iDim) + val_Coord;

        /*--- Set current coordinate ---*/
        element_container[FEA_TERM][EL_KIND]->SetCurr_Coord(val_Sol, iNode, iDim);
        if (de_effects) element_container[DE_TERM][EL_KIND]->SetCurr_Coord(val_Sol, iNode, iDim);

        /*--- Set reference coordinate ---*/
        if (prestretch_fem) {
          val_Ref = node[indexNode[iNode]]->GetPrestretch(iDim);
          element_container[FEA_TERM][EL_KIND]->SetRef_Coord(val_Ref, iNode, iDim);
          if (de_effects) element_container[DE_TERM][EL_KIND]->SetRef_Coord(val_Ref, iNode, iDim);
        }
        else {
          element_container[FEA_TERM][EL_KIND]->SetRef_Coord(val_Coord, iNode, iDim);
          if (de_effects) element_container[DE_TERM][EL_KIND]->SetRef_Coord(val_Coord, iNode, iDim);
        }
      }
    }
    
    /*--- In topology mode determine the penalty to apply to the stiffness ---*/
    su2double simp_penalty = 1.0;
    if (topology_mode) {
      simp_penalty = simp_minstiff+(1.0-simp_minstiff)*pow(element_properties[iElem]->GetPhysicalDensity(),simp_exponent);
    }
    
    /*--- Set the properties of the element ---*/
    element_container[FEA_TERM][EL_KIND]->Set_ElProperties(element_properties[iElem]);
    if (de_effects) element_container[DE_TERM][EL_KIND]->Set_ElProperties(element_properties[iElem]);
    
    /*--- Compute the components of the Jacobian and the stress term for the material ---*/
    if (element_based){
      numerics[element_properties[iElem]->GetMat_Mod()]->Compute_Tangent_Matrix(element_container[FEA_TERM][EL_KIND], config);
    }
    else{
      numerics[FEA_TERM]->Compute_Tangent_Matrix(element_container[FEA_TERM][EL_KIND], config);
    }
    
    /*--- Compute the electric component of the Jacobian and the stress term ---*/
    if (de_effects) numerics[DE_TERM]->Compute_Tangent_Matrix(element_container[DE_TERM][EL_KIND], config);
    
    NelNodes = element_container[FEA_TERM][EL_KIND]->GetnNodes();
    
    for (iNode = 0; iNode < NelNodes; iNode++) {
      
      Ta = element_container[FEA_TERM][EL_KIND]->Get_Kt_a(iNode);
      for (iVar = 0; iVar < nVar; iVar++) Res_Stress_i[iVar] = simp_penalty*Ta[iVar];
      
      /*--- Check if this is my node or not ---*/
      LinSysRes.SubtractBlock(indexNode[iNode], Res_Stress_i);
      
      /*--- Retrieve the electric contribution to the Residual ---*/
      if (de_effects){
        Ta_DE = element_container[DE_TERM][EL_KIND]->Get_Kt_a(iNode);
        for (iVar = 0; iVar < nVar; iVar++) Res_Stress_i[iVar] = simp_penalty*Ta_DE[iVar];
        LinSysRes.SubtractBlock(indexNode[iNode], Res_Stress_i);
        
      }
      
      for (jNode = 0; jNode < NelNodes; jNode++) {
        
        /*--- Retrieve the values of the FEA term ---*/
        Kab = element_container[FEA_TERM][EL_KIND]->Get_Kab(iNode, jNode);
        Ks_ab = element_container[FEA_TERM][EL_KIND]->Get_Ks_ab(iNode,jNode);
        
        for (iVar = 0; iVar < nVar; iVar++) {
          Jacobian_s_ij[iVar][iVar] = simp_penalty*Ks_ab;
          for (jVar = 0; jVar < nVar; jVar++) {
            Jacobian_c_ij[iVar][jVar] = simp_penalty*Kab[iVar*nVar+jVar];
          }
        }
        
        Jacobian.AddBlock(indexNode[iNode], indexNode[jNode], Jacobian_c_ij);
        Jacobian.AddBlock(indexNode[iNode], indexNode[jNode], Jacobian_s_ij);
        
        /*--- Retrieve the electric contribution to the Jacobian ---*/
        if (de_effects){
          //          Kab_DE = element_container[DE_TERM][EL_KIND]->Get_Kab(iNode, jNode);
          Ks_ab_DE = element_container[DE_TERM][EL_KIND]->Get_Ks_ab(iNode,jNode);
          
          for (iVar = 0; iVar < nVar; iVar++){
            Jacobian_s_ij[iVar][iVar] = simp_penalty*Ks_ab_DE;
          }
          
          Jacobian.AddBlock(indexNode[iNode], indexNode[jNode], Jacobian_s_ij);
        }
        
      }
      
    }
    
  }
  
}

void CFEASolver::Compute_MassMatrix(CGeometry *geometry, CNumerics **numerics, CConfig *config) {
  
  unsigned long iElem, iVar;
  unsigned short iNode, iDim, nNodes = 0;
  unsigned long indexNode[8]={0,0,0,0,0,0,0,0};
  su2double val_Coord;
  int EL_KIND = 0;
  
  su2double Mab;
  unsigned short NelNodes, jNode;
  
  bool topology_mode = config->GetTopology_Optimization();
  su2double simp_minstiff = config->GetSIMP_MinStiffness();
  
  /*--- Loops over all the elements ---*/
  
  for (iElem = 0; iElem < geometry->GetnElem(); iElem++) {
    
    if (geometry->elem[iElem]->GetVTK_Type() == TRIANGLE)     {nNodes = 3; EL_KIND = EL_TRIA;}
    if (geometry->elem[iElem]->GetVTK_Type() == QUADRILATERAL){nNodes = 4; EL_KIND = EL_QUAD;}
    if (geometry->elem[iElem]->GetVTK_Type() == TETRAHEDRON)  {nNodes = 4; EL_KIND = EL_TETRA;}
    if (geometry->elem[iElem]->GetVTK_Type() == PYRAMID)      {nNodes = 5; EL_KIND = EL_PYRAM;}
    if (geometry->elem[iElem]->GetVTK_Type() == PRISM)        {nNodes = 6; EL_KIND = EL_PRISM;}
    if (geometry->elem[iElem]->GetVTK_Type() == HEXAHEDRON)   {nNodes = 8; EL_KIND = EL_HEXA;}
    
    /*--- For the number of nodes, we get the coordinates from the connectivity matrix ---*/
    
    for (iNode = 0; iNode < nNodes; iNode++) {
      indexNode[iNode] = geometry->elem[iElem]->GetNode(iNode);
      for (iDim = 0; iDim < nDim; iDim++) {
        val_Coord = Get_ValCoord(geometry, indexNode[iNode], iDim);
        element_container[FEA_TERM][EL_KIND]->SetRef_Coord(val_Coord, iNode, iDim);
      }
    }
    
    /*--- In topology mode determine the penalty to apply to the mass, linear function of the physical density ---*/
    su2double simp_penalty = 1.0;
    if (topology_mode) {
      simp_penalty = simp_minstiff+(1.0-simp_minstiff)*element_properties[iElem]->GetPhysicalDensity();
    }
    
    /*--- Set the properties of the element ---*/
    element_container[FEA_TERM][EL_KIND]->Set_ElProperties(element_properties[iElem]);
    
    numerics[FEA_TERM]->Compute_Mass_Matrix(element_container[FEA_TERM][EL_KIND], config);
    
    NelNodes = element_container[FEA_TERM][EL_KIND]->GetnNodes();

    for (iNode = 0; iNode < NelNodes; iNode++) {
      
      for (jNode = 0; jNode < NelNodes; jNode++) {
        
        Mab = element_container[FEA_TERM][EL_KIND]->Get_Mab(iNode, jNode);
        
        for (iVar = 0; iVar < nVar; iVar++) {
          MassMatrix_ij[iVar][iVar] = simp_penalty*Mab;
        }
        
        MassMatrix.AddBlock(indexNode[iNode], indexNode[jNode], MassMatrix_ij);
        
      }
      
    }
    
  }
  
}

void CFEASolver::Compute_MassRes(CGeometry *geometry, CNumerics **numerics, CConfig *config) {

  unsigned long iElem, iVar, iPoint;
  unsigned short iNode, iDim, nNodes = 0;
  unsigned long indexNode[8]={0,0,0,0,0,0,0,0};
  su2double val_Coord;
  int EL_KIND = 0;

  su2double Mab;
  unsigned short NelNodes, jNode;
  
  bool topology_mode = config->GetTopology_Optimization();
  su2double simp_minstiff = config->GetSIMP_MinStiffness();

  /*--- Set vector entries to zero ---*/
  for (iPoint = 0; iPoint < geometry->GetnPoint(); iPoint ++) {
    TimeRes.SetBlock_Zero(iPoint);
  }

  /*--- Loops over all the elements ---*/

  for (iElem = 0; iElem < geometry->GetnElem(); iElem++) {

    if (geometry->elem[iElem]->GetVTK_Type() == TRIANGLE)     {nNodes = 3; EL_KIND = EL_TRIA;}
    if (geometry->elem[iElem]->GetVTK_Type() == QUADRILATERAL){nNodes = 4; EL_KIND = EL_QUAD;}
    if (geometry->elem[iElem]->GetVTK_Type() == TETRAHEDRON)  {nNodes = 4; EL_KIND = EL_TETRA;}
    if (geometry->elem[iElem]->GetVTK_Type() == PYRAMID)      {nNodes = 5; EL_KIND = EL_PYRAM;}
    if (geometry->elem[iElem]->GetVTK_Type() == PRISM)        {nNodes = 6; EL_KIND = EL_PRISM;}
    if (geometry->elem[iElem]->GetVTK_Type() == HEXAHEDRON)   {nNodes = 8; EL_KIND = EL_HEXA;}

    /*--- For the number of nodes, we get the coordinates from the connectivity matrix ---*/

    for (iNode = 0; iNode < nNodes; iNode++) {
      indexNode[iNode] = geometry->elem[iElem]->GetNode(iNode);
      for (iDim = 0; iDim < nDim; iDim++) {
        val_Coord = Get_ValCoord(geometry, indexNode[iNode], iDim);
        element_container[FEA_TERM][EL_KIND]->SetRef_Coord(val_Coord, iNode, iDim);
      }
    }

    /*--- In topology mode determine the penalty to apply to the mass, linear function of the physical density ---*/
    su2double simp_penalty = 1.0;
    if (topology_mode) {
      simp_penalty = simp_minstiff+(1.0-simp_minstiff)*element_properties[iElem]->GetPhysicalDensity();
    }

    /*--- Set the properties of the element ---*/
    element_container[FEA_TERM][EL_KIND]->Set_ElProperties(element_properties[iElem]);

    numerics[FEA_TERM]->Compute_Mass_Matrix(element_container[FEA_TERM][EL_KIND], config);

    NelNodes = element_container[FEA_TERM][EL_KIND]->GetnNodes();

    for (iNode = 0; iNode < NelNodes; iNode++) {

      for (jNode = 0; jNode < NelNodes; jNode++) {

        Mab = element_container[FEA_TERM][EL_KIND]->Get_Mab(iNode, jNode);

        for (iVar = 0; iVar < nVar; iVar++) {
          Residual_i[iVar] = simp_penalty * Mab * TimeRes_Aux.GetBlock(indexNode[iNode],iVar);
          Residual_j[iVar] = simp_penalty * Mab * TimeRes_Aux.GetBlock(indexNode[jNode],iVar);
        }

        TimeRes.AddBlock(indexNode[iNode],Residual_i);
        TimeRes.AddBlock(indexNode[jNode],Residual_j);

      }

    }

  }

}

void CFEASolver::Compute_NodalStressRes(CGeometry *geometry, CNumerics **numerics, CConfig *config) {
  
  
  unsigned long iElem, iVar;
  unsigned short iNode, iDim, nNodes = 0;
  unsigned long indexNode[8]={0,0,0,0,0,0,0,0};
  su2double val_Coord, val_Sol, val_Ref = 0.0;
  int EL_KIND = 0;
  
  bool prestretch_fem = config->GetPrestretch();
  
  su2double *Ta = NULL;
  unsigned short NelNodes;
  
  bool topology_mode = config->GetTopology_Optimization();
  su2double simp_exponent = config->GetSIMP_Exponent();
  su2double simp_minstiff = config->GetSIMP_MinStiffness();
  
  /*--- Loops over all the elements ---*/
  
  for (iElem = 0; iElem < geometry->GetnElem(); iElem++) {
    
    if (geometry->elem[iElem]->GetVTK_Type() == TRIANGLE)     {nNodes = 3; EL_KIND = EL_TRIA;}
    if (geometry->elem[iElem]->GetVTK_Type() == QUADRILATERAL){nNodes = 4; EL_KIND = EL_QUAD;}
    if (geometry->elem[iElem]->GetVTK_Type() == TETRAHEDRON)  {nNodes = 4; EL_KIND = EL_TETRA;}
    if (geometry->elem[iElem]->GetVTK_Type() == PYRAMID)      {nNodes = 5; EL_KIND = EL_PYRAM;}
    if (geometry->elem[iElem]->GetVTK_Type() == PRISM)        {nNodes = 6; EL_KIND = EL_PRISM;}
    if (geometry->elem[iElem]->GetVTK_Type() == HEXAHEDRON)   {nNodes = 8; EL_KIND = EL_HEXA;}
    
    /*--- For the number of nodes, we get the coordinates from the connectivity matrix ---*/
    
    for (iNode = 0; iNode < nNodes; iNode++) {
      indexNode[iNode] = geometry->elem[iElem]->GetNode(iNode);
      for (iDim = 0; iDim < nDim; iDim++) {
        val_Coord = Get_ValCoord(geometry, indexNode[iNode], iDim);
        val_Sol = node[indexNode[iNode]]->GetSolution(iDim) + val_Coord;
        element_container[FEA_TERM][EL_KIND]->SetCurr_Coord(val_Sol, iNode, iDim);
        if (prestretch_fem) {
          val_Ref = node[indexNode[iNode]]->GetPrestretch(iDim);
          element_container[FEA_TERM][EL_KIND]->SetRef_Coord(val_Ref, iNode, iDim);
        }
        else {
          element_container[FEA_TERM][EL_KIND]->SetRef_Coord(val_Coord, iNode, iDim);
        }
      }
    }
    
    /*--- In topology mode determine the penalty to apply to the stiffness ---*/
    su2double simp_penalty = 1.0;
    if (topology_mode) {
      simp_penalty = simp_minstiff+(1.0-simp_minstiff)*pow(element_properties[iElem]->GetPhysicalDensity(),simp_exponent);
    }
    
    /*--- Set the properties of the element ---*/
    element_container[FEA_TERM][EL_KIND]->Set_ElProperties(element_properties[iElem]);
    
    /*--- Compute the components of the jacobian and the stress term ---*/
    if (element_based){
      numerics[element_properties[iElem]->GetMat_Mod()]->Compute_NodalStress_Term(element_container[FEA_TERM][EL_KIND], config);
    }
    else{
      numerics[FEA_TERM]->Compute_NodalStress_Term(element_container[FEA_TERM][EL_KIND], config);
    }
    
    NelNodes = element_container[FEA_TERM][EL_KIND]->GetnNodes();
    
    for (iNode = 0; iNode < NelNodes; iNode++) {
      
      Ta = element_container[FEA_TERM][EL_KIND]->Get_Kt_a(iNode);
      for (iVar = 0; iVar < nVar; iVar++) Res_Stress_i[iVar] = simp_penalty*Ta[iVar];
      
      LinSysRes.SubtractBlock(indexNode[iNode], Res_Stress_i);
      
    }
    
  }

}

void CFEASolver::Compute_NodalStress(CGeometry *geometry, CNumerics **numerics, CConfig *config) {
  
  unsigned long iPoint, iElem, iVar;
  unsigned short iNode, iDim, iStress;
  unsigned short nNodes = 0, nStress;
  unsigned long indexNode[8]={0,0,0,0,0,0,0,0};
  su2double val_Coord, val_Sol, val_Ref = 0.0;
  int EL_KIND = 0;
  
  bool prestretch_fem = config->GetPrestretch();
  
  bool dynamic = (config->GetDynamic_Analysis() == DYNAMIC);
  
  bool topology_mode = config->GetTopology_Optimization();
  su2double simp_exponent = config->GetSIMP_Exponent();
  
  if (nDim == 2) nStress = 3;
  else nStress = 6;
  
  su2double *Ta = NULL;
  
  unsigned short NelNodes;
  
  /*--- Restart stress to avoid adding results from previous time steps ---*/
  
  for (iPoint = 0; iPoint < nPointDomain; iPoint++) {
    for (iStress = 0; iStress < nStress; iStress++) {
      node[iPoint]->SetStress_FEM(iStress, 0.0);
    }
  }
  
  /*--- Loops over all the elements ---*/
  
  for (iElem = 0; iElem < geometry->GetnElem(); iElem++) {
    
    if (geometry->elem[iElem]->GetVTK_Type() == TRIANGLE)     {nNodes = 3; EL_KIND = EL_TRIA;}
    if (geometry->elem[iElem]->GetVTK_Type() == QUADRILATERAL){nNodes = 4; EL_KIND = EL_QUAD;}
    if (geometry->elem[iElem]->GetVTK_Type() == TETRAHEDRON)  {nNodes = 4; EL_KIND = EL_TETRA;}
    if (geometry->elem[iElem]->GetVTK_Type() == PYRAMID)      {nNodes = 5; EL_KIND = EL_PYRAM;}
    if (geometry->elem[iElem]->GetVTK_Type() == PRISM)        {nNodes = 6; EL_KIND = EL_PRISM;}
    if (geometry->elem[iElem]->GetVTK_Type() == HEXAHEDRON)   {nNodes = 8; EL_KIND = EL_HEXA;}
    
    /*--- For the number of nodes, we get the coordinates from the connectivity matrix ---*/
    
    for (iNode = 0; iNode < nNodes; iNode++) {
      indexNode[iNode] = geometry->elem[iElem]->GetNode(iNode);
      //      for (iDim = 0; iDim < nDim; iDim++) {
      //        val_Coord = geometry->node[indexNode[iNode]]->GetCoord(iDim);
      //        val_Sol = node[indexNode[iNode]]->GetSolution(iDim) + val_Coord;
      //        element_container[FEA_TERM][EL_KIND]->SetRef_Coord(val_Coord, iNode, iDim);
      //        element_container[FEA_TERM][EL_KIND]->SetCurr_Coord(val_Sol, iNode, iDim);
      //      }
      for (iDim = 0; iDim < nDim; iDim++) {
        val_Coord = Get_ValCoord(geometry, indexNode[iNode], iDim);
        val_Sol = node[indexNode[iNode]]->GetSolution(iDim) + val_Coord;
        element_container[FEA_TERM][EL_KIND]->SetCurr_Coord(val_Sol, iNode, iDim);
        if (prestretch_fem) {
          val_Ref = node[indexNode[iNode]]->GetPrestretch(iDim);
          element_container[FEA_TERM][EL_KIND]->SetRef_Coord(val_Ref, iNode, iDim);
        }
        else {
          element_container[FEA_TERM][EL_KIND]->SetRef_Coord(val_Coord, iNode, iDim);
        }
      }
    }
    
    /*--- Correct the stresses and reactions for topology optimization densities. ---*/
    su2double simp_penalty = 1.0;
    if (topology_mode) {
      simp_penalty = pow(element_properties[iElem]->GetPhysicalDensity(),simp_exponent);
    }
    
    /*--- Set the properties of the element ---*/
    element_container[FEA_TERM][EL_KIND]->Set_ElProperties(element_properties[iElem]);
    
    /*--- Compute the components of the jacobian and the stress term ---*/
    if (element_based){
      numerics[element_properties[iElem]->GetMat_Mod()]->Compute_Averaged_NodalStress(element_container[FEA_TERM][EL_KIND], config);
    }
    else{
      numerics[FEA_TERM]->Compute_Averaged_NodalStress(element_container[FEA_TERM][EL_KIND], config);
    }
    
    NelNodes = element_container[FEA_TERM][EL_KIND]->GetnNodes();
    
    for (iNode = 0; iNode < NelNodes; iNode++) {
      
      /*--- This only works if the problem is nonlinear ---*/
      Ta = element_container[FEA_TERM][EL_KIND]->Get_Kt_a(iNode);
      for (iVar = 0; iVar < nVar; iVar++) Res_Stress_i[iVar] = simp_penalty*Ta[iVar];
      
      LinSysReact.AddBlock(indexNode[iNode], Res_Stress_i);
      
      for (iStress = 0; iStress < nStress; iStress++) {
        node[indexNode[iNode]]->AddStress_FEM(iStress, simp_penalty *
                                              (element_container[FEA_TERM][EL_KIND]->Get_NodalStress(iNode, iStress) /
                                               geometry->node[indexNode[iNode]]->GetnElem()) );
      }
      
    }
    
  }
  
  su2double *Stress;
  su2double VonMises_Stress, MaxVonMises_Stress = 0.0;
  su2double Sxx,Syy,Szz,Sxy,Sxz,Syz,S1,S2;
  
  /*--- For the number of nodes in the mesh ---*/
  for (iPoint = 0; iPoint < nPointDomain; iPoint++) {
    
    /*--- Get the stresses, added up from all the elements that connect to the node ---*/
    
    Stress  = node[iPoint]->GetStress_FEM();
    
    /*--- Compute the stress averaged from all the elements connecting to the node and the Von Mises stress ---*/
    
    if (nDim == 2) {
      
      Sxx=Stress[0];
      Syy=Stress[1];
      Sxy=Stress[2];
      
      S1=(Sxx+Syy)/2+sqrt(((Sxx-Syy)/2)*((Sxx-Syy)/2)+Sxy*Sxy);
      S2=(Sxx+Syy)/2-sqrt(((Sxx-Syy)/2)*((Sxx-Syy)/2)+Sxy*Sxy);
      
      VonMises_Stress = sqrt(S1*S1+S2*S2-2*S1*S2);
      
    }
    else {
      
      Sxx = Stress[0];
      Syy = Stress[1];
      Szz = Stress[3];
      
      Sxy = Stress[2];
      Sxz = Stress[4];
      Syz = Stress[5];
      
      VonMises_Stress = sqrt(0.5*(   pow(Sxx - Syy, 2.0)
                                  + pow(Syy - Szz, 2.0)
                                  + pow(Szz - Sxx, 2.0)
                                  + 6.0*(Sxy*Sxy+Sxz*Sxz+Syz*Syz)
                                  ));
      
    }
    
    node[iPoint]->SetVonMises_Stress(VonMises_Stress);
    
    /*--- Compute the maximum value of the Von Mises Stress ---*/
    
    MaxVonMises_Stress = max(MaxVonMises_Stress, VonMises_Stress);
    
  }
  
#ifdef HAVE_MPI
  
  /*--- Compute MaxVonMises_Stress using all the nodes ---*/
  
  su2double MyMaxVonMises_Stress = MaxVonMises_Stress; MaxVonMises_Stress = 0.0;
  SU2_MPI::Allreduce(&MyMaxVonMises_Stress, &MaxVonMises_Stress, 1, MPI_DOUBLE, MPI_MAX, MPI_COMM_WORLD);
  
#endif
  
  /*--- Set the value of the MaxVonMises_Stress as the CFEA coeffient ---*/
  
  Total_CFEA = MaxVonMises_Stress;
  
  
  bool outputReactions = false;
  
  if (outputReactions) {
    
    ofstream myfile;
    myfile.open ("Reactions.txt");
    
    unsigned short iMarker;
    unsigned long iVertex;
    su2double val_Reaction;
    
    if (!dynamic) {
      /*--- Loop over all the markers  ---*/
      for (iMarker = 0; iMarker < config->GetnMarker_All(); iMarker++)
        switch (config->GetMarker_All_KindBC(iMarker)) {
            
            /*--- If it corresponds to a clamped boundary  ---*/
            
          case CLAMPED_BOUNDARY:
            
            myfile << "MARKER " << iMarker << ":" << endl;
            
            /*--- Loop over all the vertices  ---*/
            for (iVertex = 0; iVertex < geometry->nVertex[iMarker]; iVertex++) {
              
              /*--- Get node index ---*/
              iPoint = geometry->vertex[iMarker][iVertex]->GetNode();
              
              myfile << "Node " << iPoint << "." << " \t ";
              
              for (iDim = 0; iDim < nDim; iDim++) {
                /*--- Retrieve coordinate ---*/
                val_Coord = geometry->node[iPoint]->GetCoord(iDim);
                myfile << "X" << iDim + 1 << ": " << val_Coord << " \t " ;
              }
              
              for (iVar = 0; iVar < nVar; iVar++) {
                /*--- Retrieve reaction ---*/
                val_Reaction = LinSysReact.GetBlock(iPoint, iVar);
                myfile << "F" << iVar + 1 << ": " << val_Reaction << " \t " ;
              }
              
              myfile << endl;
            }
            myfile << endl;
            break;
        }
    }
    else if (dynamic) {
      
      switch (config->GetKind_TimeIntScheme_FEA()) {
        case (CD_EXPLICIT):
          cout << "NOT IMPLEMENTED YET" << endl;
          break;
        case (NEWMARK_IMPLICIT):
          
          /*--- Loop over all points, and set aux vector TimeRes_Aux = a0*U+a2*U'+a3*U'' ---*/
          for (iPoint = 0; iPoint < geometry->GetnPoint(); iPoint++) {
            for (iVar = 0; iVar < nVar; iVar++) {
              Residual[iVar] =   a_dt[0]*node[iPoint]->GetSolution_time_n(iVar)        //a0*U(t)
              - a_dt[0]*node[iPoint]->GetSolution(iVar)           //a0*U(t+dt)(k-1)
              + a_dt[2]*node[iPoint]->GetSolution_Vel_time_n(iVar)    //a2*U'(t)
              + a_dt[3]*node[iPoint]->GetSolution_Accel_time_n(iVar);  //a3*U''(t)
            }
            TimeRes_Aux.SetBlock(iPoint, Residual);
          }

          /*--- Once computed, compute M*TimeRes_Aux ---*/
          MassMatrix.MatrixVectorProduct(TimeRes_Aux,TimeRes,geometry,config);
          
          /*--- Loop over all the markers  ---*/
          for (iMarker = 0; iMarker < config->GetnMarker_All(); iMarker++)
            switch (config->GetMarker_All_KindBC(iMarker)) {
                
                /*--- If it corresponds to a clamped boundary  ---*/
                
              case CLAMPED_BOUNDARY:
                
                myfile << "MARKER " << iMarker << ":" << endl;
                
                /*--- Loop over all the vertices  ---*/
                for (iVertex = 0; iVertex < geometry->nVertex[iMarker]; iVertex++) {
                  
                  /*--- Get node index ---*/
                  iPoint = geometry->vertex[iMarker][iVertex]->GetNode();
                  
                  myfile << "Node " << iPoint << "." << " \t ";
                  
                  for (iDim = 0; iDim < nDim; iDim++) {
                    /*--- Retrieve coordinate ---*/
                    val_Coord = geometry->node[iPoint]->GetCoord(iDim);
                    myfile << "X" << iDim + 1 << ": " << val_Coord << " \t " ;
                  }
                  
                  for (iVar = 0; iVar < nVar; iVar++) {
                    /*--- Retrieve the time contribution ---*/
                    Res_Time_Cont[iVar] = TimeRes.GetBlock(iPoint, iVar);
                    /*--- Retrieve reaction ---*/
                    val_Reaction = LinSysReact.GetBlock(iPoint, iVar) + Res_Time_Cont[iVar];
                    myfile << "F" << iVar + 1 << ": " << val_Reaction << " \t " ;
                  }
                  
                  myfile << endl;
                }
                myfile << endl;
                break;
            }
          
          
          break;
        case (GENERALIZED_ALPHA):
          cout << "NOT IMPLEMENTED YET" << endl;
          break;
      }
      
    }
    
    
    
    myfile.close();
    
  }
  
}

void CFEASolver::Compute_DeadLoad(CGeometry *geometry, CNumerics **numerics, CConfig *config) {
  
  unsigned long iElem, iVar;
  unsigned short iNode, iDim, nNodes = 0;
  unsigned long indexNode[8]={0,0,0,0,0,0,0,0};
  su2double val_Coord;
  int EL_KIND = 0;
  
  su2double *Dead_Load = NULL;
  unsigned short NelNodes;
  
  /*--- Loops over all the elements ---*/
  
  for (iElem = 0; iElem < geometry->GetnElem(); iElem++) {
    
    if (geometry->elem[iElem]->GetVTK_Type() == TRIANGLE)     {nNodes = 3; EL_KIND = EL_TRIA;}
    if (geometry->elem[iElem]->GetVTK_Type() == QUADRILATERAL){nNodes = 4; EL_KIND = EL_QUAD;}
    if (geometry->elem[iElem]->GetVTK_Type() == TETRAHEDRON)  {nNodes = 4; EL_KIND = EL_TETRA;}
    if (geometry->elem[iElem]->GetVTK_Type() == PYRAMID)      {nNodes = 5; EL_KIND = EL_PYRAM;}
    if (geometry->elem[iElem]->GetVTK_Type() == PRISM)        {nNodes = 6; EL_KIND = EL_PRISM;}
    if (geometry->elem[iElem]->GetVTK_Type() == HEXAHEDRON)   {nNodes = 8; EL_KIND = EL_HEXA;}
    
    /*--- For the number of nodes, we get the coordinates from the connectivity matrix ---*/
    
    for (iNode = 0; iNode < nNodes; iNode++) {
      indexNode[iNode] = geometry->elem[iElem]->GetNode(iNode);
      for (iDim = 0; iDim < nDim; iDim++) {
        val_Coord = Get_ValCoord(geometry, indexNode[iNode], iDim);
        element_container[FEA_TERM][EL_KIND]->SetRef_Coord(val_Coord, iNode, iDim);
      }
    }
    
    /*--- Penalize the dead load, do it by default to avoid unecessary "ifs", since it
          goes to the RHS there is no need to have a minimum value for stability ---*/
    su2double simp_penalty = element_properties[iElem]->GetPhysicalDensity();
    
    /*--- Set the properties of the element ---*/
    element_container[FEA_TERM][EL_KIND]->Set_ElProperties(element_properties[iElem]);
    
    numerics[FEA_TERM]->Compute_Dead_Load(element_container[FEA_TERM][EL_KIND], config);
    
    NelNodes = element_container[FEA_TERM][EL_KIND]->GetnNodes();
    
    for (iNode = 0; iNode < NelNodes; iNode++) {
      
      Dead_Load = element_container[FEA_TERM][EL_KIND]->Get_FDL_a(iNode);
      for (iVar = 0; iVar < nVar; iVar++) Res_Dead_Load[iVar] = simp_penalty*Dead_Load[iVar];
      
      node[indexNode[iNode]]->Add_BodyForces_Res(Res_Dead_Load);
      
    }
    
  }
  
  
}

void CFEASolver::Initialize_SystemMatrix(CGeometry *geometry, CSolver **solver_container, CConfig *config) {
  
}

void CFEASolver::Compute_IntegrationConstants(CConfig *config) {
  
  su2double Delta_t= config->GetDelta_DynTime();
  
  su2double gamma = config->GetNewmark_gamma(), beta = config->GetNewmark_beta();
  
  switch (config->GetKind_TimeIntScheme_FEA()) {
    case (CD_EXPLICIT):
      cout << "NOT IMPLEMENTED YET" << endl;
      break;
    case (NEWMARK_IMPLICIT):
      
      /*--- Integration constants for Newmark scheme ---*/
      
      a_dt[0]= 1 / (beta*pow(Delta_t,2.0));
      a_dt[1]= gamma / (beta*Delta_t);
      a_dt[2]= 1 / (beta*Delta_t);
      a_dt[3]= 1 /(2*beta) - 1;
      a_dt[4]= gamma/beta - 1;
      a_dt[5]= (Delta_t/2) * (gamma/beta - 2);
      a_dt[6]= Delta_t * (1-gamma);
      a_dt[7]= gamma * Delta_t;
      a_dt[8]= 0.0;
      
      break;
      
    case (GENERALIZED_ALPHA):
      
      /*--- Integration constants for Generalized Alpha ---*/
      /*--- Needs to be updated if accounting for structural damping ---*/
      
      //      su2double beta = config->Get_Int_Coeffs(0);
      //      //  su2double gamma =  config->Get_Int_Coeffs(1);
      //      su2double alpha_f = config->Get_Int_Coeffs(2), alpha_m =  config->Get_Int_Coeffs(3);
      //
      //      a_dt[0]= (1 / (beta*pow(Delta_t,2.0))) * ((1 - alpha_m) / (1 - alpha_f)) ;
      //      a_dt[1]= 0.0 ;
      //      a_dt[2]= (1 - alpha_m) / (beta*Delta_t);
      //      a_dt[3]= ((1 - 2*beta)*(1-alpha_m) / (2*beta)) - alpha_m;
      //      a_dt[4]= 0.0;
      //      a_dt[5]= 0.0;
      //      a_dt[6]= Delta_t * (1-delta);
      //      a_dt[7]= delta * Delta_t;
      //      a_dt[8]= (1 - alpha_m) / (beta*pow(Delta_t,2.0));
      
      break;
  }
  
  
}


void CFEASolver::BC_Clamped(CGeometry *geometry, CNumerics *numerics, CConfig *config, unsigned short val_marker) {
  
  unsigned long iPoint, iVertex;
  unsigned long iVar, jVar;
  
  bool dynamic = (config->GetDynamic_Analysis() == DYNAMIC);
  
  for (iVertex = 0; iVertex < geometry->nVertex[val_marker]; iVertex++) {
    
    /*--- Get node index ---*/
    
    iPoint = geometry->vertex[val_marker][iVertex]->GetNode();
    
    if (geometry->node[iPoint]->GetDomain()) {
      
      if (nDim == 2) {
        Solution[0] = 0.0;  Solution[1] = 0.0;
        Residual[0] = 0.0;  Residual[1] = 0.0;
      }
      else {
        Solution[0] = 0.0;  Solution[1] = 0.0;  Solution[2] = 0.0;
        Residual[0] = 0.0;  Residual[1] = 0.0;  Residual[2] = 0.0;
      }
      
      node[iPoint]->SetSolution(Solution);
      
      if (dynamic) {
        node[iPoint]->SetSolution_Vel(Solution);
        node[iPoint]->SetSolution_Accel(Solution);
      }
      
      
      /*--- Initialize the reaction vector ---*/
       if(LinSysReact.GetSize() != 0) LinSysReact.SetBlock(iPoint, Residual);

      LinSysRes.SetBlock(iPoint, Residual);
      LinSysSol.SetBlock(iPoint, Solution);
      
      /*--- STRONG ENFORCEMENT OF THE DISPLACEMENT BOUNDARY CONDITION ---*/
      
      /*--- Delete the columns for a particular node ---*/
      
      for (iVar = 0; iVar < nPoint; iVar++) {
        if (iVar==iPoint) {
          Jacobian.SetBlock(iVar,iPoint,mId_Aux);
        }
        else {
          Jacobian.SetBlock(iVar,iPoint,mZeros_Aux);
        }
      }
      
      /*--- Delete the rows for a particular node ---*/
      for (jVar = 0; jVar < nPoint; jVar++) {
        if (iPoint!=jVar) {
          Jacobian.SetBlock(iPoint,jVar,mZeros_Aux);
        }
      }
      
      /*--- If the problem is dynamic ---*/
      /*--- Enforce that in the previous time step all nodes had 0 U, U', U'' ---*/
      
      if(dynamic) {
        
        node[iPoint]->SetSolution_time_n(Solution);
        node[iPoint]->SetSolution_Vel_time_n(Solution);
        node[iPoint]->SetSolution_Accel_time_n(Solution);
        
      }
      
    } else {
      
      /*--- Delete the column (iPoint is halo so Send/Recv does the rest) ---*/
      
      for (iVar = 0; iVar < nPoint; iVar++) Jacobian.SetBlock(iVar,iPoint,mZeros_Aux);
      
    }
    
  }
  
}

void CFEASolver::BC_Clamped_Post(CGeometry *geometry, CNumerics *numerics, CConfig *config, unsigned short val_marker) {
  
  unsigned long iPoint, iVertex;
  bool dynamic = (config->GetDynamic_Analysis() == DYNAMIC);
  
  for (iVertex = 0; iVertex < geometry->nVertex[val_marker]; iVertex++) {
    
    /*--- Get node index ---*/
    
    iPoint = geometry->vertex[val_marker][iVertex]->GetNode();
    
    if (nDim == 2) {
      Solution[0] = 0.0;  Solution[1] = 0.0;
    }
    else {
      Solution[0] = 0.0;  Solution[1] = 0.0;  Solution[2] = 0.0;
    }
    
    node[iPoint]->SetSolution(Solution);
    
    if (dynamic) {
      node[iPoint]->SetSolution_Vel(Solution);
      node[iPoint]->SetSolution_Accel(Solution);
    }
    
  }
  
}

void CFEASolver::BC_DispDir(CGeometry *geometry, CNumerics *numerics, CConfig *config, unsigned short val_marker) {

  unsigned short iDim, jDim;

  su2double DispDirVal = config->GetDisp_Dir_Value(config->GetMarker_All_TagBound(val_marker));
  su2double DispDirMult = config->GetDisp_Dir_Multiplier(config->GetMarker_All_TagBound(val_marker));
  su2double *Disp_Dir_Local= config->GetDisp_Dir(config->GetMarker_All_TagBound(val_marker));
  su2double Disp_Dir_Unit[3] = {0.0, 0.0, 0.0}, Disp_Dir[3] = {0.0, 0.0, 0.0};
  su2double Disp_Dir_Mod = 0.0;

  for (iDim = 0; iDim < nDim; iDim++)
    Disp_Dir_Mod += Disp_Dir_Local[iDim]*Disp_Dir_Local[iDim];

  Disp_Dir_Mod = sqrt(Disp_Dir_Mod);

  for (iDim = 0; iDim < nDim; iDim++)
    Disp_Dir_Unit[iDim] = Disp_Dir_Local[iDim] / Disp_Dir_Mod;

  su2double TotalDisp;

  su2double CurrentTime=config->GetCurrent_DynTime();
  su2double ModAmpl = 1.0;

  bool Ramp_Load = config->GetRamp_Load();
  su2double Ramp_Time = config->GetRamp_Time();
  su2double Transfer_Time = 0.0;

  if (Ramp_Load){
    if (Ramp_Time == 0.0)
      ModAmpl = 1.0;
    else
      Transfer_Time = CurrentTime / Ramp_Time;

    switch (config->GetDynamic_LoadTransfer()) {
    case INSTANTANEOUS:
      ModAmpl = 1.0;
      break;
    case POL_ORDER_1:
      ModAmpl = Transfer_Time;
      break;
    case POL_ORDER_3:
      ModAmpl = -2.0 * pow(Transfer_Time,3.0) + 3.0 * pow(Transfer_Time,2.0);
      break;
    case POL_ORDER_5:
      ModAmpl = 6.0 * pow(Transfer_Time, 5.0) - 15.0 * pow(Transfer_Time, 4.0) + 10 * pow(Transfer_Time, 3.0);
      break;
    case SIGMOID_10:
      ModAmpl = (1 / (1+exp(-1.0 * 10.0 * (Transfer_Time - 0.5)) ) );
      break;
    case SIGMOID_20:
      ModAmpl = (1 / (1+exp(-1.0 * 20.0 * (Transfer_Time - 0.5)) ) );
      break;
    }
    ModAmpl = max(ModAmpl,0.0);
    ModAmpl = min(ModAmpl,1.0);
  }
  else{
    ModAmpl = 1.0;
  }

  TotalDisp = ModAmpl * DispDirVal * DispDirMult;

  for (iDim = 0; iDim < nDim; iDim++)
    Disp_Dir[iDim] = TotalDisp * Disp_Dir_Unit[iDim];

  unsigned long iNode, iVertex;
  unsigned long iPoint, jPoint;

  su2double valJacobian_ij_00 = 0.0;
  su2double auxJacobian_ij[3][3] = {{0.0, 0.0, 0.0}, {0.0, 0.0, 0.0}, {0.0, 0.0, 0.0}};

  for (iVertex = 0; iVertex < geometry->nVertex[val_marker]; iVertex++) {

    /*--- Get node index ---*/

    iNode = geometry->vertex[val_marker][iVertex]->GetNode();

    if (geometry->node[iNode]->GetDomain()) {

      if (nDim == 2) {
        Solution[0] = Disp_Dir[0];  Solution[1] = Disp_Dir[1];
        Residual[0] = Disp_Dir[0];  Residual[1] = Disp_Dir[1];
      }
      else {
        Solution[0] = Disp_Dir[0];  Solution[1] = Disp_Dir[1];  Solution[2] = Disp_Dir[2];
        Residual[0] = Disp_Dir[0];  Residual[1] = Disp_Dir[1];  Residual[2] = Disp_Dir[2];
      }

      /*--- Initialize the reaction vector ---*/

      LinSysRes.SetBlock(iNode, Residual);
      LinSysSol.SetBlock(iNode, Solution);

      /*--- STRONG ENFORCEMENT OF THE DISPLACEMENT BOUNDARY CONDITION ---*/

      /*--- Delete the full row for node iNode ---*/
      for (jPoint = 0; jPoint < nPoint; jPoint++){
        if (iNode != jPoint) {
          Jacobian.SetBlock(iNode,jPoint,mZeros_Aux);
        }
        else{
          Jacobian.SetBlock(iNode,jPoint,mId_Aux);
        }
      }

    }

    /*--- Always delete the iNode column, even for halos ---*/

    for (iPoint = 0; iPoint < nPoint; iPoint++) {

      /*--- Check if the term K(iPoint, iNode) is 0 ---*/
      valJacobian_ij_00 = Jacobian.GetBlock(iPoint,iNode,0,0);

      /*--- If the node iNode has a crossed dependency with the point iPoint ---*/
      if (valJacobian_ij_00 != 0.0 ){

        /*--- Retrieve the Jacobian term ---*/
        for (iDim = 0; iDim < nDim; iDim++){
          for (jDim = 0; jDim < nDim; jDim++){
            auxJacobian_ij[iDim][jDim] = Jacobian.GetBlock(iPoint,iNode,iDim,jDim);
          }
        }

        /*--- Multiply by the imposed displacement ---*/
        for (iDim = 0; iDim < nDim; iDim++){
          Residual[iDim] = 0.0;
          for (jDim = 0; jDim < nDim; jDim++){
            Residual[iDim] += auxJacobian_ij[iDim][jDim] * Disp_Dir[jDim];
          }
        }

        if (iNode != iPoint) {
          /*--- The term is substracted from the residual (right hand side) ---*/
          LinSysRes.SubtractBlock(iPoint, Residual);
          /*--- The Jacobian term is now set to 0 ---*/
          Jacobian.SetBlock(iPoint,iNode,mZeros_Aux);
        }

      }

    }

  }

}

void CFEASolver::Postprocessing(CGeometry *geometry, CSolver **solver_container, CConfig *config,  CNumerics **numerics,
                                           unsigned short iMesh) {
  
  unsigned short iVar;
  unsigned long iPoint, total_index;
  
  bool first_iter = (config->GetIntIter() == 0);
  bool nonlinear_analysis = (config->GetGeometricConditions() == LARGE_DEFORMATIONS);    // Nonlinear analysis.
  bool disc_adj_fem = (config->GetKind_Solver() == DISC_ADJ_FEM);
  
  su2double solNorm = 0.0, solNorm_recv = 0.0;
  
  if (disc_adj_fem) {

    if (nonlinear_analysis) {

      /*--- For nonlinear discrete adjoint, we have 3 convergence criteria ---*/

      /*--- UTOL = norm(Delta_U(k)): ABSOLUTE, norm of the incremental displacements ------------*/
      /*--- RTOL = norm(Residual(k): ABSOLUTE, norm of the residual (T-F) -----------------------*/
      /*--- ETOL = Delta_U(k) * Residual(k): ABSOLUTE, norm of the product disp * res -----------*/

      Conv_Check[0] = LinSysSol.norm();               // Norm of the delta-solution vector
      Conv_Check[1] = LinSysRes.norm();               // Norm of the residual
      Conv_Check[2] = dotProd(LinSysSol, LinSysRes);  // Position for the energy tolerance

      /*--- MPI solution ---*/
      
      InitiateComms(geometry, config, SOLUTION_FEA);
      CompleteComms(geometry, config, SOLUTION_FEA);
    }
    else {
      /*--- If the problem is linear, the only check we do is the RMS of the displacements ---*/
      /*---  Compute the residual Ax-f ---*/
#ifndef CODI_REVERSE_TYPE
      Jacobian.ComputeResidual(LinSysSol, LinSysRes, LinSysAux);
#else
      /*---  We need temporaries to interface with the matrix ---*/
      {
        CSysVector<passivedouble> sol, res;
        sol.PassiveCopy(LinSysSol);
        res.PassiveCopy(LinSysRes);
        CSysVector<passivedouble> aux(res);
        Jacobian.ComputeResidual(sol, res, aux);
        LinSysAux.PassiveCopy(aux);
      }
#endif

      /*--- Set maximum residual to zero ---*/

      for (iVar = 0; iVar < nVar; iVar++) {
        SetRes_RMS(iVar, 0.0);
        SetRes_Max(iVar, 0.0, 0);
      }

      /*--- Compute the residual ---*/

      for (iPoint = 0; iPoint < geometry->GetnPoint(); iPoint++) {
        for (iVar = 0; iVar < nVar; iVar++) {
          total_index = iPoint*nVar+iVar;
          AddRes_RMS(iVar, LinSysAux[total_index]*LinSysAux[total_index]);
          AddRes_Max(iVar, fabs(LinSysAux[total_index]), geometry->node[iPoint]->GetGlobalIndex(), geometry->node[iPoint]->GetCoord());
        }
      }

      /*--- MPI solution ---*/

      InitiateComms(geometry, config, SOLUTION_FEA);
      CompleteComms(geometry, config, SOLUTION_FEA);
      
      /*--- Compute the root mean square residual ---*/

      SetResidual_RMS(geometry, config);

    }

  }
  else {
    if (nonlinear_analysis){

      /*--- If the problem is nonlinear, we have 3 convergence criteria ---*/

      /*--- UTOL = norm(Delta_U(k)) / norm(U(k)) --------------------------*/
      /*--- RTOL = norm(Residual(k)) / norm(Residual(0)) ------------------*/
      /*--- ETOL = Delta_U(k) * Residual(k) / Delta_U(0) * Residual(0) ----*/

      if (first_iter){
        Conv_Ref[0] = 1.0;                                        // Position for the norm of the solution
        Conv_Ref[1] = max(LinSysRes.norm(), EPS);                 // Position for the norm of the residual
        Conv_Ref[2] = max(dotProd(LinSysSol, LinSysRes), EPS);    // Position for the energy tolerance

        /*--- Make sure the computation runs at least 2 iterations ---*/
        Conv_Check[0] = 1.0;
        Conv_Check[1] = 1.0;
        Conv_Check[2] = 1.0;

        /*--- If absolute, we check the norms ---*/
        switch (config->GetResidual_Criteria_FEM()) {
          case RESFEM_ABSOLUTE:
            Conv_Check[0] = LinSysSol.norm();         // Norm of the delta-solution vector
            Conv_Check[1] = LinSysRes.norm();         // Norm of the residual
            Conv_Check[2] = dotProd(LinSysSol, LinSysRes);  // Position for the energy tolerance
            break;
        }
      }
      else {
        /*--- Compute the norm of the solution vector Uk ---*/
        for (iPoint = 0; iPoint < nPointDomain; iPoint++){
          for (iVar = 0; iVar < nVar; iVar++){
            solNorm += node[iPoint]->GetSolution(iVar) * node[iPoint]->GetSolution(iVar);
          }
        }

        // We need to communicate the norm of the solution and compute the RMS throughout the different processors

#ifdef HAVE_MPI
        /*--- We sum the squares of the norms across the different processors ---*/
        SU2_MPI::Allreduce(&solNorm, &solNorm_recv, 1, MPI_DOUBLE, MPI_SUM, MPI_COMM_WORLD);
#else
        solNorm_recv         = solNorm;
#endif

        Conv_Ref[0] = max(sqrt(solNorm_recv), EPS);           // Norm of the solution vector

        switch (config->GetResidual_Criteria_FEM()) {
          case RESFEM_RELATIVE:
            Conv_Check[0] = LinSysSol.norm() / Conv_Ref[0];         // Norm of the delta-solution vector
            Conv_Check[1] = LinSysRes.norm() / Conv_Ref[1];         // Norm of the residual
            Conv_Check[2] = dotProd(LinSysSol, LinSysRes) / Conv_Ref[2];  // Position for the energy tolerance
            break;
          case RESFEM_ABSOLUTE:
            Conv_Check[0] = LinSysSol.norm();         // Norm of the delta-solution vector
            Conv_Check[1] = LinSysRes.norm();         // Norm of the residual
            Conv_Check[2] = dotProd(LinSysSol, LinSysRes);  // Position for the energy tolerance
            break;
          default:
            Conv_Check[0] = LinSysSol.norm() / Conv_Ref[0];         // Norm of the delta-solution vector
            Conv_Check[1] = LinSysRes.norm() / Conv_Ref[1];         // Norm of the residual
            Conv_Check[2] = dotProd(LinSysSol, LinSysRes) / Conv_Ref[2];  // Position for the energy tolerance
            break;
        }

      }

      /*--- MPI solution ---*/

      InitiateComms(geometry, config, SOLUTION_FEA);
      CompleteComms(geometry, config, SOLUTION_FEA);
      
    } else {

      /*--- If the problem is linear, the only check we do is the RMS of the displacements ---*/

      /*---  Compute the residual Ax-f ---*/
#ifndef CODI_REVERSE_TYPE
      Jacobian.ComputeResidual(LinSysSol, LinSysRes, LinSysAux);
#else
      /*---  We need temporaries to interface with the matrix ---*/
      {
        CSysVector<passivedouble> sol, res;
        sol.PassiveCopy(LinSysSol);
        res.PassiveCopy(LinSysRes);
        CSysVector<passivedouble> aux(res);
        Jacobian.ComputeResidual(sol, res, aux);
        LinSysAux.PassiveCopy(aux);
      }
#endif

      /*--- Set maximum residual to zero ---*/

      for (iVar = 0; iVar < nVar; iVar++) {
        SetRes_RMS(iVar, 0.0);
        SetRes_Max(iVar, 0.0, 0);
      }

      /*--- Compute the residual ---*/

      for (iPoint = 0; iPoint < geometry->GetnPoint(); iPoint++) {
        for (iVar = 0; iVar < nVar; iVar++) {
          total_index = iPoint*nVar+iVar;
          AddRes_RMS(iVar, LinSysAux[total_index]*LinSysAux[total_index]);
          AddRes_Max(iVar, fabs(LinSysAux[total_index]), geometry->node[iPoint]->GetGlobalIndex(), geometry->node[iPoint]->GetCoord());
        }
      }

      /*--- MPI solution ---*/
      
      InitiateComms(geometry, config, SOLUTION_FEA);
      CompleteComms(geometry, config, SOLUTION_FEA);
      
      /*--- Compute the root mean square residual ---*/

      SetResidual_RMS(geometry, config);
    }
    
  }
  
}

void CFEASolver::BC_Normal_Displacement(CGeometry *geometry, CNumerics *numerics, CConfig *config, unsigned short val_marker) { }

void CFEASolver::BC_Normal_Load(CGeometry *geometry, CNumerics *numerics, CConfig *config, unsigned short val_marker) {
  
  /*--- Retrieve the normal pressure and the application conditions for the considered boundary ---*/
  
  su2double NormalLoad = config->GetLoad_Value(config->GetMarker_All_TagBound(val_marker));
  su2double TotalLoad = 0.0;
  
  su2double CurrentTime=config->GetCurrent_DynTime();
  su2double ModAmpl = 1.0;
  
  su2double Ramp_Time = config->GetRamp_Time();

  ModAmpl = Compute_LoadCoefficient(CurrentTime, Ramp_Time, config);

  TotalLoad = ModAmpl * NormalLoad;
  
  /*--- Do only if there is a load applied.
   *--- This reduces the computational cost for cases in which we want boundaries with no load.
   */
  
  if (TotalLoad != 0.0) {
    
    unsigned long iElem;
    unsigned short nNodes = 0;
    su2double Length_Elem_ref = 0.0,  Area_Elem_ref = 0.0;
    su2double Length_Elem_curr = 0.0, Area_Elem_curr = 0.0;
    unsigned long indexNode[4]   = {0,0,0,0};
    unsigned long indexVertex[4] = {0,0,0,0};
    su2double nodeCoord_ref[4][3], nodeCoord_curr[4][3];
    su2double *nodal_normal, nodal_normal_unit[3];
    su2double normal_ref_unit[3], normal_curr_unit[3];
    su2double Norm, dot_Prod;
    su2double val_Coord, val_Sol;
    unsigned short iNode, iDim;
    unsigned long iVertex, iPoint;
    su2double a_ref[3], b_ref[3], AC_ref[3], BD_ref[3];
    su2double a_curr[3], b_curr[3], AC_curr[3], BD_curr[3];
    
    /*--- Determine whether the load conditions are applied in the reference or in the current configuration ---*/
    
    bool linear_analysis = (config->GetGeometricConditions() == SMALL_DEFORMATIONS);  // Linear analysis.
    bool nonlinear_analysis = (config->GetGeometricConditions() == LARGE_DEFORMATIONS); // Nonlinear analysis.
    
    for (iNode = 0; iNode < 4; iNode++) {
      for (iDim = 0; iDim < 3; iDim++) {
        nodeCoord_ref[iNode][iDim]  = 0.0;
        nodeCoord_curr[iNode][iDim] = 0.0;
      }
    }
    
    for (iElem = 0; iElem < geometry->GetnElem_Bound(val_marker); iElem++) {
      
      /*--- Identify the kind of boundary element ---*/
      if (geometry->bound[val_marker][iElem]->GetVTK_Type() == LINE)           nNodes = 2;
      if (geometry->bound[val_marker][iElem]->GetVTK_Type() == TRIANGLE)       nNodes = 3;
      if (geometry->bound[val_marker][iElem]->GetVTK_Type() == QUADRILATERAL)  nNodes = 4;
      
      /*--- Retrieve the boundary reference and current coordinates ---*/
      for (iNode = 0; iNode < nNodes; iNode++) {
        indexNode[iNode] = geometry->bound[val_marker][iElem]->GetNode(iNode);
        for (iDim = 0; iDim < nDim; iDim++) {
          val_Coord = Get_ValCoord(geometry, indexNode[iNode], iDim);
          val_Sol = node[indexNode[iNode]]->GetSolution(iDim) + val_Coord;
          /*--- Assign values to the container ---*/
          nodeCoord_ref[iNode][iDim]  = val_Coord;
          nodeCoord_curr[iNode][iDim] = val_Sol;
        }
      }
      
      /*--- We need the indices of the vertices, which are "Dual Grid Info" ---*/
      for (iVertex = 0; iVertex < geometry->nVertex[val_marker]; iVertex++) {
        iPoint = geometry->vertex[val_marker][iVertex]->GetNode();
        for (iNode = 0; iNode < nNodes; iNode++) {
          if (iPoint == indexNode[iNode]) indexVertex[iNode] = iVertex;
        }
      }
      
      /*--- Retrieve the reference normal for one of the points. They go INSIDE the structural domain. ---*/
      nodal_normal = geometry->vertex[val_marker][indexVertex[0]]->GetNormal();
      Norm = 0.0;
      for (iDim = 0; iDim < nDim; iDim++) {
        Norm += nodal_normal[iDim]*nodal_normal[iDim];
      }
      Norm = sqrt(Norm);
      for (iDim = 0; iDim < nDim; iDim++) {
        nodal_normal_unit[iDim] = nodal_normal[iDim] / Norm;
      }
      
      /*--- Compute area (3D), and length of the surfaces (2D), and the unitary normal vector in current configuration ---*/
      
      if (nDim == 2) {
        
        /*-- Compute the vector a in reference and current configurations ---*/
        for (iDim = 0; iDim < nDim; iDim++) {
          a_ref[iDim]  = nodeCoord_ref[0][iDim] -nodeCoord_ref[1][iDim];
          a_curr[iDim] = nodeCoord_curr[0][iDim]-nodeCoord_curr[1][iDim];
        }
        
        /*-- Compute the length of the boundary element in reference and current configurations ---*/
        Length_Elem_curr = sqrt(a_curr[0]*a_curr[0]+a_curr[1]*a_curr[1]);
        Length_Elem_ref  = sqrt(a_ref[0]*a_ref[0]+a_ref[1]*a_ref[1]);
        
        /*-- Compute the length of the boundary element in reference and current configurations ---*/
        normal_ref_unit[0] =   a_ref[1] /Length_Elem_ref;
        normal_ref_unit[1] = -(a_ref[0])/Length_Elem_ref;
        
        normal_curr_unit[0] =   a_curr[1] /Length_Elem_curr;
        normal_curr_unit[1] = -(a_curr[0])/Length_Elem_curr;
        
        /*-- Dot product to check the element orientation in the reference configuration ---*/
        dot_Prod = 0.0;
        for (iDim = 0; iDim < nDim; iDim++) {
          dot_Prod += normal_ref_unit[iDim] * nodal_normal_unit[iDim];
        }
        
        /*--- If dot_Prod > 0, the normal goes inside the structural domain. ---*/
        /*--- If dot_Prod < 0, the normal goes outside the structural domain. ---*/
        /*--- We adopt the criteria of the normal going inside the domain, so if dot_Prod < 1, we change the orientation. ---*/
        if (dot_Prod < 0) {
          for (iDim = 0; iDim < nDim; iDim++) {
            normal_ref_unit[iDim]  = -1.0*normal_ref_unit[iDim];
            normal_curr_unit[iDim] = -1.0*normal_curr_unit[iDim];
          }
        }
        
        if (linear_analysis) {
          Residual[0] = (1.0/2.0) * TotalLoad * Length_Elem_ref * normal_ref_unit[0];
          Residual[1] = (1.0/2.0) * TotalLoad * Length_Elem_ref * normal_ref_unit[1];
          
          node[indexNode[0]]->Add_SurfaceLoad_Res(Residual);
          node[indexNode[1]]->Add_SurfaceLoad_Res(Residual);
        }
        else if (nonlinear_analysis) {
          Residual[0] = (1.0/2.0) * TotalLoad * Length_Elem_curr * normal_curr_unit[0];
          Residual[1] = (1.0/2.0) * TotalLoad * Length_Elem_curr * normal_curr_unit[1];
          
          node[indexNode[0]]->Add_SurfaceLoad_Res(Residual);
          node[indexNode[1]]->Add_SurfaceLoad_Res(Residual);
        }
        
      }
      
      if (nDim == 3) {
        
        if (geometry->bound[val_marker][iElem]->GetVTK_Type() == TRIANGLE) {
          
          for (iDim = 0; iDim < nDim; iDim++) {
            a_ref[iDim] = nodeCoord_ref[1][iDim]-nodeCoord_ref[0][iDim];
            b_ref[iDim] = nodeCoord_ref[2][iDim]-nodeCoord_ref[0][iDim];
            
            a_curr[iDim] = nodeCoord_curr[1][iDim]-nodeCoord_curr[0][iDim];
            b_curr[iDim] = nodeCoord_curr[2][iDim]-nodeCoord_curr[0][iDim];
          }
          
          su2double Ni=0, Nj=0, Nk=0;
          
          /*--- Reference configuration ---*/
          Ni = a_ref[1]*b_ref[2] - a_ref[2]*b_ref[1];
          Nj = a_ref[2]*b_ref[0] - a_ref[0]*b_ref[2];
          Nk = a_ref[0]*b_ref[1] - a_ref[1]*b_ref[0];
          
          Area_Elem_ref = 0.5*sqrt(Ni*Ni+Nj*Nj+Nk*Nk);
          
          normal_ref_unit[0] = Ni / Area_Elem_ref;
          normal_ref_unit[1] = Nj / Area_Elem_ref;
          normal_ref_unit[2] = Nk / Area_Elem_ref;
          
          /*--- Current configuration ---*/
          Ni = a_curr[1]*b_curr[2] - a_curr[2]*b_curr[1];
          Nj = a_curr[2]*b_curr[0] - a_curr[0]*b_curr[2];
          Nk = a_curr[0]*b_curr[1] - a_curr[1]*b_curr[0];
          
          Area_Elem_curr = 0.5*sqrt(Ni*Ni+Nj*Nj+Nk*Nk);
          
          normal_curr_unit[0] = Ni / Area_Elem_curr;
          normal_curr_unit[1] = Nj / Area_Elem_curr;
          normal_curr_unit[2] = Nk / Area_Elem_curr;
          
          /*-- Dot product to check the element orientation in the reference configuration ---*/
          dot_Prod = 0.0;
          for (iDim = 0; iDim < nDim; iDim++) {
            dot_Prod += normal_ref_unit[iDim] * nodal_normal_unit[iDim];
          }
          
          /*--- If dot_Prod > 0, the normal goes inside the structural domain. ---*/
          /*--- If dot_Prod < 0, the normal goes outside the structural domain. ---*/
          /*--- We adopt the criteria of the normal going inside the domain, so if dot_Prod < 1, we change the orientation. ---*/
          if (dot_Prod < 0) {
            for (iDim = 0; iDim < nDim; iDim++) {
              normal_ref_unit[iDim]  = -1.0*normal_ref_unit[iDim];
              normal_curr_unit[iDim] = -1.0*normal_curr_unit[iDim];
            }
          }
          
          if (linear_analysis) {
            Residual[0] = (1.0/3.0) * TotalLoad * Area_Elem_ref * normal_ref_unit[0];
            Residual[1] = (1.0/3.0) * TotalLoad * Area_Elem_ref * normal_ref_unit[1];
            Residual[2] = (1.0/3.0) * TotalLoad * Area_Elem_ref * normal_ref_unit[2];
            
            node[indexNode[0]]->Add_SurfaceLoad_Res(Residual);
            node[indexNode[1]]->Add_SurfaceLoad_Res(Residual);
            node[indexNode[2]]->Add_SurfaceLoad_Res(Residual);
          }
          else if (nonlinear_analysis) {
            Residual[0] = (1.0/3.0) * TotalLoad * Area_Elem_curr * normal_curr_unit[0];
            Residual[1] = (1.0/3.0) * TotalLoad * Area_Elem_curr * normal_curr_unit[1];
            Residual[2] = (1.0/3.0) * TotalLoad * Area_Elem_curr * normal_curr_unit[2];
            
            node[indexNode[0]]->Add_SurfaceLoad_Res(Residual);
            node[indexNode[1]]->Add_SurfaceLoad_Res(Residual);
            node[indexNode[2]]->Add_SurfaceLoad_Res(Residual);
          }
          
        }
        
        else if (geometry->bound[val_marker][iElem]->GetVTK_Type() == QUADRILATERAL) {
          
          for (iDim = 0; iDim < nDim; iDim++) {
            AC_ref[iDim] = nodeCoord_ref[2][iDim]-nodeCoord_ref[0][iDim];
            BD_ref[iDim] = nodeCoord_ref[3][iDim]-nodeCoord_ref[1][iDim];
            
            AC_curr[iDim] = nodeCoord_curr[2][iDim]-nodeCoord_curr[0][iDim];
            BD_curr[iDim] = nodeCoord_curr[3][iDim]-nodeCoord_curr[1][iDim];
          }
          
          su2double Ni=0, Nj=0, Nk=0;
          
          /*--- Reference configuration ---*/
          Ni=AC_ref[1]*BD_ref[2]-AC_ref[2]*BD_ref[1];
          Nj=-AC_ref[0]*BD_ref[2]+AC_ref[2]*BD_ref[0];
          Nk=AC_ref[0]*BD_ref[1]-AC_ref[1]*BD_ref[0];
          
          Area_Elem_ref = 0.5*sqrt(Ni*Ni+Nj*Nj+Nk*Nk);
          
          normal_ref_unit[0] = Ni / Area_Elem_ref;
          normal_ref_unit[1] = Nj / Area_Elem_ref;
          normal_ref_unit[2] = Nk / Area_Elem_ref;
          
          /*--- Current configuration ---*/
          Ni=AC_curr[1]*BD_curr[2]-AC_curr[2]*BD_curr[1];
          Nj=-AC_curr[0]*BD_curr[2]+AC_curr[2]*BD_curr[0];
          Nk=AC_curr[0]*BD_curr[1]-AC_curr[1]*BD_curr[0];
          
          Area_Elem_curr = 0.5*sqrt(Ni*Ni+Nj*Nj+Nk*Nk);
          
          normal_curr_unit[0] = Ni / Area_Elem_curr;
          normal_curr_unit[1] = Nj / Area_Elem_curr;
          normal_curr_unit[2] = Nk / Area_Elem_curr;
          
          /*-- Dot product to check the element orientation in the reference configuration ---*/
          dot_Prod = 0.0;
          for (iDim = 0; iDim < nDim; iDim++) {
            dot_Prod += normal_ref_unit[iDim] * nodal_normal_unit[iDim];
          }
          
          /*--- If dot_Prod > 0, the normal goes inside the structural domain. ---*/
          /*--- If dot_Prod < 0, the normal goes outside the structural domain. ---*/
          /*--- We adopt the criteria of the normal going inside the domain, so if dot_Prod < 1, we change the orientation. ---*/
          if (dot_Prod < 0) {
            for (iDim = 0; iDim < nDim; iDim++) {
              normal_ref_unit[iDim]  = -1.0*normal_ref_unit[iDim];
              normal_curr_unit[iDim] = -1.0*normal_curr_unit[iDim];
            }
          }
          
          if (linear_analysis) {
            Residual[0] = (1.0/4.0) * TotalLoad * Area_Elem_ref * normal_ref_unit[0];
            Residual[1] = (1.0/4.0) * TotalLoad * Area_Elem_ref * normal_ref_unit[1];
            Residual[2] = (1.0/4.0) * TotalLoad * Area_Elem_ref * normal_ref_unit[2];
            
            node[indexNode[0]]->Add_SurfaceLoad_Res(Residual);
            node[indexNode[1]]->Add_SurfaceLoad_Res(Residual);
            node[indexNode[2]]->Add_SurfaceLoad_Res(Residual);
            node[indexNode[3]]->Add_SurfaceLoad_Res(Residual);
          }
          else if (nonlinear_analysis) {
            Residual[0] = (1.0/4.0) * TotalLoad * Area_Elem_curr * normal_curr_unit[0];
            Residual[1] = (1.0/4.0) * TotalLoad * Area_Elem_curr * normal_curr_unit[1];
            Residual[2] = (1.0/4.0) * TotalLoad * Area_Elem_curr * normal_curr_unit[2];
            
            node[indexNode[0]]->Add_SurfaceLoad_Res(Residual);
            node[indexNode[1]]->Add_SurfaceLoad_Res(Residual);
            node[indexNode[2]]->Add_SurfaceLoad_Res(Residual);
            node[indexNode[3]]->Add_SurfaceLoad_Res(Residual);
          }
          
        }
        
      }
      
      
    }
    
  }
  
}

void CFEASolver::BC_Dir_Load(CGeometry *geometry, CNumerics *numerics, CConfig *config, unsigned short val_marker) {
  
  su2double a[3], b[3], AC[3], BD[3];
  unsigned long iElem, Point_0 = 0, Point_1 = 0, Point_2 = 0, Point_3=0;
  su2double *Coord_0 = NULL, *Coord_1= NULL, *Coord_2= NULL, *Coord_3= NULL;
  su2double Length_Elem = 0.0, Area_Elem = 0.0;
  unsigned short iDim;
  
  su2double LoadDirVal = config->GetLoad_Dir_Value(config->GetMarker_All_TagBound(val_marker));
  su2double LoadDirMult = config->GetLoad_Dir_Multiplier(config->GetMarker_All_TagBound(val_marker));
  su2double *Load_Dir_Local= config->GetLoad_Dir(config->GetMarker_All_TagBound(val_marker));
  
  su2double TotalLoad;
  
  su2double CurrentTime=config->GetCurrent_DynTime();
  su2double Ramp_Time = config->GetRamp_Time();

  su2double ModAmpl = 1.0;
  
  ModAmpl = Compute_LoadCoefficient(CurrentTime, Ramp_Time, config);

  TotalLoad = ModAmpl * LoadDirVal * LoadDirMult;
  
  /*--- Compute the norm of the vector that was passed in the config file ---*/
  su2double Norm = 1.0;
  if (nDim==2) Norm=sqrt(Load_Dir_Local[0]*Load_Dir_Local[0]+Load_Dir_Local[1]*Load_Dir_Local[1]);
  if (nDim==3) Norm=sqrt(Load_Dir_Local[0]*Load_Dir_Local[0]+Load_Dir_Local[1]*Load_Dir_Local[1]+Load_Dir_Local[2]*Load_Dir_Local[2]);
  
  for (iElem = 0; iElem < geometry->GetnElem_Bound(val_marker); iElem++) {
    
    Point_0 = geometry->bound[val_marker][iElem]->GetNode(0);     Coord_0 = geometry->node[Point_0]->GetCoord();
    Point_1 = geometry->bound[val_marker][iElem]->GetNode(1);     Coord_1 = geometry->node[Point_1]->GetCoord();
    if (nDim == 3) {
      
      Point_2 = geometry->bound[val_marker][iElem]->GetNode(2);  Coord_2 = geometry->node[Point_2]->GetCoord();
      if (geometry->bound[val_marker][iElem]->GetVTK_Type() == QUADRILATERAL) {
        Point_3 = geometry->bound[val_marker][iElem]->GetNode(3);  Coord_3 = geometry->node[Point_3]->GetCoord();
      }
      
    }
    
    /*--- Compute area (3D), and length of the surfaces (2D) ---*/
    
    if (nDim == 2) {
      
      for (iDim = 0; iDim < nDim; iDim++) a[iDim] = Coord_0[iDim]-Coord_1[iDim];
      
      Length_Elem = sqrt(a[0]*a[0]+a[1]*a[1]);
      
    }
    
    if (nDim == 3) {
      
      if (geometry->bound[val_marker][iElem]->GetVTK_Type() == TRIANGLE) {
        
        for (iDim = 0; iDim < nDim; iDim++) {
          a[iDim] = Coord_1[iDim]-Coord_0[iDim];
          b[iDim] = Coord_2[iDim]-Coord_0[iDim];
        }
        
        su2double Ni=0 , Nj=0, Nk=0;
        
        Ni=a[1]*b[2]-a[2]*b[1];
        Nj=-a[0]*b[2]+a[2]*b[0];
        Nk=a[0]*b[1]-a[1]*b[0];
        
        Area_Elem = 0.5*sqrt(Ni*Ni+Nj*Nj+Nk*Nk);
        
      }
      
      else if (geometry->bound[val_marker][iElem]->GetVTK_Type() == QUADRILATERAL) {
        
        for (iDim = 0; iDim < nDim; iDim++) {
          AC[iDim] = Coord_2[iDim]-Coord_0[iDim];
          BD[iDim] = Coord_3[iDim]-Coord_1[iDim];
        }
        
        su2double Ni=0 , Nj=0, Nk=0;
        
        Ni=AC[1]*BD[2]-AC[2]*BD[1];
        Nj=-AC[0]*BD[2]+AC[2]*BD[0];
        Nk=AC[0]*BD[1]-AC[1]*BD[0];
        
        Area_Elem = 0.5*sqrt(Ni*Ni+Nj*Nj+Nk*Nk);
        
      }
    }
    
    if (nDim == 2) {
      
      Residual[0] = (1.0/2.0)*Length_Elem*TotalLoad*Load_Dir_Local[0]/Norm;
      Residual[1] = (1.0/2.0)*Length_Elem*TotalLoad*Load_Dir_Local[1]/Norm;
      
      node[Point_0]->Add_SurfaceLoad_Res(Residual);
      node[Point_1]->Add_SurfaceLoad_Res(Residual);
      
    }
    
    else {
      if (geometry->bound[val_marker][iElem]->GetVTK_Type() == TRIANGLE) {
        
        Residual[0] = (1.0/3.0)*Area_Elem*TotalLoad*Load_Dir_Local[0]/Norm;
        Residual[1] = (1.0/3.0)*Area_Elem*TotalLoad*Load_Dir_Local[1]/Norm;
        Residual[2] = (1.0/3.0)*Area_Elem*TotalLoad*Load_Dir_Local[2]/Norm;
        
        node[Point_0]->Add_SurfaceLoad_Res(Residual);
        node[Point_1]->Add_SurfaceLoad_Res(Residual);
        node[Point_2]->Add_SurfaceLoad_Res(Residual);
        
      }
      else if (geometry->bound[val_marker][iElem]->GetVTK_Type() == QUADRILATERAL) {
        
        Residual[0] = (1.0/4.0)*Area_Elem*TotalLoad*Load_Dir_Local[0]/Norm;
        Residual[1] = (1.0/4.0)*Area_Elem*TotalLoad*Load_Dir_Local[1]/Norm;
        Residual[2] = (1.0/4.0)*Area_Elem*TotalLoad*Load_Dir_Local[2]/Norm;
        
        node[Point_0]->Add_SurfaceLoad_Res(Residual);
        node[Point_1]->Add_SurfaceLoad_Res(Residual);
        node[Point_2]->Add_SurfaceLoad_Res(Residual);
        node[Point_3]->Add_SurfaceLoad_Res(Residual);
        
      }
      
    }
    
  }
  
}

void CFEASolver::BC_Sine_Load(CGeometry *geometry, CNumerics *numerics, CConfig *config, unsigned short val_marker) { }

void CFEASolver::BC_Damper(CGeometry *geometry, CNumerics *numerics, CConfig *config, unsigned short val_marker) {

  unsigned short iVar;
  su2double dampValue, dampC;
  su2double dampConstant = config->GetDamper_Constant(config->GetMarker_All_TagBound(val_marker));
  unsigned long nVertex = geometry->GetnVertex(val_marker);

  /*--- The damping is distributed evenly over all the nodes in the marker ---*/
  dampC = dampConstant / (nVertex + EPS);

  unsigned long Point_0, Point_1, Point_2, Point_3;
  unsigned long iElem;

  for (iElem = 0; iElem < geometry->GetnElem_Bound(val_marker); iElem++) {

    Point_0 = geometry->bound[val_marker][iElem]->GetNode(0);
    Point_1 = geometry->bound[val_marker][iElem]->GetNode(1);

    for (iVar = 0; iVar < nVar; iVar++){

        dampValue = - 1.0 * dampC * node[Point_0]->GetSolution_Vel(iVar);
        node[Point_0]->Set_SurfaceLoad_Res(iVar, dampValue);

        dampValue = - 1.0 * dampC * node[Point_1]->GetSolution_Vel(iVar);
        node[Point_1]->Set_SurfaceLoad_Res(iVar, dampValue);
    }

    if (nDim == 3) {

      Point_2 = geometry->bound[val_marker][iElem]->GetNode(2);

      for (iVar = 0; iVar < nVar; iVar++){
          dampValue = - 1.0 * dampC * node[Point_2]->GetSolution_Vel(iVar);
          node[Point_2]->Set_SurfaceLoad_Res(iVar, dampValue);
      }

      if (geometry->bound[val_marker][iElem]->GetVTK_Type() == QUADRILATERAL) {
        Point_3 = geometry->bound[val_marker][iElem]->GetNode(3);
        for (iVar = 0; iVar < nVar; iVar++){
            dampValue = - 1.0 * dampC * node[Point_3]->GetSolution_Vel(iVar);
            node[Point_3]->Set_SurfaceLoad_Res(iVar, dampValue);
        }
      }

    }

  }


}

void CFEASolver::BC_Moving(CGeometry *geometry, CNumerics *numerics, CConfig *config, unsigned short val_marker){

  unsigned short iDim, jDim;

  unsigned long iNode, iVertex;
  unsigned long iPoint, jPoint;

  su2double valJacobian_ij_00 = 0.0;
  su2double auxJacobian_ij[3][3] = {{0.0, 0.0, 0.0}, {0.0, 0.0, 0.0}, {0.0, 0.0, 0.0}};

  su2double Displacement[3] = {0.0, 0.0, 0.0};

  for (iVertex = 0; iVertex < geometry->nVertex[val_marker]; iVertex++) {

    /*--- Get node index ---*/

    iNode = geometry->vertex[val_marker][iVertex]->GetNode();

    /*--- Retrieve the boundary displacement ---*/
    for (iDim = 0; iDim < nDim; iDim++)
      Displacement[iDim] = node[iNode]->GetBound_Disp(iDim);

    if (geometry->node[iNode]->GetDomain()) {

      if (nDim == 2) {
        Solution[0] = Displacement[0];  Solution[1] = Displacement[1];
        Residual[0] = Displacement[0];  Residual[1] = Displacement[1];
      }
      else {
        Solution[0] = Displacement[0];  Solution[1] = Displacement[1];  Solution[2] = Displacement[2];
        Residual[0] = Displacement[0];  Residual[1] = Displacement[1];  Residual[2] = Displacement[2];
      }

      /*--- Initialize the reaction vector ---*/

      LinSysRes.SetBlock(iNode, Residual);
      LinSysSol.SetBlock(iNode, Solution);

      /*--- STRONG ENFORCEMENT OF THE DISPLACEMENT BOUNDARY CONDITION ---*/

      /*--- Delete the full row for node iNode ---*/
      for (jPoint = 0; jPoint < nPoint; jPoint++){

        /*--- Check whether the block is non-zero ---*/
        valJacobian_ij_00 = Jacobian.GetBlock(iNode, jPoint,0,0);

        if (valJacobian_ij_00 != 0.0 ){
          /*--- Set the rest of the row to 0 ---*/
          if (iNode != jPoint) {
            Jacobian.SetBlock(iNode,jPoint,mZeros_Aux);
          }
          /*--- And the diagonal to 1.0 ---*/
          else{
            Jacobian.SetBlock(iNode,jPoint,mId_Aux);
          }
        }
      }
    }

    /*--- Always delete the iNode column, even for halos ---*/
    for (iPoint = 0; iPoint < nPoint; iPoint++){

      /*--- Check if the term K(iPoint, iNode) is 0 ---*/
      valJacobian_ij_00 = Jacobian.GetBlock(iPoint,iNode,0,0);

      /*--- If the node iNode has a crossed dependency with the point iPoint ---*/
      if (valJacobian_ij_00 != 0.0 ){

        /*--- Retrieve the Jacobian term ---*/
        for (iDim = 0; iDim < nDim; iDim++){
          for (jDim = 0; jDim < nDim; jDim++){
            auxJacobian_ij[iDim][jDim] = Jacobian.GetBlock(iPoint,iNode,iDim,jDim);
          }
        }

        /*--- Multiply by the imposed displacement ---*/
        for (iDim = 0; iDim < nDim; iDim++){
          Residual[iDim] = 0.0;
          for (jDim = 0; jDim < nDim; jDim++){
            Residual[iDim] += auxJacobian_ij[iDim][jDim] * Displacement[jDim];
          }
        }

        /*--- For the whole column, except the diagonal term ---*/
        if (iNode != iPoint) {
          /*--- The term is substracted from the residual (right hand side) ---*/
          LinSysRes.SubtractBlock(iPoint, Residual);
          /*--- The Jacobian term is now set to 0 ---*/
          Jacobian.SetBlock(iPoint,iNode,mZeros_Aux);
        }
      }
    }
  }

}

void CFEASolver::Integrate_FSI_Loads(CGeometry *geometry, CConfig *config) {

  unsigned short iDim, iNode, nNode;
  unsigned long iPoint, iElem, nElem;

  unsigned short iMarkerInt, nMarkerInt = config->GetMarker_n_ZoneInterface()/2,
                 iMarker, nMarker = config->GetnMarker_All();

  /*--- Temporary storage to store the forces on the element faces ---*/
  vector<su2double> forces;

  /*--- Loop through the FSI interface pairs ---*/
  /*--- 1st pass to compute forces ---*/
  for (iMarkerInt = 1; iMarkerInt <= nMarkerInt; ++iMarkerInt) {
    /*--- Find the marker index associated with the pair ---*/
    for (iMarker = 0; iMarker < nMarker; ++iMarker)
      if (config->GetMarker_All_ZoneInterface(iMarker) == iMarkerInt)
        break;
    /*--- The current mpi rank may not have this marker ---*/
    if (iMarker == nMarker) continue;

    nElem = geometry->GetnElem_Bound(iMarker);

    for (iElem = 0; iElem < nElem; ++iElem) {
      /*--- Define the boundary element ---*/
      unsigned long nodes[4];
      su2double coords[4][3];
      bool quad = geometry->bound[iMarker][iElem]->GetVTK_Type() == QUADRILATERAL;
      nNode = quad? 4 : nDim;
      
      for (iNode = 0; iNode < nNode; ++iNode) {
        nodes[iNode] = geometry->bound[iMarker][iElem]->GetNode(iNode);
        for (iDim = 0; iDim < nDim; ++iDim)
          coords[iNode][iDim] = geometry->node[nodes[iNode]]->GetCoord(iDim)+
                                node[nodes[iNode]]->GetSolution(iDim);
      }

      /*--- Compute the area ---*/
      su2double area = 0.0;

      if (nDim == 2)
        area = (coords[0][0]-coords[1][0])*(coords[0][0]-coords[1][0])+
               (coords[0][1]-coords[1][1])*(coords[0][1]-coords[1][1]);

      if (nDim == 3) {
        su2double a[3], b[3], Ni, Nj, Nk;

        if (!quad) { // sides of the triangle
          for (iDim = 0; iDim < 3; iDim++) {
            a[iDim] = coords[1][iDim]-coords[0][iDim];
            b[iDim] = coords[2][iDim]-coords[0][iDim];
          }
        }
        else { // diagonals of the quadrilateral
          for (iDim = 0; iDim < 3; iDim++) {
            a[iDim] = coords[2][iDim]-coords[0][iDim];
            b[iDim] = coords[3][iDim]-coords[1][iDim];
          }
        }
        /*--- Area = 0.5*||a x b|| ---*/
        Ni = a[1]*b[2]-a[2]*b[1];
        Nj =-a[0]*b[2]+a[2]*b[0];
        Nk = a[0]*b[1]-a[1]*b[0];

        area = 0.25*(Ni*Ni+Nj*Nj+Nk*Nk);
      }
      area = sqrt(area);

      /*--- Integrate ---*/
      passivedouble weight = 1.0/nNode;
      su2double force[3] = {0.0, 0.0, 0.0};

      for (iNode = 0; iNode < nNode; ++iNode)
        for (iDim = 0; iDim < nDim; ++iDim)
          force[iDim] += weight*area*node[nodes[iNode]]->Get_FlowTraction(iDim);

      for (iDim = 0; iDim < nDim; ++iDim) forces.push_back(force[iDim]);
    }
  }

  /*--- 2nd pass to set values. This is to account for overlap in the markers. ---*/
  /*--- By putting the integrated values back into the nodes no changes have to be made elsewhere. ---*/
  for (iPoint = 0; iPoint < geometry->GetnPoint(); ++iPoint)
    node[iPoint]->Clear_FlowTraction();
  
  vector<su2double>::iterator force_it = forces.begin();
  
  for (iMarkerInt = 1; iMarkerInt <= nMarkerInt; ++iMarkerInt) {
    /*--- Find the marker index associated with the pair ---*/
    for (iMarker = 0; iMarker < nMarker; ++iMarker)
      if (config->GetMarker_All_ZoneInterface(iMarker) == iMarkerInt)
        break;
    /*--- The current mpi rank may not have this marker ---*/
    if (iMarker == nMarker) continue;

    nElem = geometry->GetnElem_Bound(iMarker);

    for (iElem = 0; iElem < nElem; ++iElem) {
      bool quad = geometry->bound[iMarker][iElem]->GetVTK_Type() == QUADRILATERAL;
      nNode = quad? 4 : nDim;
      passivedouble weight = 1.0/nNode;

      su2double force[3];
      for (iDim = 0; iDim < nDim; ++iDim) force[iDim] = *(force_it++)*weight;

      for (iNode = 0; iNode < nNode; ++iNode) {
        iPoint = geometry->bound[iMarker][iElem]->GetNode(iNode);
        node[iPoint]->Add_FlowTraction(force);
      }
    }
  }

#ifdef HAVE_MPI
  /*--- Perform a global reduction, every rank will get the nodal values of all halo elements ---*/
  /*--- This should be cheaper than the "normal" way, since very few points are both halo and interface ---*/
  vector<unsigned long> halo_point_loc, halo_point_glb;
  vector<su2double> halo_force;

  for (iMarkerInt = 1; iMarkerInt <= nMarkerInt; ++iMarkerInt) {
    /*--- Find the marker index associated with the pair ---*/
    for (iMarker = 0; iMarker < nMarker; ++iMarker)
      if (config->GetMarker_All_ZoneInterface(iMarker) == iMarkerInt)
        break;
    /*--- The current mpi rank may not have this marker ---*/
    if (iMarker == nMarker) continue;

    nElem = geometry->GetnElem_Bound(iMarker);

    for (iElem = 0; iElem < nElem; ++iElem) {
      bool quad = geometry->bound[iMarker][iElem]->GetVTK_Type() == QUADRILATERAL;
      nNode = quad? 4 : nDim;

      /*--- If this is an halo element we share the nodal forces ---*/
      for (iNode = 0; iNode < nNode; ++iNode)
        if (!geometry->node[geometry->bound[iMarker][iElem]->GetNode(iNode)]->GetDomain())
          break;

      if (iNode < nNode) {
        for (iNode = 0; iNode < nNode; ++iNode) {
          iPoint = geometry->bound[iMarker][iElem]->GetNode(iNode);
          /*--- local is for when later we update the values in this rank ---*/
          halo_point_loc.push_back(iPoint);
          halo_point_glb.push_back(geometry->node[iPoint]->GetGlobalIndex());
          for (iDim = 0; iDim < nDim; ++iDim)
            halo_force.push_back(node[iPoint]->Get_FlowTraction(iDim));
        }
      }
    }
  }
  /*--- Determine the size of the arrays we need ---*/
  unsigned long nHaloLoc = halo_point_loc.size();
  unsigned long nHaloMax;
  MPI_Allreduce(&nHaloLoc,&nHaloMax,1,MPI_UNSIGNED_LONG,MPI_MAX,MPI_COMM_WORLD);

  /*--- Shared arrays, all the: number of halo points; halo point global indices; respective forces ---*/
  unsigned long *halo_point_num = new unsigned long[size];
  unsigned long *halo_point_all = new unsigned long[size*nHaloMax];
  su2double *halo_force_all = new su2double[size*nHaloMax*nDim];
  
  /*--- If necessary put dummy values in halo_point_glb to get a valid pointer ---*/
  if (halo_point_glb.empty()) halo_point_glb.resize(1);
  /*--- Pad halo_force to avoid (observed) issues in the adjoint when nHaloLoc!=nHaloMax ---*/
  while (halo_force.size() < nHaloMax*nDim) halo_force.push_back(0.0);
  
  MPI_Allgather(&nHaloLoc,1,MPI_UNSIGNED_LONG,halo_point_num,1,MPI_UNSIGNED_LONG,MPI_COMM_WORLD);
  MPI_Allgather(&halo_point_glb[0],nHaloLoc,MPI_UNSIGNED_LONG,halo_point_all,nHaloMax,MPI_UNSIGNED_LONG,MPI_COMM_WORLD);
  SU2_MPI::Allgather(&halo_force[0],nHaloMax*nDim,MPI_DOUBLE,halo_force_all,nHaloMax*nDim,MPI_DOUBLE,MPI_COMM_WORLD);

  /*--- Find shared points with other ranks and update our values ---*/
  for (int proc = 0; proc < size; ++proc)
  if (proc != rank) {
    unsigned long offset = proc*nHaloMax;
    for (iPoint = 0; iPoint < halo_point_num[proc]; ++iPoint) {
      unsigned long iPoint_glb = halo_point_all[offset+iPoint];
      ptrdiff_t pos = find(halo_point_glb.begin(),halo_point_glb.end(),iPoint_glb)-halo_point_glb.begin();
      if (pos < long(halo_point_glb.size())) {
        unsigned long iPoint_loc = halo_point_loc[pos];
        node[iPoint_loc]->Add_FlowTraction(&halo_force_all[(offset+iPoint)*nDim]);
      }
    }
  }

  delete [] halo_point_num;
  delete [] halo_point_all;
  delete [] halo_force_all;
#endif
}

su2double CFEASolver::Compute_LoadCoefficient(su2double CurrentTime, su2double RampTime, CConfig *config){

  su2double LoadCoeff = 1.0;

  bool Ramp_Load = config->GetRamp_Load();
  bool Sine_Load = config->GetSine_Load();
  bool Ramp_And_Release = config->GetRampAndRelease_Load();

  su2double SineAmp = 0.0, SineFreq = 0.0, SinePhase = 0.0;

  su2double TransferTime = 1.0;

  bool restart = config->GetRestart(); // Restart analysis
  bool fsi = (config->GetFSI_Simulation() || config->GetpyFSI());  // FSI simulation.
  bool stat_fsi = (config->GetDynamic_Analysis() == STATIC);

  /*--- This offset introduces the ramp load in dynamic cases starting from the restart point. ---*/
  bool offset = (restart && fsi && (!stat_fsi));
  su2double DeltaT = config->GetDelta_DynTime();
  su2double OffsetTime = 0.0;
  OffsetTime = DeltaT * (config->GetDyn_RestartIter()-1);

  /*--- Polynomial functions from https://en.wikipedia.org/wiki/Smoothstep ---*/

  if ((Ramp_Load) && (RampTime > 0.0)){

    TransferTime = CurrentTime / RampTime;

    if (offset) TransferTime = (CurrentTime - OffsetTime) / RampTime;

    switch (config->GetDynamic_LoadTransfer()) {
    case INSTANTANEOUS:
      LoadCoeff = 1.0;
      break;
    case POL_ORDER_1:
      LoadCoeff = TransferTime;
      break;
    case POL_ORDER_3:
      LoadCoeff = -2.0 * pow(TransferTime,3.0) + 3.0 * pow(TransferTime,2.0);
      break;
    case POL_ORDER_5:
      LoadCoeff = 6.0 * pow(TransferTime, 5.0) - 15.0 * pow(TransferTime, 4.0) + 10 * pow(TransferTime, 3.0);
      break;
    case SIGMOID_10:
      LoadCoeff = (1 / (1+exp(-1.0 * 10.0 * (TransferTime - 0.5)) ) );
      break;
    case SIGMOID_20:
      LoadCoeff = (1 / (1+exp(-1.0 * 20.0 * (TransferTime - 0.5)) ) );
      break;
    }

    if (TransferTime > 1.0) LoadCoeff = 1.0;

    LoadCoeff = max(LoadCoeff,0.0);
    LoadCoeff = min(LoadCoeff,1.0);

  }
  else if (Sine_Load){

      /*--- Retrieve amplitude, frequency (Hz) and phase (rad) ---*/
      SineAmp   = config->GetLoad_Sine()[0];
      SineFreq  = config->GetLoad_Sine()[1];
      SinePhase = config->GetLoad_Sine()[2];

      LoadCoeff = SineAmp * sin(2*PI_NUMBER*SineFreq*CurrentTime + SinePhase);
  }

  /*--- Add possibility to release the load after the ramp---*/
  if ((Ramp_And_Release) && (CurrentTime >  RampTime)){
    LoadCoeff = 0.0;
  }

  /*--- Store the force coefficient ---*/

  SetForceCoeff(LoadCoeff);

  return LoadCoeff;


}

void CFEASolver::ImplicitEuler_Iteration(CGeometry *geometry, CSolver **solver_container, CConfig *config) { }

void CFEASolver::ImplicitNewmark_Iteration(CGeometry *geometry, CSolver **solver_container, CConfig *config) {
  
  unsigned long iPoint, jPoint;
  unsigned short iVar, jVar;
  
  bool first_iter = (config->GetIntIter() == 0);
  bool dynamic = (config->GetDynamic_Analysis() == DYNAMIC);              // Dynamic simulations.
  bool linear_analysis = (config->GetGeometricConditions() == SMALL_DEFORMATIONS);  // Linear analysis.
  bool nonlinear_analysis = (config->GetGeometricConditions() == LARGE_DEFORMATIONS);  // Nonlinear analysis.
  bool newton_raphson = (config->GetKind_SpaceIteScheme_FEA() == NEWTON_RAPHSON);    // Newton-Raphson method
  bool fsi = (config->GetFSI_Simulation() || config->GetpyFSI());                        // FSI simulation.
  
  bool body_forces = config->GetDeadLoad();                      // Body forces (dead loads).
  
  bool incremental_load = config->GetIncrementalLoad();
  
  if (!dynamic) {
    
    for (iPoint = 0; iPoint < nPointDomain; iPoint++) {
      /*--- Add the external contribution to the residual    ---*/
      /*--- (the terms that are constant over the time step) ---*/
      if (incremental_load) {
        for (iVar = 0; iVar < nVar; iVar++) {
          Res_Ext_Surf[iVar] = loadIncrement * node[iPoint]->Get_SurfaceLoad_Res(iVar);
        }
      }
      else {
        for (iVar = 0; iVar < nVar; iVar++) {
          Res_Ext_Surf[iVar] = node[iPoint]->Get_SurfaceLoad_Res(iVar);
        }
        //Res_Ext_Surf = node[iPoint]->Get_SurfaceLoad_Res();
      }
      
      LinSysRes.AddBlock(iPoint, Res_Ext_Surf);
      
      /*--- Add the contribution to the residual due to body forces ---*/
      
      if (body_forces) {
        if (incremental_load) {
          for (iVar = 0; iVar < nVar; iVar++) {
            Res_Dead_Load[iVar] = loadIncrement * node[iPoint]->Get_BodyForces_Res(iVar);
          }
        }
        else {
          for (iVar = 0; iVar < nVar; iVar++) {
            Res_Dead_Load[iVar] = node[iPoint]->Get_BodyForces_Res(iVar);
          }
        }
        
        LinSysRes.AddBlock(iPoint, Res_Dead_Load);
      }

      /*---  Add the contribution to the residual due to flow loads (FSI contribution) ---*/
      if (fsi) {
        if (incremental_load){
          for (iVar = 0; iVar < nVar; iVar++){
            Res_FSI_Cont[iVar] = loadIncrement * node[iPoint]->Get_FlowTraction(iVar);
          }
        }
        else {
            for (iVar = 0; iVar < nVar; iVar++){
              Res_FSI_Cont[iVar] = node[iPoint]->Get_FlowTraction(iVar);
            }
        }
        LinSysRes.AddBlock(iPoint, Res_FSI_Cont);
      }
    }
    
  }
  
  if (dynamic) {
    
    /*--- Add the mass matrix contribution to the Jacobian ---*/
    
    /*
     * If the problem is nonlinear, we need to add the Mass Matrix contribution to the Jacobian at the beginning
     * of each time step. If the solution method is Newton Rapshon, we repeat this step at the beginning of each
     * iteration, as the Jacobian is recomputed
     *
     * If the problem is linear, we add the Mass Matrix contribution to the Jacobian everytime because for
     * correct differentiation the Jacobian is recomputed every time step.
     *
     */
    if ((nonlinear_analysis && (newton_raphson || first_iter)) || linear_analysis) {
      for (iPoint = 0; iPoint < nPoint; iPoint++) {
        for (jPoint = 0; jPoint < nPoint; jPoint++) {
          for(iVar = 0; iVar < nVar; iVar++) {
            for (jVar = 0; jVar < nVar; jVar++) {
              Jacobian_ij[iVar][jVar] = a_dt[0] * MassMatrix.GetBlock(iPoint, jPoint, iVar, jVar);
            }
          }
          Jacobian.AddBlock(iPoint, jPoint, Jacobian_ij);
        }
      }
    }
    
    
    /*--- Loop over all points, and set aux vector TimeRes_Aux = a0*U+a2*U'+a3*U'' ---*/

    for (iPoint = 0; iPoint < nPoint; iPoint++) {
      for (iVar = 0; iVar < nVar; iVar++) {
        Residual[iVar] =   a_dt[0]*node[iPoint]->GetSolution_time_n(iVar)        //a0*U(t)
        - a_dt[0]*node[iPoint]->GetSolution(iVar)           //a0*U(t+dt)(k-1)
        + a_dt[2]*node[iPoint]->GetSolution_Vel_time_n(iVar)    //a2*U'(t)
        + a_dt[3]*node[iPoint]->GetSolution_Accel_time_n(iVar);  //a3*U''(t)
      }
      TimeRes_Aux.SetBlock(iPoint, Residual);
    }
    
    /*--- Once computed, compute M*TimeRes_Aux ---*/
    MassMatrix.MatrixVectorProduct(TimeRes_Aux,TimeRes,geometry,config);
    /*--- Add the components of M*TimeRes_Aux to the residual R(t+dt) ---*/
    for (iPoint = 0; iPoint < nPoint; iPoint++) {
      
      /*--- Dynamic contribution ---*/
      for (iVar = 0; iVar < nVar; iVar++) {
        Res_Time_Cont[iVar] = TimeRes.GetBlock(iPoint, iVar);
      }
      //Res_Time_Cont = TimeRes.GetBlock(iPoint);
      LinSysRes.AddBlock(iPoint, Res_Time_Cont);
      
      /*--- External surface load contribution ---*/
      if (incremental_load) {
        for (iVar = 0; iVar < nVar; iVar++) {
          Res_Ext_Surf[iVar] = loadIncrement * node[iPoint]->Get_SurfaceLoad_Res(iVar);
        }
      }
      else {
        for (iVar = 0; iVar < nVar; iVar++) {
          Res_Ext_Surf[iVar] = node[iPoint]->Get_SurfaceLoad_Res(iVar);
        }
        //Res_Ext_Surf = node[iPoint]->Get_SurfaceLoad_Res();
      }
      LinSysRes.AddBlock(iPoint, Res_Ext_Surf);
      
      
      /*--- Body forces contribution (dead load) ---*/
      
      if (body_forces) {
        if (incremental_load) {
          for (iVar = 0; iVar < nVar; iVar++) {
            Res_Dead_Load[iVar] = loadIncrement * node[iPoint]->Get_BodyForces_Res(iVar);
          }
        }
        else {
          for (iVar = 0; iVar < nVar; iVar++) {
            Res_Dead_Load[iVar] = node[iPoint]->Get_BodyForces_Res(iVar);
          }
        }
        
        LinSysRes.AddBlock(iPoint, Res_Dead_Load);
      }
      
      /*--- FSI contribution (flow loads) ---*/
      if (fsi) {
        if (incremental_load) {
          for (iVar = 0; iVar < nVar; iVar++) {
            Res_FSI_Cont[iVar] = loadIncrement * node[iPoint]->Get_FlowTraction(iVar);
          }
        }
        else {
          for (iVar = 0; iVar < nVar; iVar++) {
            Res_FSI_Cont[iVar] = node[iPoint]->Get_FlowTraction(iVar);
          }
        }
        LinSysRes.AddBlock(iPoint, Res_FSI_Cont);
      }
    }
  }
  
  
}

void CFEASolver::ImplicitNewmark_Update(CGeometry *geometry, CSolver **solver_container, CConfig *config) {
  
  unsigned short iVar;
  unsigned long iPoint;
  
  bool dynamic = (config->GetDynamic_Analysis() == DYNAMIC);          // Dynamic simulations.
  
  /*--- Update solution ---*/
  
  for (iPoint = 0; iPoint < nPointDomain; iPoint++) {
    
    for (iVar = 0; iVar < nVar; iVar++) {
      
      /*--- Displacements component of the solution ---*/
       
      node[iPoint]->Add_DeltaSolution(iVar, LinSysSol[iPoint*nVar+iVar]);
      
    }
    
  }
  
  if (dynamic) {
    
    for (iPoint = 0; iPoint < nPointDomain; iPoint++) {
      
      for (iVar = 0; iVar < nVar; iVar++) {
        
        /*--- Acceleration component of the solution ---*/
        /*--- U''(t+dt) = a0*(U(t+dt)-U(t))+a2*(U'(t))+a3*(U''(t)) ---*/
        
        Solution[iVar]=a_dt[0]*(node[iPoint]->GetSolution(iVar) -
                                node[iPoint]->GetSolution_time_n(iVar)) -
        a_dt[2]* node[iPoint]->GetSolution_Vel_time_n(iVar) -
        a_dt[3]* node[iPoint]->GetSolution_Accel_time_n(iVar);
      }
      
      /*--- Set the acceleration in the node structure ---*/
      
      node[iPoint]->SetSolution_Accel(Solution);
      
      for (iVar = 0; iVar < nVar; iVar++) {
        
        /*--- Velocity component of the solution ---*/
        /*--- U'(t+dt) = U'(t)+ a6*(U''(t)) + a7*(U''(t+dt)) ---*/
        
        Solution[iVar]=node[iPoint]->GetSolution_Vel_time_n(iVar)+
        a_dt[6]* node[iPoint]->GetSolution_Accel_time_n(iVar) +
        a_dt[7]* node[iPoint]->GetSolution_Accel(iVar);
        
      }
      
      /*--- Set the velocity in the node structure ---*/
      
      node[iPoint]->SetSolution_Vel(Solution);
      
    }
    
  }
  
  /*--- Perform the MPI communication of the solution ---*/
  
  InitiateComms(geometry, config, SOLUTION_FEA);
  CompleteComms(geometry, config, SOLUTION_FEA);
  
}

void CFEASolver::ImplicitNewmark_Relaxation(CGeometry *geometry, CSolver **solver_container, CConfig *config) {
  
  unsigned short iVar;
  unsigned long iPoint;
  su2double *valSolutionPred;
  bool dynamic = (config->GetDynamic_Analysis() == DYNAMIC);
  
  /*--- Update solution and set it to be the solution after applying relaxation---*/
  
  for (iPoint=0; iPoint < nPointDomain; iPoint++) {
    
    valSolutionPred = node[iPoint]->GetSolution_Pred();
    
    node[iPoint]->SetSolution(valSolutionPred);
  }
  
  if (dynamic){
    
    /*--- Compute velocities and accelerations ---*/
    
    for (iPoint = 0; iPoint < nPointDomain; iPoint++) {

      for (iVar = 0; iVar < nVar; iVar++) {

        /*--- Acceleration component of the solution ---*/
        /*--- U''(t+dt) = a0*(U(t+dt)-U(t))+a2*(U'(t))+a3*(U''(t)) ---*/

        Solution[iVar]=a_dt[0]*(node[iPoint]->GetSolution(iVar) -
            node[iPoint]->GetSolution_time_n(iVar)) -
            a_dt[2]* node[iPoint]->GetSolution_Vel_time_n(iVar) -
            a_dt[3]* node[iPoint]->GetSolution_Accel_time_n(iVar);
      }

      /*--- Set the acceleration in the node structure ---*/

      node[iPoint]->SetSolution_Accel(Solution);

      for (iVar = 0; iVar < nVar; iVar++) {

        /*--- Velocity component of the solution ---*/
        /*--- U'(t+dt) = U'(t)+ a6*(U''(t)) + a7*(U''(t+dt)) ---*/

        Solution[iVar]=node[iPoint]->GetSolution_Vel_time_n(iVar)+
            a_dt[6]* node[iPoint]->GetSolution_Accel_time_n(iVar) +
            a_dt[7]* node[iPoint]->GetSolution_Accel(iVar);

      }

      /*--- Set the velocity in the node structure ---*/

      node[iPoint]->SetSolution_Vel(Solution);

    }
  
  }
  
  /*--- Perform the MPI communication of the solution ---*/
  
  InitiateComms(geometry, config, SOLUTION_FEA);
  CompleteComms(geometry, config, SOLUTION_FEA);
  
  /*--- After the solution has been communicated, set the 'old' predicted solution as the solution ---*/
  /*--- Loop over n points (as we have already communicated everything ---*/
  
  for (iPoint = 0; iPoint < nPoint; iPoint++) {
    for (iVar = 0; iVar < nVar; iVar++) {
      node[iPoint]->SetSolution_Pred_Old(iVar,node[iPoint]->GetSolution(iVar));
    }
  }
  
  
}


void CFEASolver::GeneralizedAlpha_Iteration(CGeometry *geometry, CSolver **solver_container, CConfig *config) {
  
  unsigned long iPoint, jPoint;
  unsigned short iVar, jVar;
  
  bool first_iter = (config->GetIntIter() == 0);
  bool dynamic = (config->GetDynamic_Analysis() == DYNAMIC);              // Dynamic simulations.
  bool linear_analysis = (config->GetGeometricConditions() == SMALL_DEFORMATIONS);  // Linear analysis.
  bool nonlinear_analysis = (config->GetGeometricConditions() == LARGE_DEFORMATIONS);  // Nonlinear analysis.
  bool newton_raphson = (config->GetKind_SpaceIteScheme_FEA() == NEWTON_RAPHSON);    // Newton-Raphson method
  bool fsi = (config->GetFSI_Simulation() || config->GetpyFSI());                      // FSI simulation.
  
  bool body_forces = config->GetDeadLoad();                      // Body forces (dead loads).
  
  su2double alpha_f = config->Get_Int_Coeffs(2);
  
  bool incremental_load = config->GetIncrementalLoad();
  
  if (!dynamic) {
    
    for (iPoint = 0; iPoint < nPointDomain; iPoint++) {
      /*--- Add the external contribution to the residual    ---*/
      /*--- (the terms that are constant over the time step) ---*/
      if (incremental_load) {
        for (iVar = 0; iVar < nVar; iVar++) {
          Res_Ext_Surf[iVar] = loadIncrement * node[iPoint]->Get_SurfaceLoad_Res(iVar);
        }
      }
      else {
        for (iVar = 0; iVar < nVar; iVar++) {
          Res_Ext_Surf[iVar] = node[iPoint]->Get_SurfaceLoad_Res(iVar);
        }
        //Res_Ext_Surf = node[iPoint]->Get_SurfaceLoad_Res();
      }
      
      LinSysRes.AddBlock(iPoint, Res_Ext_Surf);
      
      /*--- Add the contribution to the residual due to body forces ---*/
      
      if (body_forces) {
        if (incremental_load) {
          for (iVar = 0; iVar < nVar; iVar++) {
            Res_Dead_Load[iVar] = loadIncrement * node[iPoint]->Get_BodyForces_Res(iVar);
          }
        }
        else {
          for (iVar = 0; iVar < nVar; iVar++) {
            Res_Dead_Load[iVar] = node[iPoint]->Get_BodyForces_Res(iVar);
          }
        }
        
        LinSysRes.AddBlock(iPoint, Res_Dead_Load);
      }
      
    }
    
  }
  
  if (dynamic) {
    
    /*--- Add the mass matrix contribution to the Jacobian ---*/
    
    /*
     * If the problem is nonlinear, we need to add the Mass Matrix contribution to the Jacobian at the beginning
     * of each time step. If the solution method is Newton Rapshon, we repeat this step at the beginning of each
     * iteration, as the Jacobian is recomputed
     *
     * If the problem is linear, we add the Mass Matrix contribution to the Jacobian everytime because for
     * correct differentiation the Jacobian is recomputed every time step.
     *
     */
    if ((nonlinear_analysis && (newton_raphson || first_iter)) || linear_analysis) {
      for (iPoint = 0; iPoint < nPoint; iPoint++) {
        for (jPoint = 0; jPoint < nPoint; jPoint++) {
          for(iVar = 0; iVar < nVar; iVar++) {
            for (jVar = 0; jVar < nVar; jVar++) {
              Jacobian_ij[iVar][jVar] = a_dt[0] * MassMatrix.GetBlock(iPoint, jPoint, iVar, jVar);
            }
          }
          Jacobian.AddBlock(iPoint, jPoint, Jacobian_ij);
        }
      }
    }
    
    
    /*--- Loop over all points, and set aux vector TimeRes_Aux = a0*U+a2*U'+a3*U'' ---*/
    
    for (iPoint = 0; iPoint < nPoint; iPoint++) {
      for (iVar = 0; iVar < nVar; iVar++) {
        Residual[iVar] =   a_dt[0]*node[iPoint]->GetSolution_time_n(iVar)        //a0*U(t)
        - a_dt[0]*node[iPoint]->GetSolution(iVar)           //a0*U(t+dt)(k-1)
        + a_dt[2]*node[iPoint]->GetSolution_Vel_time_n(iVar)    //a2*U'(t)
        + a_dt[3]*node[iPoint]->GetSolution_Accel_time_n(iVar);  //a3*U''(t)
      }
      TimeRes_Aux.SetBlock(iPoint, Residual);
    }

    /*--- Once computed, compute M*TimeRes_Aux ---*/
    MassMatrix.MatrixVectorProduct(TimeRes_Aux,TimeRes,geometry,config);
    /*--- Add the components of M*TimeRes_Aux to the residual R(t+dt) ---*/
    for (iPoint = 0; iPoint < nPoint; iPoint++) {
      /*--- Dynamic contribution ---*/
      //Res_Time_Cont = TimeRes.GetBlock(iPoint);
      for (iVar = 0; iVar < nVar; iVar++) {
        Res_Time_Cont[iVar] = TimeRes.GetBlock(iPoint, iVar);
      }
      LinSysRes.AddBlock(iPoint, Res_Time_Cont);
      /*--- External surface load contribution ---*/
      if (incremental_load) {
        for (iVar = 0; iVar < nVar; iVar++) {
          Res_Ext_Surf[iVar] = loadIncrement * ( (1 - alpha_f) * node[iPoint]->Get_SurfaceLoad_Res(iVar) +
                                                alpha_f  * node[iPoint]->Get_SurfaceLoad_Res_n(iVar) );
        }
      }
      else {
        for (iVar = 0; iVar < nVar; iVar++) {
          Res_Ext_Surf[iVar] = (1 - alpha_f) * node[iPoint]->Get_SurfaceLoad_Res(iVar) +
          alpha_f  * node[iPoint]->Get_SurfaceLoad_Res_n(iVar);
        }
      }
      LinSysRes.AddBlock(iPoint, Res_Ext_Surf);
      
      /*--- Add the contribution to the residual due to body forces.
       *--- It is constant over time, so it's not necessary to distribute it. ---*/
      
      if (body_forces) {
        if (incremental_load) {
          for (iVar = 0; iVar < nVar; iVar++) {
            Res_Dead_Load[iVar] = loadIncrement * node[iPoint]->Get_BodyForces_Res(iVar);
          }
        }
        else {
          for (iVar = 0; iVar < nVar; iVar++) {
            Res_Dead_Load[iVar] = node[iPoint]->Get_BodyForces_Res(iVar);
          }
        }
        
        LinSysRes.AddBlock(iPoint, Res_Dead_Load);
      }
      
      /*--- Add FSI contribution ---*/
      if (fsi) {
        if (incremental_load) {
          for (iVar = 0; iVar < nVar; iVar++) {
            Res_FSI_Cont[iVar] = loadIncrement * ( (1 - alpha_f) * node[iPoint]->Get_FlowTraction(iVar) +
                                                  alpha_f  * node[iPoint]->Get_FlowTraction_n(iVar) );
          }
        }
        else {
          for (iVar = 0; iVar < nVar; iVar++) {
            Res_FSI_Cont[iVar] = (1 - alpha_f) * node[iPoint]->Get_FlowTraction(iVar) +
            alpha_f  * node[iPoint]->Get_FlowTraction_n(iVar);
          }
        }
        LinSysRes.AddBlock(iPoint, Res_FSI_Cont);
      }
    }
  }
  
}

void CFEASolver::GeneralizedAlpha_UpdateDisp(CGeometry *geometry, CSolver **solver_container, CConfig *config) {
  
  unsigned short iVar;
  unsigned long iPoint;
  
  /*--- Update solution ---*/
  
  for (iPoint = 0; iPoint < nPointDomain; iPoint++) {
    
    for (iVar = 0; iVar < nVar; iVar++) {
      
      /*--- Displacements component of the solution ---*/
      
      node[iPoint]->Add_DeltaSolution(iVar, LinSysSol[iPoint*nVar+iVar]);
      
    }
    
  }
  
  /*--- Perform the MPI communication of the solution, displacements only ---*/
  
  InitiateComms(geometry, config, SOLUTION_DISPONLY);
  CompleteComms(geometry, config, SOLUTION_DISPONLY);
  
}

void CFEASolver::GeneralizedAlpha_UpdateSolution(CGeometry *geometry, CSolver **solver_container, CConfig *config) {
  
  unsigned short iVar;
  unsigned long iPoint;
  
  su2double alpha_f = config->Get_Int_Coeffs(2), alpha_m =  config->Get_Int_Coeffs(3);
  
  /*--- Compute solution at t_n+1, and update velocities and accelerations ---*/
  
  for (iPoint = 0; iPoint < nPointDomain; iPoint++) {

    for (iVar = 0; iVar < nVar; iVar++) {
      
      /*--- Compute the solution from the previous time step and the solution computed at t+1-alpha_f ---*/
      /*--- U(t+dt) = 1/alpha_f*(U(t+1-alpha_f)-alpha_f*U(t)) ---*/
      
      Solution[iVar]=(1 / (1 - alpha_f))*(node[iPoint]->GetSolution(iVar) -
                                          alpha_f * node[iPoint]->GetSolution_time_n(iVar));
      

    }
    
    /*--- Set the solution in the node structure ---*/
    
    node[iPoint]->SetSolution(Solution);
    
    for (iVar = 0; iVar < nVar; iVar++) {
      
      /*--- Acceleration component of the solution ---*/
      /*--- U''(t+dt-alpha_m) = a8*(U(t+dt)-U(t))+a2*(U'(t))+a3*(U''(t)) ---*/
      
      Solution_Interm[iVar]=a_dt[8]*( node[iPoint]->GetSolution(iVar) -
                                     node[iPoint]->GetSolution_time_n(iVar)) -
      a_dt[2]* node[iPoint]->GetSolution_Vel_time_n(iVar) -
      a_dt[3]* node[iPoint]->GetSolution_Accel_time_n(iVar);
      
      /*--- Compute the solution from the previous time step and the solution computed at t+1-alpha_f ---*/
      /*--- U''(t+dt) = 1/alpha_m*(U''(t+1-alpha_m)-alpha_m*U''(t)) ---*/
      
      Solution[iVar]=(1 / (1 - alpha_m))*(Solution_Interm[iVar] - alpha_m * node[iPoint]->GetSolution_Accel_time_n(iVar));
    }
    
    /*--- Set the acceleration in the node structure ---*/
    
    node[iPoint]->SetSolution_Accel(Solution);
    
    for (iVar = 0; iVar < nVar; iVar++) {
      
      /*--- Velocity component of the solution ---*/
      /*--- U'(t+dt) = U'(t)+ a6*(U''(t)) + a7*(U''(t+dt)) ---*/
      
      Solution[iVar]=node[iPoint]->GetSolution_Vel_time_n(iVar)+
      a_dt[6]* node[iPoint]->GetSolution_Accel_time_n(iVar) +
      a_dt[7]* node[iPoint]->GetSolution_Accel(iVar);
      
    }
    
    /*--- Set the velocity in the node structure ---*/
    
    node[iPoint]->SetSolution_Vel(Solution);
    
  }
  
  /*--- Perform the MPI communication of the solution ---*/
  
  InitiateComms(geometry, config, SOLUTION_FEA);
  CompleteComms(geometry, config, SOLUTION_FEA);
  
}

void CFEASolver::GeneralizedAlpha_UpdateLoads(CGeometry *geometry, CSolver **solver_container, CConfig *config) {
  
  unsigned long iPoint;
  bool fsi = (config->GetFSI_Simulation() || config->GetpyFSI());
  
  /*--- Set the load conditions of the time step n+1 as the load conditions for time step n ---*/
  for (iPoint = 0; iPoint < nPointDomain; iPoint++) {
    node[iPoint]->Set_SurfaceLoad_Res_n();
    if (fsi) node[iPoint]->Set_FlowTraction_n();
  }
  
}

void CFEASolver::Solve_System(CGeometry *geometry, CConfig *config) {
  
  unsigned long iPoint, total_index;
  unsigned short iVar;
  
  /*--- Initialize residual and solution at the ghost points ---*/
  
  for (iPoint = nPointDomain; iPoint < nPoint; iPoint++) {
    
    for (iVar = 0; iVar < nVar; iVar++) {
      total_index = iPoint*nVar + iVar;
      LinSysRes[total_index] = 0.0;
      LinSysSol[total_index] = 0.0;
    }
    
  }
  
  IterLinSol = System.Solve(Jacobian, LinSysRes, LinSysSol, geometry, config);
  
  /*--- The the number of iterations of the linear solver ---*/
  
  SetIterLinSolver(IterLinSol);

  /*--- Store the value of the residual. ---*/

  valResidual = System.GetResidual();
  
}


void CFEASolver::PredictStruct_Displacement(CGeometry **fea_geometry,
                                                       CConfig *fea_config, CSolver ***fea_solution) {
  
  unsigned short predOrder = fea_config->GetPredictorOrder();
  su2double Delta_t = fea_config->GetDelta_DynTime();
  unsigned long iPoint, iDim;
  su2double *solDisp, *solVel, *solVel_tn, *valPred;
  
  //To nPointDomain: we need to communicate the predicted solution after setting it
  for (iPoint=0; iPoint < nPointDomain; iPoint++) {
    if (predOrder==0) fea_solution[MESH_0][FEA_SOL]->node[iPoint]->SetSolution_Pred();
    else if (predOrder==1) {
      
      solDisp = fea_solution[MESH_0][FEA_SOL]->node[iPoint]->GetSolution();
      solVel = fea_solution[MESH_0][FEA_SOL]->node[iPoint]->GetSolution_Vel();
      valPred = fea_solution[MESH_0][FEA_SOL]->node[iPoint]->GetSolution_Pred();
      
      for (iDim=0; iDim < nDim; iDim++) {
        valPred[iDim] = solDisp[iDim] + Delta_t*solVel[iDim];
      }
      
    }
    else if (predOrder==2) {
      
      solDisp = fea_solution[MESH_0][FEA_SOL]->node[iPoint]->GetSolution();
      solVel = fea_solution[MESH_0][FEA_SOL]->node[iPoint]->GetSolution_Vel();
      solVel_tn = fea_solution[MESH_0][FEA_SOL]->node[iPoint]->GetSolution_Vel_time_n();
      valPred = fea_solution[MESH_0][FEA_SOL]->node[iPoint]->GetSolution_Pred();
      
      for (iDim=0; iDim < nDim; iDim++) {
        valPred[iDim] = solDisp[iDim] + 0.5*Delta_t*(3*solVel[iDim]-solVel_tn[iDim]);
      }
      
    }
    else {
      cout<< "Higher order predictor not implemented. Solving with order 0." << endl;
      fea_solution[MESH_0][FEA_SOL]->node[iPoint]->SetSolution_Pred();
    }
  }
  
}

void CFEASolver::ComputeAitken_Coefficient(CGeometry **fea_geometry, CConfig *fea_config,
                                                      CSolver ***fea_solution, unsigned long iOuterIter) {
  
  unsigned long iPoint, iDim;
  su2double rbuf_numAitk = 0, sbuf_numAitk = 0;
  su2double rbuf_denAitk = 0, sbuf_denAitk = 0;
  
  su2double *dispPred, *dispCalc, *dispPred_Old, *dispCalc_Old;
  su2double deltaU[3] = {0.0, 0.0, 0.0}, deltaU_p1[3] = {0.0, 0.0, 0.0};
  su2double delta_deltaU[3] = {0.0, 0.0, 0.0};
  su2double CurrentTime=fea_config->GetCurrent_DynTime();
  su2double WAitkDyn_tn1, WAitkDyn_Max, WAitkDyn_Min, WAitkDyn;
  
  unsigned short RelaxMethod_FSI = fea_config->GetRelaxation_Method_FSI();
  
  ofstream historyFile_FSI;
  bool writeHistFSI = fea_config->GetWrite_Conv_FSI();
  if (writeHistFSI && (rank == MASTER_NODE)) {
    char cstrFSI[200];
    string filenameHistFSI = fea_config->GetConv_FileName_FSI();
    strcpy (cstrFSI, filenameHistFSI.data());
    historyFile_FSI.open (cstrFSI, std::ios_base::app);
  }
  
  
  /*--- Only when there is movement, and a dynamic coefficient is requested, it makes sense to compute the Aitken's coefficient ---*/
  
    
    if (RelaxMethod_FSI == NO_RELAXATION) {
      
      if (writeHistFSI && (rank == MASTER_NODE)) {
        
        SetWAitken_Dyn(1.0);
        
        if (iOuterIter == 0) historyFile_FSI << " " << endl ;
        historyFile_FSI << setiosflags(ios::fixed) << setprecision(4) << CurrentTime << "," ;
        historyFile_FSI << setiosflags(ios::fixed) << setprecision(1) << iOuterIter << "," ;
        if (iOuterIter == 0) historyFile_FSI << setiosflags(ios::scientific) << setprecision(4) << 1.0 ;
        else historyFile_FSI << setiosflags(ios::scientific) << setprecision(4) << 1.0 << "," ;
      }
      
    }
    else if (RelaxMethod_FSI == FIXED_PARAMETER) {
      
      if (writeHistFSI && (rank == MASTER_NODE)) {
        
        SetWAitken_Dyn(fea_config->GetAitkenStatRelax());
        
        if (iOuterIter == 0) historyFile_FSI << " " << endl ;
        historyFile_FSI << setiosflags(ios::fixed) << setprecision(4) << CurrentTime << "," ;
        historyFile_FSI << setiosflags(ios::fixed) << setprecision(1) << iOuterIter << "," ;
        if (iOuterIter == 0) historyFile_FSI << setiosflags(ios::scientific) << setprecision(4) << fea_config->GetAitkenStatRelax() ;
        else historyFile_FSI << setiosflags(ios::scientific) << setprecision(4) << fea_config->GetAitkenStatRelax() << "," ;
      }
      
    }
    else if (RelaxMethod_FSI == AITKEN_DYNAMIC) {
      
      if (iOuterIter == 0) {
        
        WAitkDyn_tn1 = GetWAitken_Dyn_tn1();
        WAitkDyn_Max = fea_config->GetAitkenDynMaxInit();
        WAitkDyn_Min = fea_config->GetAitkenDynMinInit();
        
        WAitkDyn = min(WAitkDyn_tn1, WAitkDyn_Max);
        WAitkDyn = max(WAitkDyn, WAitkDyn_Min);
        
        SetWAitken_Dyn(WAitkDyn);
        if (writeHistFSI && (rank == MASTER_NODE)) {
          if (iOuterIter == 0) historyFile_FSI << " " << endl ;
          historyFile_FSI << setiosflags(ios::fixed) << setprecision(4) << CurrentTime << "," ;
          historyFile_FSI << setiosflags(ios::fixed) << setprecision(1) << iOuterIter << "," ;
          historyFile_FSI << setiosflags(ios::scientific) << setprecision(4) << WAitkDyn ;
        }
        
      }
      else {
        // To nPointDomain; we need to communicate the values
        for (iPoint = 0; iPoint < nPointDomain; iPoint++) {
          
          dispPred = fea_solution[MESH_0][FEA_SOL]->node[iPoint]->GetSolution_Pred();
          dispPred_Old = fea_solution[MESH_0][FEA_SOL]->node[iPoint]->GetSolution_Pred_Old();
          dispCalc = fea_solution[MESH_0][FEA_SOL]->node[iPoint]->GetSolution();
          dispCalc_Old = fea_solution[MESH_0][FEA_SOL]->node[iPoint]->GetSolution_Old();
          
          for (iDim = 0; iDim < nDim; iDim++) {
            
            /*--- Compute the deltaU and deltaU_n+1 ---*/
            deltaU[iDim] = dispCalc_Old[iDim] - dispPred_Old[iDim];
            deltaU_p1[iDim] = dispCalc[iDim] - dispPred[iDim];
            
            /*--- Compute the difference ---*/
            delta_deltaU[iDim] = deltaU_p1[iDim] - deltaU[iDim];
            
            /*--- Add numerator and denominator ---*/
            sbuf_numAitk += deltaU[iDim] * delta_deltaU[iDim];
            sbuf_denAitk += delta_deltaU[iDim] * delta_deltaU[iDim];
            
          }
          
        }
        
#ifdef HAVE_MPI
        SU2_MPI::Allreduce(&sbuf_numAitk, &rbuf_numAitk, 1, MPI_DOUBLE, MPI_SUM, MPI_COMM_WORLD);
        SU2_MPI::Allreduce(&sbuf_denAitk, &rbuf_denAitk, 1, MPI_DOUBLE, MPI_SUM, MPI_COMM_WORLD);
#else
        rbuf_numAitk = sbuf_numAitk;
        rbuf_denAitk = sbuf_denAitk;
#endif
        
        WAitkDyn = GetWAitken_Dyn();
        
        if (rbuf_denAitk > 1E-15) {
          WAitkDyn = - 1.0 * WAitkDyn * rbuf_numAitk / rbuf_denAitk ;
        }
        
        WAitkDyn = max(WAitkDyn, 0.1);
        WAitkDyn = min(WAitkDyn, 1.0);
        
        SetWAitken_Dyn(WAitkDyn);
        
        if (writeHistFSI && (rank == MASTER_NODE)) {
          historyFile_FSI << setiosflags(ios::fixed) << setprecision(4) << CurrentTime << "," ;
          historyFile_FSI << setiosflags(ios::fixed) << setprecision(1) << iOuterIter << "," ;
          historyFile_FSI << setiosflags(ios::scientific) << setprecision(4) << WAitkDyn << "," ;
        }
        
      }
      
    }
    else {
      if (rank == MASTER_NODE) cout << "No relaxation method used. " << endl;
    }
  
  if (writeHistFSI && (rank == MASTER_NODE)) {historyFile_FSI.close();}
  
}

void CFEASolver::SetAitken_Relaxation(CGeometry **fea_geometry,
                                                 CConfig *fea_config, CSolver ***fea_solution) {
  
  unsigned long iPoint, iDim;
  unsigned short RelaxMethod_FSI;
  su2double *dispPred, *dispCalc;
  su2double WAitken;
  
  RelaxMethod_FSI = fea_config->GetRelaxation_Method_FSI();
  
  /*--- Only when there is movement it makes sense to update the solutions... ---*/
    
    if (RelaxMethod_FSI == NO_RELAXATION) {
      WAitken = 1.0;
    }
    else if (RelaxMethod_FSI == FIXED_PARAMETER) {
      WAitken = fea_config->GetAitkenStatRelax();
    }
    else if (RelaxMethod_FSI == AITKEN_DYNAMIC) {
      WAitken = GetWAitken_Dyn();
    }
    else {
      WAitken = 1.0;
    }
    
    // To nPointDomain; we need to communicate the solutions (predicted, old and old predicted) after this routine
    for (iPoint=0; iPoint < nPointDomain; iPoint++) {
      
      /*--- Retrieve pointers to the predicted and calculated solutions ---*/
      dispPred = fea_solution[MESH_0][FEA_SOL]->node[iPoint]->GetSolution_Pred();
      dispCalc = fea_solution[MESH_0][FEA_SOL]->node[iPoint]->GetSolution();
      
      /*--- Set predicted solution as the old predicted solution ---*/
      fea_solution[MESH_0][FEA_SOL]->node[iPoint]->SetSolution_Pred_Old();
      
      /*--- Set calculated solution as the old solution (needed for dynamic Aitken relaxation) ---*/
      fea_solution[MESH_0][FEA_SOL]->node[iPoint]->SetSolution_Old(dispCalc);
      
      /*--- Apply the Aitken relaxation ---*/
      for (iDim=0; iDim < nDim; iDim++) {
        dispPred[iDim] = (1.0 - WAitken)*dispPred[iDim] + WAitken*dispCalc[iDim];
      }
      
    }
    
  
}

void CFEASolver::Update_StructSolution(CGeometry **fea_geometry,
                                                  CConfig *fea_config, CSolver ***fea_solution) {
  
  unsigned long iPoint;
  su2double *valSolutionPred;
  
  for (iPoint=0; iPoint < nPointDomain; iPoint++) {
    
    valSolutionPred = fea_solution[MESH_0][FEA_SOL]->node[iPoint]->GetSolution_Pred();
    
    fea_solution[MESH_0][FEA_SOL]->node[iPoint]->SetSolution(valSolutionPred);
    
  }
  
  /*--- Perform the MPI communication of the solution, displacements only ---*/
  
  InitiateComms(fea_geometry[MESH_0], fea_config, SOLUTION_DISPONLY);
  CompleteComms(fea_geometry[MESH_0], fea_config, SOLUTION_DISPONLY);
  
}


void CFEASolver::Compute_OFRefGeom(CGeometry *geometry, CSolver **solver_container, CConfig *config){

  unsigned short iVar;
  unsigned long iPoint;
  unsigned long nTotalPoint = 1;

  bool dynamic = (config->GetDynamic_Analysis() == DYNAMIC);

  unsigned long ExtIter = config->GetExtIter();

  su2double reference_geometry = 0.0, current_solution = 0.0;

  bool fsi = (config->GetFSI_Simulation() || config->GetpyFSI());

  su2double objective_function = 0.0, objective_function_reduce = 0.0;
  su2double weight_OF = 1.0;

  su2double objective_function_averaged = 0.0;

#ifdef HAVE_MPI
    SU2_MPI::Allreduce(&nPointDomain,  &nTotalPoint,  1, MPI_UNSIGNED_LONG, MPI_SUM, MPI_COMM_WORLD);
#else
    nTotalPoint        = nPointDomain;
#endif

  weight_OF = config->GetRefGeom_Penalty() / nTotalPoint;

  for (iPoint = 0; iPoint < nPointDomain; iPoint++){

    for (iVar = 0; iVar < nVar; iVar++){

      /*--- Retrieve the value of the reference geometry ---*/
      reference_geometry = node[iPoint]->GetReference_Geometry(iVar);

      /*--- Retrieve the value of the current solution ---*/
      current_solution = node[iPoint]->GetSolution(iVar);

      /*--- The objective function is the sum of the difference between solution and difference, squared ---*/
      objective_function += weight_OF * (current_solution - reference_geometry)*(current_solution - reference_geometry);
    }

  }

#ifdef HAVE_MPI
    SU2_MPI::Allreduce(&objective_function,  &objective_function_reduce,  1, MPI_DOUBLE, MPI_SUM, MPI_COMM_WORLD);
#else
    objective_function_reduce        = objective_function;
#endif

  Total_OFRefGeom = objective_function_reduce + PenaltyValue;

  Global_OFRefGeom += Total_OFRefGeom;
  objective_function_averaged = Global_OFRefGeom / (ExtIter + 1.0 + EPS);

  bool direct_diff = ((config->GetDirectDiff() == D_YOUNG) ||
                      (config->GetDirectDiff() == D_POISSON) ||
                      (config->GetDirectDiff() == D_RHO) ||
                      (config->GetDirectDiff() == D_RHO_DL) ||
                      (config->GetDirectDiff() == D_EFIELD) ||
                      (config->GetDirectDiff() == D_MACH) ||
                      (config->GetDirectDiff() == D_PRESSURE));

  if ((direct_diff) && (rank == MASTER_NODE)){

    ofstream myfile_res;

    if (config->GetDirectDiff() == D_YOUNG) myfile_res.open ("Output_Direct_Diff_E.txt", ios::app);
    if (config->GetDirectDiff() == D_POISSON) myfile_res.open ("Output_Direct_Diff_Nu.txt", ios::app);
    if (config->GetDirectDiff() == D_RHO) myfile_res.open ("Output_Direct_Diff_Rho.txt", ios::app);
    if (config->GetDirectDiff() == D_RHO_DL) myfile_res.open ("Output_Direct_Diff_Rho_DL.txt", ios::app);
    if (config->GetDirectDiff() == D_EFIELD) myfile_res.open ("Output_Direct_Diff_EField.txt", ios::app);

    if (config->GetDirectDiff() == D_MACH) myfile_res.open ("Output_Direct_Diff_Mach.txt");
    if (config->GetDirectDiff() == D_PRESSURE) myfile_res.open ("Output_Direct_Diff_Pressure.txt");

    myfile_res.precision(15);

    myfile_res << scientific << Total_OFRefGeom << "\t";

    if (dynamic) myfile_res << scientific << objective_function_averaged << "\t";

    su2double local_forward_gradient = 0.0;
    su2double averaged_gradient = 0.0;

    local_forward_gradient = SU2_TYPE::GetDerivative(Total_OFRefGeom);

    if (fsi) {
      Total_ForwardGradient = local_forward_gradient;
      averaged_gradient     = Total_ForwardGradient / (ExtIter + 1.0);
    }
    else {
      Total_ForwardGradient += local_forward_gradient;
      averaged_gradient      = Total_ForwardGradient / (ExtIter + 1.0);
    }

    myfile_res << scientific << local_forward_gradient << "\t";

    myfile_res << scientific << averaged_gradient << "\t";

    myfile_res << endl;

    myfile_res.close();

    if (config->GetDirectDiff() == D_YOUNG)   cout << "Objective function: " << Total_OFRefGeom << ". Global derivative of the Young Modulus: " << Total_ForwardGradient << "." << endl;
    if (config->GetDirectDiff() == D_POISSON) cout << "Objective function: " << Total_OFRefGeom << ". Global derivative of the Poisson's ratio: " << Total_ForwardGradient << "." << endl;
    if (config->GetDirectDiff() == D_RHO)     cout << "Objective function: " << Total_OFRefGeom << ". Global derivative of the structural density: " << Total_ForwardGradient << "." << endl;
    if (config->GetDirectDiff() == D_RHO_DL)  cout << "Objective function: " << Total_OFRefGeom << ". Global derivative of the dead weight: " << Total_ForwardGradient << "." << endl;
    if (config->GetDirectDiff() == D_EFIELD)  cout << "Objective function: " << Total_OFRefGeom << ". Global derivative of the electric field: " << Total_ForwardGradient << "." << endl;
    if (config->GetDirectDiff() == D_MACH)    cout << "Objective function: " << Total_OFRefGeom << ". Global derivative of the Mach number: " << Total_ForwardGradient << "." << endl;
    if (config->GetDirectDiff() == D_PRESSURE) cout << "Objective function: " << Total_OFRefGeom << ". Global derivative of the freestream Pressure: " << Total_ForwardGradient << "." << endl;
  }
  else
  {

      // TODO: Temporary output file for the objective function. Will be integrated in the output once is refurbished.
   if (rank == MASTER_NODE){
      cout << "Objective function: " << Total_OFRefGeom << "." << endl;
      ofstream myfile_res;
      myfile_res.open ("of_refgeom.dat");
      myfile_res.precision(15);
      if (dynamic) myfile_res << scientific << objective_function_averaged << endl;
      else myfile_res << scientific << Total_OFRefGeom << endl;
      myfile_res.close();
      if (fsi){
          ofstream myfile_his;
          myfile_his.open ("history_refgeom.dat",ios::app);
          myfile_his.precision(15);
          myfile_his << scientific << Total_OFRefGeom << endl;
          myfile_his.close();
      }
    }

  }

}

void CFEASolver::Compute_OFRefNode(CGeometry *geometry, CSolver **solver_container, CConfig *config){

  unsigned short iVar;
  unsigned long iPoint;

  bool dynamic = (config->GetDynamic_Analysis() == DYNAMIC);

  unsigned long ExtIter = config->GetExtIter();

  su2double reference_geometry = 0.0, current_solution = 0.0;

  bool fsi = (config->GetFSI_Simulation() || config->GetpyFSI());

  su2double objective_function = 0.0, objective_function_reduce = 0.0;
  su2double distance_sq = 0.0 ;
  su2double weight_OF = 1.0;

  su2double objective_function_averaged = 0.0;

  /*--- TEMPORARY, for application in dynamic TestCase ---*/
  su2double difX = 0.0, difX_reduce = 0.0;
  su2double difY = 0.0, difY_reduce = 0.0;

  weight_OF = config->GetRefNode_Penalty();

  for (iPoint = 0; iPoint < nPointDomain; iPoint++){

    if (geometry->node[iPoint]->GetGlobalIndex() == config->GetRefNode_ID() ){

      for (iVar = 0; iVar < nVar; iVar++){

        /*--- Retrieve the value of the reference geometry ---*/
        reference_geometry = config->GetRefNode_Displacement(iVar);

        /*--- Retrieve the value of the current solution ---*/
        current_solution = node[iPoint]->GetSolution(iVar);

        /*--- The objective function is the sum of the difference between solution and difference, squared ---*/
        distance_sq +=  (current_solution - reference_geometry)*(current_solution - reference_geometry);
      }

      objective_function = weight_OF * sqrt(distance_sq);

      difX = node[iPoint]->GetSolution(0) - config->GetRefNode_Displacement(0);
      difY = node[iPoint]->GetSolution(1) - config->GetRefNode_Displacement(1);

    }

  }

#ifdef HAVE_MPI
    SU2_MPI::Allreduce(&objective_function,  &objective_function_reduce,  1, MPI_DOUBLE, MPI_SUM, MPI_COMM_WORLD);
    SU2_MPI::Allreduce(&difX,  &difX_reduce,  1, MPI_DOUBLE, MPI_SUM, MPI_COMM_WORLD);
    SU2_MPI::Allreduce(&difY,  &difY_reduce,  1, MPI_DOUBLE, MPI_SUM, MPI_COMM_WORLD);
#else
    objective_function_reduce        = objective_function;
    difX_reduce                      = difX;
    difY_reduce                      = difY;
#endif

  Total_OFRefNode = objective_function_reduce + PenaltyValue;

  Global_OFRefNode += Total_OFRefNode;
  objective_function_averaged = Global_OFRefNode / (ExtIter + 1.0 + EPS);

  bool direct_diff = ((config->GetDirectDiff() == D_YOUNG) ||
                      (config->GetDirectDiff() == D_POISSON) ||
                      (config->GetDirectDiff() == D_RHO) ||
                      (config->GetDirectDiff() == D_RHO_DL) ||
                      (config->GetDirectDiff() == D_EFIELD) ||
                      (config->GetDirectDiff() == D_MACH) ||
                      (config->GetDirectDiff() == D_PRESSURE));

  if ((direct_diff) && (rank == MASTER_NODE)){

    ofstream myfile_res;

    if (config->GetDirectDiff() == D_YOUNG) myfile_res.open ("Output_Direct_Diff_E.txt", ios::app);
    if (config->GetDirectDiff() == D_POISSON) myfile_res.open ("Output_Direct_Diff_Nu.txt", ios::app);
    if (config->GetDirectDiff() == D_RHO) myfile_res.open ("Output_Direct_Diff_Rho.txt", ios::app);
    if (config->GetDirectDiff() == D_RHO_DL) myfile_res.open ("Output_Direct_Diff_Rho_DL.txt", ios::app);
    if (config->GetDirectDiff() == D_EFIELD) myfile_res.open ("Output_Direct_Diff_EField.txt", ios::app);

    if (config->GetDirectDiff() == D_MACH) myfile_res.open ("Output_Direct_Diff_Mach.txt");
    if (config->GetDirectDiff() == D_PRESSURE) myfile_res.open ("Output_Direct_Diff_Pressure.txt");

    myfile_res.precision(15);

    myfile_res << scientific << Total_OFRefNode << "\t";

    if (dynamic) myfile_res << scientific << objective_function_averaged << "\t";

    su2double local_forward_gradient = 0.0;
    su2double averaged_gradient = 0.0;

    local_forward_gradient = SU2_TYPE::GetDerivative(Total_OFRefNode);

    if (fsi) {
      Total_ForwardGradient = local_forward_gradient;
      averaged_gradient     = Total_ForwardGradient / (ExtIter + 1.0);
    }
    else {
      Total_ForwardGradient += local_forward_gradient;
      averaged_gradient      = Total_ForwardGradient / (ExtIter + 1.0);
    }

    myfile_res << scientific << local_forward_gradient << "\t";

    myfile_res << scientific << averaged_gradient << "\t";

    myfile_res << scientific << difX_reduce << "\t";
    myfile_res << scientific << difY_reduce << "\t";

    myfile_res << endl;

    myfile_res.close();

    if (config->GetDirectDiff() == D_YOUNG)   cout << "Objective function: " << Total_OFRefNode << ". Global derivative of the Young Modulus: " << Total_ForwardGradient << "." << endl;
    if (config->GetDirectDiff() == D_POISSON) cout << "Objective function: " << Total_OFRefNode << ". Global derivative of the Poisson's ratio: " << Total_ForwardGradient << "." << endl;
    if (config->GetDirectDiff() == D_RHO)     cout << "Objective function: " << Total_OFRefNode << ". Global derivative of the structural density: " << Total_ForwardGradient << "." << endl;
    if (config->GetDirectDiff() == D_RHO_DL)  cout << "Objective function: " << Total_OFRefNode << ". Global derivative of the dead weight: " << Total_ForwardGradient << "." << endl;
    if (config->GetDirectDiff() == D_EFIELD)  cout << "Objective function: " << Total_OFRefNode << ". Global derivative of the electric field: " << Total_ForwardGradient << "." << endl;
    if (config->GetDirectDiff() == D_MACH)    cout << "Objective function: " << Total_OFRefNode << ". Global derivative of the Mach number: " << Total_ForwardGradient << "." << endl;
    if (config->GetDirectDiff() == D_PRESSURE) cout << "Objective function: " << Total_OFRefNode << ". Global derivative of the freestream Pressure: " << Total_ForwardGradient << "." << endl;
  }
  else
  {

    // TODO: Temporary output file for the objective function. Will be integrated in the output once is refurbished.
    if (rank == MASTER_NODE){
      cout << "Objective function: " << Total_OFRefNode << "." << endl;
      ofstream myfile_res;
      myfile_res.open ("of_refnode.dat");
      myfile_res.precision(15);
      if (dynamic) myfile_res << scientific << objective_function_averaged << endl;
      else myfile_res << scientific << Total_OFRefNode << endl;
      myfile_res.close();

      ofstream myfile_his;
      myfile_his.open ("history_refnode.dat",ios::app);
      myfile_his.precision(15);
      myfile_his << ExtIter << "\t";
      myfile_his << scientific << Total_OFRefNode << "\t";
      myfile_his << scientific << objective_function_averaged << "\t";
      myfile_his << scientific << difX_reduce << "\t";
      myfile_his << scientific << difY_reduce << endl;
      myfile_his.close();

    }

  }


}

void CFEASolver::Compute_OFVolFrac(CGeometry *geometry, CSolver **solver_container, CConfig *config)
{
  /*--- Perform a volume average of the physical density of the elements for topology optimization ---*/

  unsigned long iElem, nElem = geometry->GetnElem();
  su2double total_volume = 0.0, integral = 0.0;

  for (iElem=0; iElem<nElem; ++iElem) {
    /*--- count only elements that belong to the partition ---*/
    if ( geometry->node[geometry->elem[iElem]->GetNode(0)]->GetDomain() ){
      su2double volume = geometry->elem[iElem]->GetVolume();
      total_volume += volume;
      integral += volume*element_properties[iElem]->GetPhysicalDensity();
    }
  }
  
#ifdef HAVE_MPI
  {
    su2double tmp;
    SU2_MPI::Allreduce(&total_volume,&tmp,1,MPI_DOUBLE,MPI_SUM,MPI_COMM_WORLD);
    total_volume = tmp;
    SU2_MPI::Allreduce(&integral,&tmp,1,MPI_DOUBLE,MPI_SUM,MPI_COMM_WORLD);
    integral = tmp;
  }
#endif

  Total_OFVolFrac = integral/total_volume;

  // TODO: Temporary output file for the objective function. Will be integrated in the output once is refurbished.
  if (rank == MASTER_NODE){
    cout << "Objective function: " << Total_OFVolFrac << "." << endl;
    ofstream myfile_res;
    myfile_res.open ("of_volfrac.dat");
    myfile_res.precision(15);
    myfile_res << scientific << Total_OFVolFrac << endl;
    myfile_res.close();
  }
}

void CFEASolver::Stiffness_Penalty(CGeometry *geometry, CSolver **solver, CNumerics **numerics, CConfig *config){

  unsigned long iElem;
  unsigned short iNode, iDim, nNodes = 0;

  unsigned long indexNode[8]={0,0,0,0,0,0,0,0};
  su2double val_Coord, val_Sol;
  int EL_KIND = 0;

  su2double elementVolume, dvValue, ratio;
  su2double weightedValue = 0.0;
  su2double weightedValue_reduce = 0.0;
  su2double totalVolume = 0.0;
  su2double totalVolume_reduce = 0.0;

  /*--- Loops over the elements in the domain ---*/

  for (iElem = 0; iElem < geometry->GetnElem(); iElem++) {

    if (geometry->elem[iElem]->GetVTK_Type() == TRIANGLE)     {nNodes = 3; EL_KIND = EL_TRIA;}
    if (geometry->elem[iElem]->GetVTK_Type() == QUADRILATERAL){nNodes = 4; EL_KIND = EL_QUAD;}
    if (geometry->elem[iElem]->GetVTK_Type() == TETRAHEDRON)  {nNodes = 4; EL_KIND = EL_TETRA;}
    if (geometry->elem[iElem]->GetVTK_Type() == PYRAMID)      {nNodes = 5; EL_KIND = EL_PYRAM;}
    if (geometry->elem[iElem]->GetVTK_Type() == PRISM)        {nNodes = 6; EL_KIND = EL_PRISM;}
    if (geometry->elem[iElem]->GetVTK_Type() == HEXAHEDRON)   {nNodes = 8; EL_KIND = EL_HEXA;}

    /*--- For the number of nodes, we get the coordinates from the connectivity matrix ---*/
    for (iNode = 0; iNode < nNodes; iNode++) {
        indexNode[iNode] = geometry->elem[iElem]->GetNode(iNode);
        for (iDim = 0; iDim < nDim; iDim++) {
            val_Coord = Get_ValCoord(geometry, indexNode[iNode], iDim);
            val_Sol = node[indexNode[iNode]]->GetSolution(iDim) + val_Coord;
            element_container[FEA_TERM][EL_KIND]->SetRef_Coord(val_Coord, iNode, iDim);
            element_container[FEA_TERM][EL_KIND]->SetCurr_Coord(val_Sol, iNode, iDim);
        }
    }

    // Avoid double-counting elements:
    // Only add the value if the first node is in the domain
    if (geometry->node[indexNode[0]]->GetDomain()){

        // Compute the area/volume of the element
        if (nDim == 2)
        	elementVolume = element_container[FEA_TERM][EL_KIND]->ComputeArea();
        else
        	elementVolume = element_container[FEA_TERM][EL_KIND]->ComputeVolume();

        // Compute the total volume
        totalVolume += elementVolume;

        // Retrieve the value of the design variable
        dvValue = numerics[FEA_TERM]->Get_DV_Val(element_properties[iElem]->GetDV());

        // Add the weighted sum of the value of the design variable
        weightedValue += dvValue * elementVolume;

    }

  }

// Reduce value across processors for parallelization

#ifdef HAVE_MPI
    SU2_MPI::Allreduce(&weightedValue,  &weightedValue_reduce,  1, MPI_DOUBLE, MPI_SUM, MPI_COMM_WORLD);
    SU2_MPI::Allreduce(&totalVolume,  &totalVolume_reduce,  1, MPI_DOUBLE, MPI_SUM, MPI_COMM_WORLD);
#else
    weightedValue_reduce        = weightedValue;
    totalVolume_reduce          = totalVolume;
#endif

    ratio = 1.0 - weightedValue_reduce/totalVolume_reduce;

    PenaltyValue = config->GetTotalDV_Penalty() * ratio * ratio;



}

void CFEASolver::ComputeResidual_Multizone(CGeometry *geometry, CConfig *config){

  unsigned short iVar;
  unsigned long iPoint;
  su2double residual;

  /*--- Set Residuals to zero ---*/

  for (iVar = 0; iVar < nVar; iVar++){
      SetRes_BGS(iVar,0.0);
      SetRes_Max_BGS(iVar,0.0,0);
  }

  /*--- Set the residuals ---*/
  for (iPoint = 0; iPoint < nPointDomain; iPoint++){
      for (iVar = 0; iVar < nVar; iVar++){
          residual = node[iPoint]->GetSolution(iVar) - node[iPoint]->Get_BGSSolution_k(iVar);
          AddRes_BGS(iVar,residual*residual);
          AddRes_Max_BGS(iVar,fabs(residual),geometry->node[iPoint]->GetGlobalIndex(),geometry->node[iPoint]->GetCoord());
      }
  }

  SetResidual_BGS(geometry, config);

}


void CFEASolver::UpdateSolution_BGS(CGeometry *geometry, CConfig *config){

  unsigned long iPoint;

  /*--- To nPoint: The solution must be communicated beforehand ---*/
  for (iPoint = 0; iPoint < nPoint; iPoint++){

    node[iPoint]->Set_BGSSolution_k();

  }

}

void CFEASolver::LoadRestart(CGeometry **geometry, CSolver ***solver, CConfig *config, int val_iter, bool val_update_geo) {

  unsigned short iVar, nSolVar;
  unsigned long index;

  ifstream restart_file;
  string restart_filename, filename, text_line;

  unsigned short iZone = config->GetiZone();
  unsigned short nZone = geometry[MESH_0]->GetnZone();

  bool dynamic = (config->GetDynamic_Analysis() == DYNAMIC);
  bool fluid_structure = (config->GetFSI_Simulation() || config->GetpyFSI());
  bool discrete_adjoint = config->GetDiscrete_Adjoint();

  if (dynamic) nSolVar = 3 * nVar;
  else nSolVar = nVar;

  su2double *Sol = new su2double[nSolVar];

  /*--- Skip coordinates ---*/

  unsigned short skipVars = geometry[MESH_0]->GetnDim();

  /*--- Restart the solution from file information ---*/

  filename = config->GetSolution_FEMFileName();

  /*--- If multizone, append zone name ---*/

  if (nZone > 1)
    filename = config->GetMultizone_FileName(filename, iZone);

  if (dynamic) {
    filename = config->GetUnsteady_FileName(filename, val_iter);
  }

  /*--- Read all lines in the restart file ---*/

  int counter = 0;
  long iPoint_Local; unsigned long iPoint_Global = 0; unsigned long iPoint_Global_Local = 0;
  unsigned short rbuf_NotMatching = 0, sbuf_NotMatching = 0;

  /*--- Read the restart data from either an ASCII or binary SU2 file. ---*/

  if (config->GetRead_Binary_Restart()) {
    Read_SU2_Restart_Binary(geometry[MESH_0], config, filename);
  } else {
    Read_SU2_Restart_ASCII(geometry[MESH_0], config, filename);
  }

  /*--- Load data from the restart into correct containers. ---*/

  counter = 0;
  for (iPoint_Global = 0; iPoint_Global < geometry[MESH_0]->GetGlobal_nPointDomain(); iPoint_Global++ ) {

    /*--- Retrieve local index. If this node from the restart file lives
     on the current processor, we will load and instantiate the vars. ---*/

    iPoint_Local = geometry[MESH_0]->GetGlobal_to_Local_Point(iPoint_Global);

    if (iPoint_Local > -1) {

      /*--- We need to store this point's data, so jump to the correct
       offset in the buffer of data from the restart file and load it. ---*/

      index = counter*Restart_Vars[1] + skipVars;
      for (iVar = 0; iVar < nSolVar; iVar++) Sol[iVar] = Restart_Data[index+iVar];

      for (iVar = 0; iVar < nVar; iVar++) {
        node[iPoint_Local]->SetSolution(iVar, Sol[iVar]);
        if (dynamic) {
          node[iPoint_Local]->SetSolution_time_n(iVar, Sol[iVar]);
          node[iPoint_Local]->SetSolution_Vel(iVar, Sol[iVar+nVar]);
          node[iPoint_Local]->SetSolution_Vel_time_n(iVar, Sol[iVar+nVar]);
          node[iPoint_Local]->SetSolution_Accel(iVar, Sol[iVar+2*nVar]);
          node[iPoint_Local]->SetSolution_Accel_time_n(iVar, Sol[iVar+2*nVar]);
        }
        if (fluid_structure) {
          node[iPoint_Local]->SetSolution_Pred(iVar, Sol[iVar]);
          node[iPoint_Local]->SetSolution_Pred_Old(iVar, Sol[iVar]);
        }
        if (fluid_structure && discrete_adjoint){
          node[iPoint_Local]->SetSolution_Old(iVar, Sol[iVar]);
        }
      }
      iPoint_Global_Local++;

      /*--- Increment the overall counter for how many points have been loaded. ---*/
      counter++;
    }
    
  }

  /*--- Detect a wrong solution file ---*/

  if (iPoint_Global_Local < nPointDomain) { sbuf_NotMatching = 1; }
#ifndef HAVE_MPI
  rbuf_NotMatching = sbuf_NotMatching;
#else
  SU2_MPI::Allreduce(&sbuf_NotMatching, &rbuf_NotMatching, 1, MPI_UNSIGNED_SHORT, MPI_SUM, MPI_COMM_WORLD);
#endif
  if (rbuf_NotMatching != 0) {
    SU2_MPI::Error(string("The solution file ") + filename + string(" doesn't match with the mesh file!\n") +
                   string("It could be empty lines at the end of the file."), CURRENT_FUNCTION);
  }

  /*--- MPI. If dynamic, we also need to communicate the old solution ---*/
  
  solver[MESH_0][FEA_SOL]->InitiateComms(geometry[MESH_0], config, SOLUTION_FEA);
  solver[MESH_0][FEA_SOL]->CompleteComms(geometry[MESH_0], config, SOLUTION_FEA);
  
  if (dynamic) {
    solver[MESH_0][FEA_SOL]->InitiateComms(geometry[MESH_0], config, SOLUTION_FEA_OLD);
    solver[MESH_0][FEA_SOL]->CompleteComms(geometry[MESH_0], config, SOLUTION_FEA_OLD);
  }
  if (fluid_structure && !dynamic){
      solver[MESH_0][FEA_SOL]->InitiateComms(geometry[MESH_0], config, SOLUTION_PRED);
      solver[MESH_0][FEA_SOL]->CompleteComms(geometry[MESH_0], config, SOLUTION_PRED);
        
      solver[MESH_0][FEA_SOL]->InitiateComms(geometry[MESH_0], config, SOLUTION_PRED_OLD);
      solver[MESH_0][FEA_SOL]->CompleteComms(geometry[MESH_0], config, SOLUTION_PRED_OLD);
  }

  delete [] Sol;

  /*--- Delete the class memory that is used to load the restart. ---*/

  if (Restart_Vars != NULL) delete [] Restart_Vars;
  if (Restart_Data != NULL) delete [] Restart_Data;
  Restart_Vars = NULL; Restart_Data = NULL;
  
}

void CFEASolver::RegisterVariables(CGeometry *geometry, CConfig *config, bool reset)
{
  /*--- Register the element density to get the derivatives required for
  material-based topology optimization, this is done here because element_properties
  is a member of CFEASolver only. ---*/
  if (!config->GetTopology_Optimization()) return;

  for (unsigned long iElem = 0; iElem < geometry->GetnElem(); iElem++)
    element_properties[iElem]->RegisterDensity();
}

void CFEASolver::ExtractAdjoint_Variables(CGeometry *geometry, CConfig *config)
{
  /*--- Extract and output derivatives for topology optimization, this is done
  here because element_properties is a member of CFEASolver only and the output
  structure only supports nodal values (these are elemental). ---*/
  if (!config->GetTopology_Optimization()) return;
    
  unsigned long iElem,
                nElem = geometry->GetnElem(),
                nElemDomain = geometry->GetGlobal_nElemDomain();

  /*--- Allocate and initialize an array onto which the derivatives of every partition
  will be reduced, this is to output results in the correct order, it is not a very
  memory efficient solution... single precision is enough for output. ---*/
  float *send_buf = new float[nElemDomain], *rec_buf = NULL;
  for(iElem=0; iElem<nElemDomain; ++iElem) send_buf[iElem] = 0.0;
    
  for(iElem=0; iElem<nElem; ++iElem) {
    unsigned long iElem_global = geometry->elem[iElem]->GetGlobalIndex();
    send_buf[iElem_global] = SU2_TYPE::GetValue(element_properties[iElem]->GetAdjointDensity());
  }

#ifdef HAVE_MPI
  if (rank == MASTER_NODE) rec_buf = new float[nElemDomain];
  /*--- Need to use this version of Reduce instead of the wrapped one because we use float ---*/
  MPI_Reduce(send_buf,rec_buf,nElemDomain,MPI_FLOAT,MPI_SUM,MASTER_NODE,MPI_COMM_WORLD);
#else
  rec_buf = send_buf;
#endif

  /*--- The master writes the file ---*/
  if (rank == MASTER_NODE) {
    string filename = config->GetTopology_Optim_FileName();
    ofstream file;
    file.open(filename.c_str());
    for(iElem=0; iElem<nElemDomain; ++iElem) file << rec_buf[iElem] << endl;
    file.close();
  }
  
  delete [] send_buf;
#ifdef HAVE_MPI
  if (rank == MASTER_NODE) delete [] rec_buf;
#endif

}

void CFEASolver::FilterElementDensities(CGeometry *geometry, CConfig *config)
{
  /*--- Apply a filter to the design densities of the elements to generate the
  physical densities which are the ones used to penalize their stiffness. ---*/
  
  unsigned short type;
  su2double param, radius;
  
  vector<pair<unsigned short,su2double> > kernels;
  vector<su2double> filter_radius;
  for (unsigned short iKernel=0; iKernel<config->GetTopology_Optim_Num_Kernels(); ++iKernel)
  {
    config->GetTopology_Optim_Kernel(iKernel,type,param,radius);
    kernels.push_back(make_pair(type,param));
    filter_radius.push_back(radius);
  }

  unsigned long iElem, nElem = geometry->GetnElem();
  
  su2double *design_rho = new su2double [nElem],
            *physical_rho = new su2double [nElem];
  
  for (iElem=0; iElem<nElem; ++iElem)
    design_rho[iElem] = element_properties[iElem]->GetDesignDensity();
  
  geometry->FilterValuesAtElementCG(filter_radius, kernels, design_rho, physical_rho);
  
  /*--- Apply projection ---*/
  config->GetTopology_Optim_Projection(type,param);
  switch (type) {
    case NO_PROJECTION: break;
    case HEAVISIDE_UP:
      for (iElem=0; iElem<nElem; ++iElem)
        physical_rho[iElem] = 1.0-exp(-param*physical_rho[iElem])+physical_rho[iElem]*exp(-param);
      break;
    case HEAVISIDE_DOWN:
      for (iElem=0; iElem<nElem; ++iElem)
        physical_rho[iElem] = exp(-param*(1.0-physical_rho[iElem]))-(1.0-physical_rho[iElem])*exp(-param);
      break;
    default:
      SU2_MPI::Error("Unknown type of projection function",CURRENT_FUNCTION);
  }
  
  for (iElem=0; iElem<nElem; ++iElem)
    element_properties[iElem]->SetPhysicalDensity(physical_rho[iElem]);
  
  delete [] design_rho;
  delete [] physical_rho;
}<|MERGE_RESOLUTION|>--- conflicted
+++ resolved
@@ -148,27 +148,10 @@
   }
   else if (nDim == 3) {
 
-<<<<<<< HEAD
-      element_container[FEA_TERM][EL_TETRA] = new CTETRA1(nDim, config);
-      element_container[FEA_TERM][EL_HEXA]  = new CHEXA8(nDim, config);
-      element_container[FEA_TERM][EL_PYRAM] = new CPYRAM5(nDim, config);
-      element_container[FEA_TERM][EL_PRISM] = new CPRISM6(nDim, config);
-
-      if (de_effects){
-        element_container[DE_TERM][EL_TETRA] = new CTETRA1(nDim, config);
-        element_container[DE_TERM][EL_HEXA] = new CHEXA8(nDim, config);
-      }
-
-      if (incompressible) {
-        element_container[INC_TERM][EL_TETRA] = new CTETRA1(nDim, config);
-        element_container[INC_TERM][EL_HEXA] = new CHEXA1(nDim, config);
-      }
-=======
     element_container[FEA_TERM][EL_TETRA] = new CTETRA1(nDim, config);
     element_container[FEA_TERM][EL_HEXA]  = new CHEXA8 (nDim, config);
     element_container[FEA_TERM][EL_PYRAM] = new CPYRAM5(nDim, config);
     element_container[FEA_TERM][EL_PRISM] = new CPRISM6(nDim, config);
->>>>>>> 66f2e949
 
     if (de_effects){
       element_container[DE_TERM][EL_TETRA] = new CTETRA1(nDim, config);
