/*!
 * \file variable_direct_mean.cpp
 * \brief Definition of the solution fields.
 * \author F. Palacios, T. Economon
 * \version 5.0.0 "Raven"
 *
 * SU2 Lead Developers: Dr. Francisco Palacios (Francisco.D.Palacios@boeing.com).
 *                      Dr. Thomas D. Economon (economon@stanford.edu).
 *
 * SU2 Developers: Prof. Juan J. Alonso's group at Stanford University.
 *                 Prof. Piero Colonna's group at Delft University of Technology.
 *                 Prof. Nicolas R. Gauger's group at Kaiserslautern University of Technology.
 *                 Prof. Alberto Guardone's group at Polytechnic University of Milan.
 *                 Prof. Rafael Palacios' group at Imperial College London.
 *                 Prof. Edwin van der Weide's group at the University of Twente.
 *                 Prof. Vincent Terrapon's group at the University of Liege.
 *
 * Copyright (C) 2012-2017 SU2, the open-source CFD code.
 *
 * SU2 is free software; you can redistribute it and/or
 * modify it under the terms of the GNU Lesser General Public
 * License as published by the Free Software Foundation; either
 * version 2.1 of the License, or (at your option) any later version.
 *
 * SU2 is distributed in the hope that it will be useful,
 * but WITHOUT ANY WARRANTY; without even the implied warranty of
 * MERCHANTABILITY or FITNESS FOR A PARTICULAR PURPOSE. See the GNU
 * Lesser General Public License for more details.
 *
 * You should have received a copy of the GNU Lesser General Public
 * License along with SU2. If not, see <http://www.gnu.org/licenses/>.
 */

#include "../include/variable_structure.hpp"

CEulerVariable::CEulerVariable(void) : CVariable() {
  
  /*--- Array initialization ---*/
  
    HB_Source = NULL;
    Primitive = NULL;
    Secondary = NULL;
    
  Gradient_Primitive = NULL;
    Gradient_Secondary = NULL;
  
    Limiter_Primitive = NULL;
    Limiter_Secondary = NULL;
  
  WindGust    = NULL;
  WindGustDer = NULL;

  nPrimVar     = 0;
  nPrimVarGrad = 0;

  nSecondaryVar     = 0;
  nSecondaryVarGrad = 0;
 
  Undivided_Laplacian = NULL;

  Solution_New = NULL;
 
}

CEulerVariable::CEulerVariable(su2double val_density, su2double *val_velocity, su2double val_energy, unsigned short val_nDim,
                               unsigned short val_nvar, CConfig *config) : CVariable(val_nDim, val_nvar, config) {
    unsigned short iVar, iDim, iMesh, nMGSmooth = 0;
  
  bool low_fidelity = config->GetLowFidelitySim();
  bool dual_time = ((config->GetUnsteady_Simulation() == DT_STEPPING_1ST) ||
                    (config->GetUnsteady_Simulation() == DT_STEPPING_2ND));
  bool viscous = config->GetViscous();
  bool windgust = config->GetWind_Gust();
  bool classical_rk4 = (config->GetKind_TimeIntScheme_Flow() == CLASSICAL_RK4_EXPLICIT);

  /*--- Array initialization ---*/
  
  HB_Source = NULL;
  Primitive = NULL;
  Secondary = NULL;
  
  Gradient_Primitive = NULL;
  Gradient_Secondary = NULL;
  
  Limiter_Primitive = NULL;
  Limiter_Secondary = NULL;
  
  WindGust    = NULL;
  WindGustDer = NULL;
  
  nPrimVar     = 0;
  nPrimVarGrad = 0;
  
  nSecondaryVar     = 0;
  nSecondaryVarGrad = 0;

  Undivided_Laplacian = NULL;

  Solution_New = NULL;

  /*--- Allocate and initialize the primitive variables and gradients ---*/
  nPrimVar = nDim+10; nPrimVarGrad = nDim+4;
  if (viscous) { nSecondaryVar = 8; nSecondaryVarGrad = 2; }
  else { nSecondaryVar = 2; nSecondaryVarGrad = 2; }


  /*--- Allocate residual structures ---*/
  
  Res_TruncError = new su2double [nVar];
  
  for (iVar = 0; iVar < nVar; iVar++) {
    Res_TruncError[iVar] = 0.0;
  }
  
  /*--- Only for residual smoothing (multigrid) ---*/
  
  for (iMesh = 0; iMesh <= config->GetnMGLevels(); iMesh++)
    nMGSmooth += config->GetMG_CorrecSmooth(iMesh);
  
  if ((nMGSmooth > 0) || low_fidelity) {
    Residual_Sum = new su2double [nVar];
    Residual_Old = new su2double [nVar];
  }
  
  /*--- Allocate undivided laplacian (centered) and limiter (upwind)---*/
  
  if (config->GetKind_ConvNumScheme_Flow() == SPACE_CENTERED) {
    Undivided_Laplacian = new su2double [nVar];
  }
  
  /*--- Always allocate the slope limiter,
   and the auxiliar variables (check the logic - JST with 2nd order Turb model - ) ---*/
  
  Limiter_Primitive = new su2double [nPrimVarGrad];
  for (iVar = 0; iVar < nPrimVarGrad; iVar++)
    Limiter_Primitive[iVar] = 0.0;
  
  Limiter_Secondary = new su2double [nSecondaryVarGrad];
  for (iVar = 0; iVar < nSecondaryVarGrad; iVar++)
    Limiter_Secondary[iVar] = 0.0;


  Limiter = new su2double [nVar];
  for (iVar = 0; iVar < nVar; iVar++)
    Limiter[iVar] = 0.0;
  
  Solution_Max = new su2double [nPrimVarGrad];
  Solution_Min = new su2double [nPrimVarGrad];
  for (iVar = 0; iVar < nPrimVarGrad; iVar++) {
    Solution_Max[iVar] = 0.0;
    Solution_Min[iVar] = 0.0;
  }
  
    /*--- Solution and old solution initialization ---*/
  
  Solution[0] = val_density;
  Solution_Old[0] = val_density;
  for (iDim = 0; iDim < nDim; iDim++) {
    Solution[iDim+1] = val_density*val_velocity[iDim];
    Solution_Old[iDim+1] = val_density*val_velocity[iDim];
  }
  Solution[nVar-1] = val_density*val_energy;
  Solution_Old[nVar-1] = val_density*val_energy;

  /*--- New solution initialization for Classical RK4 ---*/

  if (classical_rk4) {
    Solution_New = new su2double[nVar];
    Solution_New[0] = val_density;
    for (iDim = 0; iDim < nDim; iDim++) {
      Solution_New[iDim+1] = val_density*val_velocity[iDim];
    }
    Solution_New[nVar-1] = val_density*val_energy;
  }

    /*--- Allocate and initialize solution for dual time strategy ---*/
  
  if (dual_time) {
    Solution_time_n[0] = val_density;
    Solution_time_n1[0] = val_density;
    for (iDim = 0; iDim < nDim; iDim++) {
      Solution_time_n[iDim+1] = val_density*val_velocity[iDim];
      Solution_time_n1[iDim+1] = val_density*val_velocity[iDim];
    }
    Solution_time_n[nVar-1] = val_density*val_energy;
    Solution_time_n1[nVar-1] = val_density*val_energy;
  }

  
  /*--- Allocate space for the harmonic balance source terms ---*/
  
  if (config->GetUnsteady_Simulation() == HARMONIC_BALANCE) {
    HB_Source = new su2double[nVar];
    for (iVar = 0; iVar < nVar; iVar++) HB_Source[iVar] = 0.0;
  }

  /*--- Allocate vector for wind gust and wind gust derivative field ---*/
  
  if (windgust) {
    WindGust = new su2double [nDim];
    WindGustDer = new su2double [nDim+1];
  }
  
  /*--- Incompressible flow, primitive variables nDim+3, (P, vx, vy, vz, rho, beta) ---*/
  
  Primitive = new su2double [nPrimVar];
  for (iVar = 0; iVar < nPrimVar; iVar++) Primitive[iVar] = 0.0;
  
  Secondary = new su2double [nSecondaryVar];
  for (iVar = 0; iVar < nSecondaryVar; iVar++) Secondary[iVar] = 0.0;

  /*--- Compressible flow, gradients primitive variables nDim+4, (T, vx, vy, vz, P, rho, h)
        We need P, and rho for running the adjoint problem ---*/
  
  Gradient_Primitive = new su2double* [nPrimVarGrad];
  for (iVar = 0; iVar < nPrimVarGrad; iVar++) {
    Gradient_Primitive[iVar] = new su2double [nDim];
    for (iDim = 0; iDim < nDim; iDim++)
      Gradient_Primitive[iVar][iDim] = 0.0;
  }

  Gradient_Secondary = new su2double* [nSecondaryVarGrad];
  for (iVar = 0; iVar < nSecondaryVarGrad; iVar++) {
    Gradient_Secondary[iVar] = new su2double [nDim];
    for (iDim = 0; iDim < nDim; iDim++)
      Gradient_Secondary[iVar][iDim] = 0.0;
  }

}

CEulerVariable::CEulerVariable(su2double *val_solution, unsigned short val_nDim, unsigned short val_nvar, CConfig *config) : CVariable(val_nDim, val_nvar, config) {
    unsigned short iVar, iDim, iMesh, nMGSmooth = 0;
  
  bool low_fidelity = config->GetLowFidelitySim();
  bool dual_time = ((config->GetUnsteady_Simulation() == DT_STEPPING_1ST) ||
                    (config->GetUnsteady_Simulation() == DT_STEPPING_2ND));
  bool viscous = config->GetViscous();
  bool windgust = config->GetWind_Gust();
  bool classical_rk4 = (config->GetKind_TimeIntScheme_Flow() == CLASSICAL_RK4_EXPLICIT);

  /*--- Array initialization ---*/
  
  HB_Source = NULL;
  Primitive = NULL;
  Secondary = NULL;
  
  Gradient_Primitive = NULL;
  Gradient_Secondary = NULL;
  
  Limiter_Primitive = NULL;
  Limiter_Secondary = NULL;
  
  WindGust    = NULL;
  WindGustDer = NULL;
  
  nPrimVar     = 0;
  nPrimVarGrad = 0;
  
  nSecondaryVar     = 0;
  nSecondaryVarGrad = 0;
 
  Undivided_Laplacian = NULL;

  Solution_New = NULL;
 
    /*--- Allocate and initialize the primitive variables and gradients ---*/
  nPrimVar = nDim+10; nPrimVarGrad = nDim+4;
  if (viscous) { nSecondaryVar = 8; nSecondaryVarGrad = 2; }
  else { nSecondaryVar = 2; nSecondaryVarGrad = 2; }

  
  /*--- Allocate residual structures ---*/
  Res_TruncError = new su2double [nVar];
  
  for (iVar = 0; iVar < nVar; iVar++) {
    Res_TruncError[iVar] = 0.0;
  }
  
  /*--- Only for residual smoothing (multigrid) ---*/
  for (iMesh = 0; iMesh <= config->GetnMGLevels(); iMesh++)
    nMGSmooth += config->GetMG_CorrecSmooth(iMesh);
  
  if ((nMGSmooth > 0) || low_fidelity) {
    Residual_Sum = new su2double [nVar];
    Residual_Old = new su2double [nVar];
  }
  
  /*--- Allocate undivided laplacian (centered) and limiter (upwind)---*/
  if (config->GetKind_ConvNumScheme_Flow() == SPACE_CENTERED)
    Undivided_Laplacian = new su2double [nVar];
  
  /*--- Always allocate the slope limiter,
   and the auxiliar variables (check the logic - JST with 2nd order Turb model - ) ---*/
  Limiter_Primitive = new su2double [nPrimVarGrad];
  for (iVar = 0; iVar < nPrimVarGrad; iVar++)
    Limiter_Primitive[iVar] = 0.0;

  Limiter_Secondary = new su2double [nSecondaryVarGrad];
  for (iVar = 0; iVar < nSecondaryVarGrad; iVar++)
    Limiter_Secondary[iVar] = 0.0;


  Limiter = new su2double [nVar];
  for (iVar = 0; iVar < nVar; iVar++)
    Limiter[iVar] = 0.0;
  
  Solution_Max = new su2double [nPrimVarGrad];
  Solution_Min = new su2double [nPrimVarGrad];
  for (iVar = 0; iVar < nPrimVarGrad; iVar++) {
    Solution_Max[iVar] = 0.0;
    Solution_Min[iVar] = 0.0;
  }
  
  /*--- Solution initialization ---*/
  for (iVar = 0; iVar < nVar; iVar++) {
    Solution[iVar] = val_solution[iVar];
    Solution_Old[iVar] = val_solution[iVar];
  }

  /*--- New solution initialization for Classical RK4 ---*/

  if (classical_rk4) {
    Solution_New = new su2double[nVar];
    for (iVar = 0; iVar < nVar; iVar++) {
      Solution_New[iVar] = val_solution[iVar];
    }
  }

  /*--- Allocate and initializate solution for dual time strategy ---*/
  if (dual_time) {
    Solution_time_n = new su2double [nVar];
    Solution_time_n1 = new su2double [nVar];
    
    for (iVar = 0; iVar < nVar; iVar++) {
      Solution_time_n[iVar] = val_solution[iVar];
      Solution_time_n1[iVar] = val_solution[iVar];
    }
  }
  
  /*--- Allocate space for the harmonic balance source terms ---*/
  if (config->GetUnsteady_Simulation() == HARMONIC_BALANCE) {
    HB_Source = new su2double[nVar];
    for (iVar = 0; iVar < nVar; iVar++) HB_Source[iVar] = 0.0;
  }

  /*--- Allocate vector for wind gust and wind gust derivative field ---*/
  if (windgust) {
    WindGust = new su2double [nDim];
    WindGustDer = new su2double [nDim+1];
  }
  
  /*--- Compressible flow, primitive variables nDim+5, (T, vx, vy, vz, P, rho, h, c) ---*/
  Primitive = new su2double [nPrimVar];
  for (iVar = 0; iVar < nPrimVar; iVar++) Primitive[iVar] = 0.0;
  
  Secondary = new su2double [nSecondaryVar];
  for (iVar = 0; iVar < nSecondaryVar; iVar++) Secondary[iVar] = 0.0;


  /*--- Compressible flow, gradients primitive variables nDim+4, (T, vx, vy, vz, P, rho, h)
        We need P, and rho for running the adjoint problem ---*/
  Gradient_Primitive = new su2double* [nPrimVarGrad];
  for (iVar = 0; iVar < nPrimVarGrad; iVar++) {
    Gradient_Primitive[iVar] = new su2double [nDim];
    for (iDim = 0; iDim < nDim; iDim++)
      Gradient_Primitive[iVar][iDim] = 0.0;
  }

  Gradient_Secondary = new su2double* [nSecondaryVarGrad];
  for (iVar = 0; iVar < nSecondaryVarGrad; iVar++) {
    Gradient_Secondary[iVar] = new su2double [nDim];
    for (iDim = 0; iDim < nDim; iDim++)
      Gradient_Secondary[iVar][iDim] = 0.0;
  }

  
}

CEulerVariable::~CEulerVariable(void) {
    unsigned short iVar;

  if (HB_Source         != NULL) delete [] HB_Source;
  if (Primitive         != NULL) delete [] Primitive;
  if (Secondary         != NULL) delete [] Secondary;
  if (Limiter_Primitive != NULL) delete [] Limiter_Primitive;
  if (Limiter_Secondary != NULL) delete [] Limiter_Secondary;
  if (WindGust          != NULL) delete [] WindGust;
  if (WindGustDer       != NULL) delete [] WindGustDer;

  if (Gradient_Primitive != NULL) {
    for (iVar = 0; iVar < nPrimVarGrad; iVar++)
      if (Gradient_Primitive[iVar] != NULL) delete [] Gradient_Primitive[iVar];
    delete [] Gradient_Primitive;
  }
  if (Gradient_Secondary != NULL) {
    for (iVar = 0; iVar < nSecondaryVarGrad; iVar++)
      if (Gradient_Secondary[iVar] != NULL) delete [] Gradient_Secondary[iVar];
    delete [] Gradient_Secondary;
  }

  if (Undivided_Laplacian != NULL) delete [] Undivided_Laplacian;

  if (Solution_New != NULL) delete [] Solution_New;
  
}

void CEulerVariable::SetGradient_PrimitiveZero(unsigned short val_primvar) {
    unsigned short iVar, iDim;
  
    for (iVar = 0; iVar < val_primvar; iVar++)
        for (iDim = 0; iDim < nDim; iDim++)
            Gradient_Primitive[iVar][iDim] = 0.0;
}

void CEulerVariable::SetGradient_SecondaryZero(unsigned short val_secondaryvar) {
    unsigned short iVar, iDim;
  
    for (iVar = 0; iVar < val_secondaryvar; iVar++)
        for (iDim = 0; iDim < nDim; iDim++)
            Gradient_Secondary[iVar][iDim] = 0.0;
}

su2double CEulerVariable::GetProjVel(su2double *val_vector) {
    su2double ProjVel;
    unsigned short iDim;
  
    ProjVel = 0.0;
    for (iDim = 0; iDim < nDim; iDim++)
        ProjVel += Primitive[iDim+1]*val_vector[iDim];
  
    return ProjVel;
}

bool CEulerVariable::SetPrimVar(CFluidModel *FluidModel) {
  unsigned short iVar;
  bool check_dens = false, check_press = false, check_sos = false, check_temp = false, RightVol = true;
  

  SetVelocity();   // Computes velocity and velocity^2
  su2double density = GetDensity();
  su2double staticEnergy = GetEnergy()-0.5*Velocity2;

  /*--- Check will be moved inside fluid model plus error description strings ---*/
  
  FluidModel->SetTDState_rhoe(density, staticEnergy);
  
  check_dens = SetDensity();
  check_press = SetPressure(FluidModel->GetPressure());
  check_sos = SetSoundSpeed(FluidModel->GetSoundSpeed2());
  check_temp = SetTemperature(FluidModel->GetTemperature());
  
  SetGamma (FluidModel->GetGamma());

  /*--- Check that the solution has a physical meaning ---*/
  
  if (check_dens || check_press || check_sos || check_temp) {
    
    /*--- Copy the old solution ---*/
    
    for (iVar = 0; iVar < nVar; iVar++)
      Solution[iVar] = Solution_Old[iVar];
    
    /*--- Recompute the primitive variables ---*/
    
    SetVelocity();   // Computes velocity and velocity^2
    su2double density = GetDensity();
    su2double staticEnergy = GetEnergy()-0.5*Velocity2;
    /* check will be moved inside fluid model plus error description strings*/
    FluidModel->SetTDState_rhoe(density, staticEnergy);

    SetDensity();
    SetPressure(FluidModel->GetPressure());
    SetSoundSpeed(FluidModel->GetSoundSpeed2());
    SetTemperature(FluidModel->GetTemperature());


    RightVol = false;
    
  }
  
  /*--- Set enthalpy ---*/
  
  SetEnthalpy();                                // Requires pressure computation.
  
  SetGamma (FluidModel->GetGamma());


  return RightVol;
  
}


void CEulerVariable::SetSecondaryVar(CFluidModel *FluidModel) {

   /*--- Compute secondary thermo-physical properties (partial derivatives...) ---*/

   SetdPdrho_e(FluidModel->GetdPdrho_e());
   SetdPde_rho(FluidModel->GetdPde_rho());

}



CNSVariable::CNSVariable(void) : CEulerVariable() { }

CNSVariable::CNSVariable(su2double val_density, su2double *val_velocity, su2double val_energy,
                         unsigned short val_nDim, unsigned short val_nvar,
                         CConfig *config) : CEulerVariable(val_density, val_velocity, val_energy, val_nDim, val_nvar, config) {
  
	unsigned short iDim, iVar;

    Temperature_Ref = config->GetTemperature_Ref();
    Viscosity_Ref   = config->GetViscosity_Ref();
    Viscosity_Inf   = config->GetViscosity_FreeStreamND();
    Prandtl_Lam     = config->GetPrandtl_Lam();
    Prandtl_Turb    = config->GetPrandtl_Turb();


    Gradient_Primitive = new su2double* [nPrimVarGrad];
    for (iVar = 0; iVar < nPrimVarGrad; iVar++) {
      Gradient_Primitive[iVar] = new su2double [nDim];
      for (iDim = 0; iDim < nDim; iDim++)
        Gradient_Primitive[iVar][iDim] = 0.0;
    }

    Gradient_Secondary = new su2double* [nSecondaryVarGrad];
    for (iVar = 0; iVar < nSecondaryVarGrad; iVar++) {
      Gradient_Secondary[iVar] = new su2double [nDim];
      for (iDim = 0; iDim < nDim; iDim++)
        Gradient_Secondary[iVar][iDim] = 0.0;
    }

  
}

CNSVariable::CNSVariable(su2double *val_solution, unsigned short val_nDim,
                         unsigned short val_nvar, CConfig *config) : CEulerVariable(val_solution, val_nDim, val_nvar, config) {
  
	unsigned short iDim, iVar;

    Temperature_Ref = config->GetTemperature_Ref();
    Viscosity_Ref   = config->GetViscosity_Ref();
    Viscosity_Inf   = config->GetViscosity_FreeStreamND();
    Prandtl_Lam     = config->GetPrandtl_Lam();
    Prandtl_Turb    = config->GetPrandtl_Turb();


    Gradient_Primitive = new su2double* [nPrimVarGrad];
    for (iVar = 0; iVar < nPrimVarGrad; iVar++) {
      Gradient_Primitive[iVar] = new su2double [nDim];
      for (iDim = 0; iDim < nDim; iDim++)
        Gradient_Primitive[iVar][iDim] = 0.0;
    }

    Gradient_Secondary = new su2double* [nSecondaryVarGrad];
    for (iVar = 0; iVar < nSecondaryVarGrad; iVar++) {
      Gradient_Secondary[iVar] = new su2double [nDim];
      for (iDim = 0; iDim < nDim; iDim++)
        Gradient_Secondary[iVar][iDim] = 0.0;
    }

}

CNSVariable::~CNSVariable(void) {

	unsigned short iVar, iDim;

	  if (Gradient_Primitive != NULL) {
	    for (iVar = 0; iVar < nPrimVarGrad; iVar++)
	      if (Gradient_Primitive[iVar] != NULL) delete [] Gradient_Primitive[iVar];
	    delete [] Gradient_Primitive;
	  }
	  if (Gradient_Secondary != NULL) {
	    for (iVar = 0; iVar < nSecondaryVarGrad; iVar++)
	      if (Gradient_Secondary[iVar] != NULL) delete [] Gradient_Secondary[iVar];
	    delete [] Gradient_Secondary;
	  }
}

bool CNSVariable::SetVorticity(bool val_limiter) {
  
  Vorticity[0] = 0.0; Vorticity[1] = 0.0;
  
  Vorticity[2] = Gradient_Primitive[2][0]-Gradient_Primitive[1][1];
  
  if (nDim == 3) {
    Vorticity[0] = Gradient_Primitive[3][1]-Gradient_Primitive[2][2];
    Vorticity[1] = -(Gradient_Primitive[3][0]-Gradient_Primitive[1][2]);
  }
  
  return false;
  
}

bool CNSVariable::SetStrainMag(bool val_limiter) {
  
  su2double Div;
  unsigned short iDim;
  
  AD::StartPreacc();
  AD::SetPreaccIn(Gradient_Primitive, nDim+1, nDim);

  Div = 0.0;
  for (iDim = 0; iDim < nDim; iDim++) {
    Div += Gradient_Primitive[iDim+1][iDim];
  }
  
  StrainMag = 0.0;
  
  /*--- Add diagonal part ---*/
  
  for (iDim = 0; iDim < nDim; iDim++) {
    StrainMag += pow(Gradient_Primitive[iDim+1][iDim] - 1.0/3.0*Div, 2.0);
  }
  
  /*--- Add off diagonals ---*/

  StrainMag += 2.0*pow(0.5*(Gradient_Primitive[1][1] + Gradient_Primitive[2][0]), 2.0);

  if (nDim == 3) {
    StrainMag += 2.0*pow(0.5*(Gradient_Primitive[1][2] + Gradient_Primitive[3][0]), 2.0);
    StrainMag += 2.0*pow(0.5*(Gradient_Primitive[2][2] + Gradient_Primitive[3][1]), 2.0);
  }
  
  StrainMag = sqrt(2.0*StrainMag);

  AD::SetPreaccOut(StrainMag);
  AD::EndPreacc();

  return false;
  
}

bool CNSVariable::SetPrimVar(su2double eddy_visc, su2double turb_ke, CFluidModel *FluidModel) {
  
    unsigned short iVar;
  su2double density, staticEnergy;
  bool check_dens = false, check_press = false, check_sos = false,
  check_temp = false, RightVol = true;
  
  
  SetVelocity(); // Computes velocity and velocity^2
  density = GetDensity();
  staticEnergy = GetEnergy()-0.5*Velocity2 - turb_ke;

  /*--- Check will be moved inside fluid model plus error description strings ---*/
  
  FluidModel->SetTDState_rhoe(density, staticEnergy);

  check_dens  = SetDensity();
  check_press = SetPressure(FluidModel->GetPressure());
  check_sos   = SetSoundSpeed(FluidModel->GetSoundSpeed2());
  check_temp  = SetTemperature(FluidModel->GetTemperature());
  
  /*--- Check that the solution has a physical meaning ---*/
  
  if (check_dens || check_press || check_sos  || check_temp) {
    
    /*--- Copy the old solution ---*/
    
    for (iVar = 0; iVar < nVar; iVar++)
      Solution[iVar] = Solution_Old[iVar];
    
    /*--- Recompute the primitive variables ---*/
    
    SetVelocity(); // Computes velocity and velocity^2
    density = GetDensity();
    staticEnergy = GetEnergy()-0.5*Velocity2 - turb_ke;
    
    /*--- Check will be moved inside fluid model plus error description strings ---*/
    
    FluidModel->SetTDState_rhoe(density, staticEnergy);
    
    SetDensity();
    SetPressure(FluidModel->GetPressure());
    SetSoundSpeed(FluidModel->GetSoundSpeed2());
    SetTemperature(FluidModel->GetTemperature());

    RightVol = false;
    
  }
  
  /*--- Set enthalpy ---*/
  
  SetEnthalpy();                                  // Requires pressure computation.
  
  /*--- Set laminar viscosity ---*/
  
  SetLaminarViscosity(FluidModel->GetLaminarViscosity());
  
  /*--- Set eddy viscosity ---*/
  
  SetEddyViscosity(eddy_visc);

  /*--- Set thermal conductivity ---*/
  
  SetThermalConductivity(FluidModel->GetThermalConductivity());

  /*--- Set specific heat ---*/

  SetSpecificHeatCp(FluidModel->GetCp());
  
<<<<<<< HEAD

  SetGamma (FluidModel->GetGamma());


=======
  SetGamma (FluidModel->GetGamma());

>>>>>>> 4f53c0ee
  return RightVol;
  
}



void CNSVariable::SetSecondaryVar(CFluidModel *FluidModel) {

    /*--- Compute secondary thermodynamic properties (partial derivatives...) ---*/

    SetdPdrho_e( FluidModel->GetdPdrho_e() );
    SetdPde_rho( FluidModel->GetdPde_rho() );

    SetdTdrho_e( FluidModel->GetdTdrho_e() );
    SetdTde_rho( FluidModel->GetdTde_rho() );

    /*--- Compute secondary thermo-physical properties (partial derivatives...) ---*/

    Setdmudrho_T( FluidModel->Getdmudrho_T() );
    SetdmudT_rho( FluidModel->GetdmudT_rho() );

    Setdktdrho_T( FluidModel->Getdktdrho_T() );
    SetdktdT_rho( FluidModel->GetdktdT_rho() );

}
<|MERGE_RESOLUTION|>--- conflicted
+++ resolved
@@ -699,16 +699,11 @@
   /*--- Set specific heat ---*/
 
   SetSpecificHeatCp(FluidModel->GetCp());
-  
-<<<<<<< HEAD
 
   SetGamma (FluidModel->GetGamma());
 
 
-=======
-  SetGamma (FluidModel->GetGamma());
-
->>>>>>> 4f53c0ee
+
   return RightVol;
   
 }
