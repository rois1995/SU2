/*!
 * \file solution_adjoint_mean.cpp
 * \brief Main subroutines for solving adjoint problems (Euler, Navier-Stokes, etc.).
 * \author F. Palacios, T. Economon, H. Kline
 * \version 6.2.0 "Falcon"
 *
 * The current SU2 release has been coordinated by the
 * SU2 International Developers Society <www.su2devsociety.org>
 * with selected contributions from the open-source community.
 *
 * The main research teams contributing to the current release are:
 *  - Prof. Juan J. Alonso's group at Stanford University.
 *  - Prof. Piero Colonna's group at Delft University of Technology.
 *  - Prof. Nicolas R. Gauger's group at Kaiserslautern University of Technology.
 *  - Prof. Alberto Guardone's group at Polytechnic University of Milan.
 *  - Prof. Rafael Palacios' group at Imperial College London.
 *  - Prof. Vincent Terrapon's group at the University of Liege.
 *  - Prof. Edwin van der Weide's group at the University of Twente.
 *  - Lab. of New Concepts in Aeronautics at Tech. Institute of Aeronautics.
 *
 * Copyright 2012-2019, Francisco D. Palacios, Thomas D. Economon,
 *                      Tim Albring, and the SU2 contributors.
 *
 * SU2 is free software; you can redistribute it and/or
 * modify it under the terms of the GNU Lesser General Public
 * License as published by the Free Software Foundation; either
 * version 2.1 of the License, or (at your option) any later version.
 *
 * SU2 is distributed in the hope that it will be useful,
 * but WITHOUT ANY WARRANTY; without even the implied warranty of
 * MERCHANTABILITY or FITNESS FOR A PARTICULAR PURPOSE. See the GNU
 * Lesser General Public License for more details.
 *
 * You should have received a copy of the GNU Lesser General Public
 * License along with SU2. If not, see <http://www.gnu.org/licenses/>.
 */

#include "../include/solver_structure.hpp"
#include "../include/variables/CAdjEulerVariable.hpp"
#include "../include/variables/CAdjNSVariable.hpp"

CAdjEulerSolver::CAdjEulerSolver(void) : CSolver() {
  
  /*--- Array initialization ---*/
  Phi_Inf = NULL;
  Sens_Mach = NULL;
  Sens_AoA = NULL;
  Sens_Geo = NULL;
  Sens_Press = NULL;
  Sens_Temp = NULL;
  Sens_BPress = NULL;
  iPoint_UndLapl = NULL;
  jPoint_UndLapl = NULL;
  Jacobian_Axisymmetric = NULL;
  CSensitivity = NULL;
  FlowPrimVar_i = NULL;
  FlowPrimVar_j = NULL;
  DonorAdjVar = NULL;
  DonorGlobalIndex = NULL;

}

CAdjEulerSolver::CAdjEulerSolver(CGeometry *geometry, CConfig *config, unsigned short iMesh) : CSolver() {
  unsigned long iPoint, iVertex;
  string text_line, mesh_filename;
  unsigned short iDim, iVar, iMarker, nLineLets;
  ifstream restart_file;
  string filename, AdjExt;
  su2double myArea_Monitored, Area, *Normal;

  bool restart  = config->GetRestart();

  bool axisymmetric = config->GetAxisymmetric();
  
  su2double RefArea    = config->GetRefArea();
  su2double RefDensity  = config->GetDensity_FreeStreamND();
  su2double Gas_Constant    = config->GetGas_ConstantND();
  su2double Mach_Motion     = config->GetMach_Motion();
  su2double RefVel2, Mach2Vel, Weight_ObjFunc, factor;
  su2double *Velocity_Inf;
  string Marker_Tag, Monitoring_Tag;
  unsigned short iMarker_Monitoring, jMarker, ObjFunc;
  bool grid_movement  = config->GetGrid_Movement();

  /*--- Array initialization ---*/
  
  Phi_Inf = NULL;
  Sens_Mach = NULL;
  Sens_AoA = NULL;
  Sens_Geo = NULL;
  Sens_Press = NULL;
  Sens_Temp = NULL;
  Sens_BPress = NULL;
  iPoint_UndLapl = NULL;
  jPoint_UndLapl = NULL;
  Jacobian_Axisymmetric = NULL;
  CSensitivity = NULL;
  FlowPrimVar_i = NULL;
  FlowPrimVar_j = NULL;
  DonorAdjVar = NULL;
  DonorGlobalIndex = NULL;

  /*--- Set the gamma value ---*/
  Gamma = config->GetGamma();
  Gamma_Minus_One = Gamma - 1.0;
  
  /*--- Define geometry constans in the solver structure ---*/
  nDim = geometry->GetnDim();
  nMarker = config->GetnMarker_All();
  nPoint = geometry->GetnPoint();
  nPointDomain = geometry->GetnPointDomain();
  
  nVar = nDim + 2;
  
  /*--- Initialize nVarGrad for deallocation ---*/
  
  nVarGrad = nVar;
  
  node = new CVariable*[nPoint];
  
  /*--- Define some auxiliary vectors related to the residual ---*/
  Residual = new su2double[nVar]; for (iVar = 0; iVar < nVar; iVar++) Residual[iVar]      = 0.0;
  Residual_RMS = new su2double[nVar]; for (iVar = 0; iVar < nVar; iVar++) Residual_RMS[iVar]  = 0.0;
  Residual_Max = new su2double[nVar]; for (iVar = 0; iVar < nVar; iVar++) Residual_Max[iVar]  = 0.0;
  Point_Max = new unsigned long[nVar];  for (iVar = 0; iVar < nVar; iVar++) Point_Max[iVar]  = 0;
  Point_Max_Coord = new su2double*[nVar];
  for (iVar = 0; iVar < nVar; iVar++) {
    Point_Max_Coord[iVar] = new su2double[nDim];
    for (iDim = 0; iDim < nDim; iDim++) Point_Max_Coord[iVar][iDim] = 0.0;
  }
  Residual_i = new su2double[nVar]; for (iVar = 0; iVar < nVar; iVar++) Residual_i[iVar]    = 0.0;
  Residual_j = new su2double[nVar]; for (iVar = 0; iVar < nVar; iVar++) Residual_j[iVar]    = 0.0;
  Res_Conv_i = new su2double[nVar]; for (iVar = 0; iVar < nVar; iVar++) Res_Conv_i[iVar]    = 0.0;
  Res_Visc_i = new su2double[nVar]; for (iVar = 0; iVar < nVar; iVar++) Res_Visc_i[iVar]    = 0.0;
  Res_Conv_j = new su2double[nVar]; for (iVar = 0; iVar < nVar; iVar++) Res_Conv_j[iVar]    = 0.0;
  Res_Visc_j = new su2double[nVar]; for (iVar = 0; iVar < nVar; iVar++) Res_Visc_j[iVar]    = 0.0;
  
  /*--- Define some auxiliary vectors related to the solution ---*/
  Solution   = new su2double[nVar];  for (iVar = 0; iVar < nVar; iVar++) Solution[iVar]   = 0.0;
  Solution_i = new su2double[nVar];  for (iVar = 0; iVar < nVar; iVar++) Solution_i[iVar]   = 0.0;
  Solution_j = new su2double[nVar];  for (iVar = 0; iVar < nVar; iVar++) Solution_j[iVar]   = 0.0;
  
  /*--- Define some auxiliary arrays related to the flow solution ---*/
  FlowPrimVar_i = new su2double[nDim+7]; for (iVar = 0; iVar < nDim+7; iVar++) FlowPrimVar_i[iVar] = 0.0;
  FlowPrimVar_j = new su2double[nDim+7]; for (iVar = 0; iVar < nDim+7; iVar++) FlowPrimVar_j[iVar] = 0.0;

  /*--- Define some auxiliary vectors related to the geometry ---*/
  Vector   = new su2double[nDim]; for (iDim = 0; iDim < nDim; iDim++) Vector[iDim]   = 0.0;
  Vector_i = new su2double[nDim]; for (iDim = 0; iDim < nDim; iDim++) Vector_i[iDim] = 0.0;
  Vector_j = new su2double[nDim]; for (iDim = 0; iDim < nDim; iDim++) Vector_j[iDim] = 0.0;
  
  /*--- Define some auxiliary vectors related to the undivided lapalacian ---*/
  if (config->GetKind_ConvNumScheme_AdjFlow() == SPACE_CENTERED) {
    iPoint_UndLapl = new su2double [nPoint];
    jPoint_UndLapl = new su2double [nPoint];
  }
  
  /*--- Define some auxiliary vectors related to the geometry ---*/
  Vector_i = new su2double[nDim]; Vector_j = new su2double[nDim];
  
  /*--- Point to point Jacobians. These are always defined because
   they are also used for sensitivity calculations. ---*/
  Jacobian_i = new su2double* [nVar];
  Jacobian_j = new su2double* [nVar];
  for (iVar = 0; iVar < nVar; iVar++) {
    Jacobian_i[iVar] = new su2double [nVar];
    Jacobian_j[iVar] = new su2double [nVar];
  }
  
  LinSysSol.Initialize(nPoint, nPointDomain, nVar, 0.0);
  LinSysRes.Initialize(nPoint, nPointDomain, nVar, 0.0);
  
  /*--- Jacobians and vector structures for implicit computations ---*/
  if (config->GetKind_TimeIntScheme_AdjFlow() == EULER_IMPLICIT) {
    Jacobian_ii = new su2double* [nVar];
    Jacobian_ij = new su2double* [nVar];
    Jacobian_ji = new su2double* [nVar];
    Jacobian_jj = new su2double* [nVar];
    for (iVar = 0; iVar < nVar; iVar++) {
      Jacobian_ii[iVar] = new su2double [nVar];
      Jacobian_ij[iVar] = new su2double [nVar];
      Jacobian_ji[iVar] = new su2double [nVar];
      Jacobian_jj[iVar] = new su2double [nVar];
    }
    
    if (rank == MASTER_NODE)
      cout << "Initialize Jacobian structure (Adjoint Euler). MG level: " << iMesh <<"." << endl;
    Jacobian.Initialize(nPoint, nPointDomain, nVar, nVar, true, geometry, config);
    
    if (config->GetKind_Linear_Solver_Prec() == LINELET) {
      nLineLets = Jacobian.BuildLineletPreconditioner(geometry, config);
      if (rank == MASTER_NODE) cout << "Compute linelet structure. " << nLineLets << " elements in each line (average)." << endl;
    }
    
    if (axisymmetric) {
      Jacobian_Axisymmetric = new su2double* [nVar];
      for (iVar = 0; iVar < nVar; iVar++)
        Jacobian_Axisymmetric[iVar] = new su2double [nVar];
    }
  } else {
    if (rank == MASTER_NODE)
      cout << "Explicit scheme. No Jacobian structure (Adjoint Euler). MG level: " << iMesh <<"." << endl;
  }
  
  /*--- Computation of gradients by least squares ---*/
  if (config->GetKind_Gradient_Method() == WEIGHTED_LEAST_SQUARES) {
    /*--- S matrix := inv(R)*traspose(inv(R)) ---*/
    Smatrix = new su2double* [nDim];
    for (iDim = 0; iDim < nDim; iDim++)
      Smatrix[iDim] = new su2double [nDim];
    /*--- c vector := transpose(WA)*(Wb) ---*/
    Cvector = new su2double* [nVar];
    for (iVar = 0; iVar < nVar; iVar++)
      Cvector[iVar] = new su2double [nDim];
  }
  
  /*--- Sensitivity definition and coefficient in all the markers ---*/
  CSensitivity = new su2double* [nMarker];
  for (iMarker = 0; iMarker < nMarker; iMarker++) {
    CSensitivity[iMarker] = new su2double [geometry->nVertex[iMarker]];
  }
  
  /*--- Store the value of the characteristic primitive variables at the boundaries ---*/
  
  DonorAdjVar = new su2double** [nMarker];
  for (iMarker = 0; iMarker < nMarker; iMarker++) {
    DonorAdjVar[iMarker] = new su2double* [geometry->nVertex[iMarker]];
    for (iVertex = 0; iVertex < geometry->nVertex[iMarker]; iVertex++) {
      DonorAdjVar[iMarker][iVertex] = new su2double [nVar];
      for (iVar = 0; iVar < nVar; iVar++) {
        DonorAdjVar[iMarker][iVertex][iVar] = 0.0;
      }
    }
  }
  
  /*--- Store the value of the characteristic primitive variables index at the boundaries ---*/
  
  DonorGlobalIndex = new unsigned long* [nMarker];
  for (iMarker = 0; iMarker < nMarker; iMarker++) {
    DonorGlobalIndex[iMarker] = new unsigned long [geometry->nVertex[iMarker]];
    for (iVertex = 0; iVertex < geometry->nVertex[iMarker]; iVertex++) {
      DonorGlobalIndex[iMarker][iVertex] = 0;
    }
  }
  
  Sens_Geo  = new su2double[nMarker];
  Sens_Mach = new su2double[nMarker];
  Sens_AoA  = new su2double[nMarker];
  Sens_Press = new su2double[nMarker];
  Sens_Temp  = new su2double[nMarker];
  Sens_BPress = new su2double[nMarker];
  
  for (iMarker = 0; iMarker < nMarker; iMarker++) {
    Sens_Geo[iMarker]  = 0.0;
    Sens_Mach[iMarker] = 0.0;
    Sens_AoA[iMarker]  = 0.0;
    Sens_Press[iMarker] = 0.0;
    Sens_Temp[iMarker]  = 0.0;
    Sens_BPress[iMarker] = 0.0;
    for (iVertex = 0; iVertex < geometry->nVertex[iMarker]; iVertex++)
      CSensitivity[iMarker][iVertex] = 0.0;
  }

  /*--- Adjoint flow at the inifinity, initialization stuff ---*/
  PsiRho_Inf = 0.0; PsiE_Inf   = 0.0;
  Phi_Inf    = new su2double [nDim];
  Phi_Inf[0] = 0.0; Phi_Inf[1] = 0.0;
  if (nDim == 3) Phi_Inf[2] = 0.0;
  
  /*--- If outflow objective, nonzero initialization ---*/
  if ((config->GetKind_ObjFunc() == SURFACE_TOTAL_PRESSURE)) {
    su2double SoundSpeed,*vel_inf,R,vel2,vel;
    R = config->GetGas_ConstantND();
    vel_inf = config->GetVelocity_FreeStreamND();
    vel2=0;
    for (iDim=0; iDim<nDim; iDim++)
      vel2 +=vel_inf[iDim]*vel_inf[iDim];
    vel = pow(vel2,0.5);
    SoundSpeed= pow(Gamma*config->GetTemperature_FreeStreamND()*R, 0.5);
    PsiE_Inf = Gamma_Minus_One*vel2/(vel2-pow(SoundSpeed,2.0))*0.5/vel;
    PsiRho_Inf += PsiE_Inf*(2*SoundSpeed*SoundSpeed+vel2*Gamma_Minus_One)/(2.0*Gamma_Minus_One);
    // Assumes +x flow direction
    // Assume v.n = |v|, n = -v/|v|

    for (iDim=0; iDim<nDim; iDim++) {
      Phi_Inf[iDim] +=PsiE_Inf*(SoundSpeed*SoundSpeed/Gamma_Minus_One/vel2-1)*vel_inf[iDim];
      // Assumes n in direction of v
      Phi_Inf[iDim]+=vel_inf[iDim]/vel*(0.5);
    }

  }

  /*--- Initialize the solution with the far-field state everywhere. ---*/

  for (iPoint = 0; iPoint < nPoint; iPoint++)
    node[iPoint] = new CAdjEulerVariable(PsiRho_Inf, Phi_Inf, PsiE_Inf, nDim, nVar, config);

  /*--- Read the restart metadata. ---*/

  if (restart && (iMesh == MESH_0)) {
    mesh_filename = config->GetSolution_AdjFileName();
    filename      = config->GetObjFunc_Extension(mesh_filename);
//    Read_SU2_Restart_Metadata(geometry, config, true, filename);
  }

  /*--- Define solver parameters needed for execution of destructor ---*/

  if (config->GetKind_ConvNumScheme_AdjFlow() == SPACE_CENTERED) space_centered = true;
  else space_centered = false;


  /*--- Calculate area monitored for area-averaged-outflow-quantity-based objectives ---*/

  myArea_Monitored = 0.0;
  for (iMarker_Monitoring = 0; iMarker_Monitoring < config->GetnMarker_Monitoring(); iMarker_Monitoring++) {
    if (config->GetKind_ObjFunc(iMarker_Monitoring)==SURFACE_TOTAL_PRESSURE ||
        config->GetKind_ObjFunc(iMarker_Monitoring)==SURFACE_STATIC_PRESSURE) {

      Monitoring_Tag = config->GetMarker_Monitoring_TagBound(iMarker_Monitoring);
      /*-- Find the marker index ---*/
      iMarker = 0;
      for (jMarker= 0; jMarker < config->GetnMarker_All(); jMarker++) {
        Marker_Tag = config->GetMarker_All_TagBound(jMarker);
        if (Marker_Tag == Monitoring_Tag) {
          iMarker = jMarker;
          for (iVertex = 0; iVertex < geometry->nVertex[iMarker]; iVertex++) {
            iPoint = geometry->vertex[iMarker][iVertex]->GetNode();
            if (geometry->node[iPoint]->GetDomain()) {
              Normal = geometry->vertex[iMarker][iVertex]->GetNormal();
              Area = 0.0;
              for (iDim = 0; iDim < nDim; iDim++)
                Area += Normal[iDim]*Normal[iDim];
              myArea_Monitored += sqrt (Area);
            }
          }
          break;
        }
      }
    }
  }

#ifdef HAVE_MPI
  Area_Monitored = 0.0;
  SU2_MPI::Allreduce(&myArea_Monitored, &Area_Monitored, 1, MPI_DOUBLE, MPI_SUM, MPI_COMM_WORLD);
#else
  Area_Monitored = myArea_Monitored;
#endif

  if (config->GetnObj() > 1 && iMesh==MESH_0) {
    if (grid_movement) {
      Mach2Vel = sqrt(Gamma*Gas_Constant*config->GetTemperature_FreeStreamND());
      RefVel2 = (Mach_Motion*Mach2Vel)*(Mach_Motion*Mach2Vel);
    }
    else {
      Velocity_Inf = config->GetVelocity_FreeStreamND();
      RefVel2 = 0.0;
      for (iDim = 0; iDim < nDim; iDim++)
        RefVel2  += Velocity_Inf[iDim]*Velocity_Inf[iDim];
    }

    /*--- Objective scaling: a factor must be applied to certain objectives ---*/
    for (iMarker_Monitoring = 0; iMarker_Monitoring < config->GetnMarker_Monitoring(); iMarker_Monitoring++) {
        Weight_ObjFunc = config->GetWeight_ObjFunc(iMarker_Monitoring);

        factor = 1.0/(0.5*RefDensity*RefArea*RefVel2);

        ObjFunc = config->GetKind_ObjFunc(iMarker_Monitoring);
        if ((ObjFunc == INVERSE_DESIGN_HEATFLUX) ||
            (ObjFunc == TOTAL_HEATFLUX) || (ObjFunc == MAXIMUM_HEATFLUX) ||
            (ObjFunc == SURFACE_MASSFLOW) ) factor = 1.0;

       if ((ObjFunc == SURFACE_TOTAL_PRESSURE) || (ObjFunc == SURFACE_STATIC_PRESSURE))
         factor = 1.0/Area_Monitored;

       Weight_ObjFunc = Weight_ObjFunc*factor;
       config->SetWeight_ObjFunc(iMarker_Monitoring, Weight_ObjFunc);
    }
  }

  /*--- MPI solution ---*/

  InitiateComms(geometry, config, SOLUTION);
  CompleteComms(geometry, config, SOLUTION);
  
}

CAdjEulerSolver::~CAdjEulerSolver(void) {
  unsigned short iVar, iMarker;
  
  if (Phi_Inf != NULL) delete [] Phi_Inf;
  if (Sens_Mach != NULL) delete [] Sens_Mach;
  if (Sens_AoA != NULL) delete [] Sens_AoA;
  if (Sens_Geo != NULL) delete [] Sens_Geo;
  if (Sens_Press != NULL) delete [] Sens_Press;
  if (Sens_Temp != NULL) delete [] Sens_Temp;
  if (Sens_BPress != NULL) delete [] Sens_BPress;
  if (FlowPrimVar_i != NULL) delete [] FlowPrimVar_i;
  if (FlowPrimVar_j != NULL) delete [] FlowPrimVar_j;
  
  if (Jacobian_Axisymmetric != NULL) {
    for (iVar = 0; iVar < nVar; iVar++)
      delete Jacobian_Axisymmetric[iVar];
    delete [] Jacobian_Axisymmetric;
  }
  
  if (CSensitivity != NULL) {
    for (iMarker = 0; iMarker < nMarker; iMarker++)
      delete [] CSensitivity[iMarker];
    delete [] CSensitivity;
  }
  
}

void CAdjEulerSolver::SetTime_Step(CGeometry *geometry, CSolver **solver_container, CConfig *config,
                            unsigned short iMesh, unsigned long Iteration) {

  /*--- Use the flow solution to update the time step
   *    The time step depends on the characteristic velocity, which is the same
   *    for the adjoint and flow solutions, albeit in the opposite direction. ---*/
  solver_container[FLOW_SOL]->SetTime_Step(geometry, solver_container, config, iMesh, Iteration);
}

void CAdjEulerSolver::Set_MPI_ActDisk(CSolver **solver_container, CGeometry *geometry, CConfig *config) {
  
  unsigned long iter,  iPoint, iVertex, jVertex, iPointTotal,
  Buffer_Send_nPointTotal = 0, iGlobalIndex, iGlobal;
  unsigned short iVar, iMarker, jMarker;
  long nDomain = 0, iDomain, jDomain;

#ifdef HAVE_MPI
  
  /*--- MPI status and request arrays for non-blocking communications ---*/
  
  SU2_MPI::Status status, status_;
  

#endif
  
  /*--- Define buffer vector interior domain ---*/
  
  su2double        *Buffer_Send_AdjVar          = NULL;
  su2double        *iAdjVar          = new su2double [nVar];
  
  unsigned long *nPointTotal_s = new unsigned long[size];
  unsigned long *nPointTotal_r = new unsigned long[size];
  
  unsigned long Buffer_Size_AdjVar          = 0;
  unsigned long PointTotal_Counter = 0;
  
  /*--- Allocate the memory that we only need if we have MPI support ---*/
  
  su2double        *Buffer_Receive_AdjVar          = NULL;
  
  /*--- Basic dimensionalization ---*/
  
  nDomain = size;
  
  /*--- This loop gets the array sizes of points for each
   rank to send to each other rank. ---*/
  
  for (iDomain = 0; iDomain < nDomain; iDomain++) {
    
    /*--- Loop over the markers to perform the dimensionalizaton
     of the domain variables ---*/
    
    Buffer_Send_nPointTotal = 0;
    
    /*--- Loop over all of the markers and count the number of each
     type of point and element that needs to be sent. ---*/
    
    for (iMarker = 0; iMarker < config->GetnMarker_All(); iMarker++) {
      if ((config->GetMarker_All_KindBC(iMarker) == ACTDISK_INLET) ||
          (config->GetMarker_All_KindBC(iMarker) == ACTDISK_OUTLET)) {
        for (iVertex = 0; iVertex < geometry->nVertex[iMarker]; iVertex++) {
          iPoint = geometry->vertex[iMarker][iVertex]->GetNode();
          jDomain = geometry->vertex[iMarker][iVertex]->GetDonorProcessor();
          if ((iDomain == jDomain) && (geometry->node[iPoint]->GetDomain())) {
            Buffer_Send_nPointTotal++;
          }
        }
      }
    }
    
    /*--- Store the counts on a partition by partition basis. ---*/
    
    nPointTotal_s[iDomain] = Buffer_Send_nPointTotal;
    
    /*--- Total counts for allocating send buffers below ---*/
    
    Buffer_Size_AdjVar          += nPointTotal_s[iDomain]*(nVar+3);
    
  }
  
  /*--- Allocate the buffer vectors in the appropiate domain (master, iDomain) ---*/
  
  Buffer_Send_AdjVar          = new su2double[Buffer_Size_AdjVar];
  
  /*--- Now that we know the sizes of the point, we can
   allocate and send the information in large chunks to all processors. ---*/
  
  for (iDomain = 0; iDomain < nDomain; iDomain++) {
    
    /*--- A rank does not communicate with itself through MPI ---*/
    
    if (rank != iDomain) {
      
#ifdef HAVE_MPI
      
      /*--- Communicate the counts to iDomain with non-blocking sends ---*/
      
      SU2_MPI::Bsend(&nPointTotal_s[iDomain], 1, MPI_UNSIGNED_LONG, iDomain, iDomain, MPI_COMM_WORLD);
      
#endif
      
    } else {
      
      /*--- If iDomain = rank, we simply copy values into place in memory ---*/
      
      nPointTotal_r[iDomain] = nPointTotal_s[iDomain];
      
    }
    
    /*--- Receive the counts. All processors are sending their counters to
     iDomain up above, so only iDomain needs to perform the recv here from
     all other ranks. ---*/
    
    if (rank == iDomain) {
      
      for (jDomain = 0; jDomain < size; jDomain++) {
        
        /*--- A rank does not communicate with itself through MPI ---*/
        
        if (rank != jDomain) {
          
#ifdef HAVE_MPI
          
          /*--- Recv the data by probing for the current sender, jDomain,
           first and then receiving the values from it. ---*/
          
          SU2_MPI::Recv(&nPointTotal_r[jDomain], 1, MPI_UNSIGNED_LONG, jDomain, rank, MPI_COMM_WORLD, &status);
          
#endif
          
        }
      }
      
    }
  }
  
  /*--- Wait for the non-blocking sends to complete. ---*/
  
#ifdef HAVE_MPI
  
  SU2_MPI::Barrier(MPI_COMM_WORLD);
  
#endif
  
  /*--- Initialize the counters for the larger send buffers (by domain) ---*/
  
  PointTotal_Counter  = 0;
  
  for (iDomain = 0; iDomain < nDomain; iDomain++) {
    
    /*--- Set the value of the interior geometry. Initialize counters. ---*/
    
    iPointTotal = 0;
    
    /*--- Load up the actual values into the buffers for sending. ---*/
    
    for (iMarker = 0; iMarker < config->GetnMarker_All(); iMarker++) {
      
      if ((config->GetMarker_All_KindBC(iMarker) == ACTDISK_INLET) ||
          (config->GetMarker_All_KindBC(iMarker) == ACTDISK_OUTLET)) {
        
        for (iVertex = 0; iVertex < geometry->nVertex[iMarker]; iVertex++) {
          iPoint = geometry->vertex[iMarker][iVertex]->GetNode();
          jDomain = geometry->vertex[iMarker][iVertex]->GetDonorProcessor();
          if ((iDomain == jDomain) && (geometry->node[iPoint]->GetDomain())) {
            
            iGlobalIndex = geometry->node[iPoint]->GetGlobalIndex();
            jVertex = geometry->vertex[iMarker][iVertex]->GetDonorVertex();
            jMarker = geometry->vertex[iMarker][iVertex]->GetDonorMarker();
            
            for (iVar = 0; iVar < nVar; iVar++) {
              Buffer_Send_AdjVar[(nVar+3)*(PointTotal_Counter+iPointTotal)+iVar] = node[iPoint]->GetSolution(iVar);
            }
            Buffer_Send_AdjVar[(nVar+3)*(PointTotal_Counter+iPointTotal)+(nVar+0)]  = su2double(iGlobalIndex);
            Buffer_Send_AdjVar[(nVar+3)*(PointTotal_Counter+iPointTotal)+(nVar+1)] = su2double(jVertex);
            Buffer_Send_AdjVar[(nVar+3)*(PointTotal_Counter+iPointTotal)+(nVar+2)]  = su2double(jMarker);
            
            iPointTotal++;
            
          }
          
        }
        
      }
      
    }
    
    /*--- Send the buffers with the geometrical information ---*/
    
    if (iDomain != rank) {
      
#ifdef HAVE_MPI
      
      /*--- Communicate the coordinates, global index, colors, and element
       date to iDomain with non-blocking sends. ---*/
      
      SU2_MPI::Bsend(&Buffer_Send_AdjVar[PointTotal_Counter*(nVar+3)],
                     nPointTotal_s[iDomain]*(nVar+3), MPI_DOUBLE, iDomain,
                     iDomain,  MPI_COMM_WORLD);
      
#endif
      
    }
    
    else {
      
      /*--- Allocate local memory for the local recv of the elements ---*/
      
      Buffer_Receive_AdjVar            = new su2double[nPointTotal_s[iDomain]*(nVar+3)];
      
      for (iter = 0; iter < nPointTotal_s[iDomain]*(nVar+3); iter++)
        Buffer_Receive_AdjVar[iter] = Buffer_Send_AdjVar[PointTotal_Counter*(nVar+3)+iter];
      
      /*--- Recv the point data from ourselves (same procedure as above) ---*/
      
      for (iPoint = 0; iPoint < nPointTotal_r[iDomain]; iPoint++) {
        
        iGlobal       =  SU2_TYPE::Int(Buffer_Receive_AdjVar[iPoint*(nVar+3)+(nVar+0)]);
        iVertex      = SU2_TYPE::Int(Buffer_Receive_AdjVar[iPoint*(nVar+3)+(nVar+1)]);
        iMarker      = SU2_TYPE::Int(Buffer_Receive_AdjVar[iPoint*(nVar+3)+(nVar+2)]);
        for (iVar = 0; iVar < nVar; iVar++)
          iAdjVar[iVar] = Buffer_Receive_AdjVar[iPoint*(nVar+3)+iVar];
        
        for (iVar = 0; iVar < nVar; iVar++)
          SetDonorAdjVar(iMarker, iVertex, iVar, iAdjVar[iVar]);
        
        SetDonorGlobalIndex(iMarker, iVertex, iGlobal);
        
      }
      
      /*--- Delete memory for recv the point stuff ---*/
      
      delete [] Buffer_Receive_AdjVar;
      
    }
    
    /*--- Increment the counters for the send buffers (iDomain loop) ---*/
    
    PointTotal_Counter += iPointTotal;
    
  }
  
  /*--- Wait for the non-blocking sends to complete. ---*/
  
#ifdef HAVE_MPI
  
  SU2_MPI::Barrier(MPI_COMM_WORLD);
  
#endif
  
  /*--- The next section begins the recv of all data for the interior
   points/elements in the mesh. First, create the domain structures for
   the points on this rank. First, we recv all of the point data ---*/
  
  for (iDomain = 0; iDomain < size; iDomain++) {
    
    if (rank != iDomain) {
      
#ifdef HAVE_MPI
      
      /*--- Allocate the receive buffer vector. Send the colors so that we
       know whether what we recv is an owned or halo node. ---*/
      
      Buffer_Receive_AdjVar            = new su2double [nPointTotal_r[iDomain]*nVar];
      
      /*--- Receive the buffers with the coords, global index, and colors ---*/
      
      SU2_MPI::Recv(Buffer_Receive_AdjVar, nPointTotal_r[iDomain]*(nVar+3) , MPI_DOUBLE,
                    iDomain, rank, MPI_COMM_WORLD, &status_);
      
      /*--- Loop over all of the points that we have recv'd and store the
       coords, global index vertex and markers ---*/
      
      for (iPoint = 0; iPoint < nPointTotal_r[iDomain]; iPoint++) {
        
        iGlobal      = SU2_TYPE::Int(Buffer_Receive_AdjVar[iPoint*(nVar+3)+(nVar+0)]);
        iVertex      = SU2_TYPE::Int(Buffer_Receive_AdjVar[iPoint*(nVar+3)+(nVar+1)]);
        iMarker      = SU2_TYPE::Int(Buffer_Receive_AdjVar[iPoint*(nVar+3)+(nVar+2)]);
        for (iVar = 0; iVar < nVar; iVar++)
          iAdjVar[iVar] = Buffer_Receive_AdjVar[iPoint*(nVar+3)+iVar];
        
        for (iVar = 0; iVar < nVar; iVar++)
          SetDonorAdjVar(iMarker, iVertex, iVar, iAdjVar[iVar]);
        
        SetDonorGlobalIndex(iMarker, iVertex, iGlobal);
        
      }
      
      /*--- Delete memory for recv the point stuff ---*/
      
      delete [] Buffer_Receive_AdjVar;
      
#endif
      
    }
    
  }
  
  /*--- Wait for the non-blocking sends to complete. ---*/
  
#ifdef HAVE_MPI
  
  SU2_MPI::Barrier(MPI_COMM_WORLD);
  
#endif
  
  /*--- Free all of the memory used for communicating points and elements ---*/
  
  delete[] Buffer_Send_AdjVar;
  
  /*--- Release all of the temporary memory ---*/
  
  delete [] nPointTotal_s;
  delete [] nPointTotal_r;
  delete [] iAdjVar;
  
}

void CAdjEulerSolver::Set_MPI_Nearfield(CGeometry *geometry, CConfig *config) {
  
  unsigned long iter,  iPoint, iVertex, jVertex, iPointTotal,
  Buffer_Send_nPointTotal = 0, iGlobalIndex, iGlobal;
  unsigned short iVar, iMarker, jMarker;
  long nDomain = 0, iDomain, jDomain;

#ifdef HAVE_MPI

  /*--- MPI status and request arrays for non-blocking communications ---*/
  
  SU2_MPI::Status status, status_;
  

#endif
  
  /*--- Define buffer vector interior domain ---*/
  
  su2double        *Buffer_Send_AdjVar          = NULL;
  
  unsigned long *nPointTotal_s = new unsigned long[size];
  unsigned long *nPointTotal_r = new unsigned long[size];
  su2double        *iAdjVar          = new su2double [nVar];
  
  unsigned long Buffer_Size_AdjVar          = 0;
  
  unsigned long PointTotal_Counter = 0;
  
  /*--- Allocate the memory that we only need if we have MPI support ---*/
  
  
  su2double        *Buffer_Receive_AdjVar          = NULL;
  
  /*--- Basic dimensionalization ---*/
  
  nDomain = size;
  
#ifdef HAVE_MPI
  
  SU2_MPI::Barrier(MPI_COMM_WORLD);
  
#endif
  
  /*--- This loop gets the array sizes of points for each
   rank to send to each other rank. ---*/
  
  for (iDomain = 0; iDomain < nDomain; iDomain++) {
    
    /*--- Loop over the markers to perform the dimensionalizaton
     of the domain variables ---*/
    
    Buffer_Send_nPointTotal = 0;
    
    /*--- Loop over all of the markers and count the number of each
     type of point and element that needs to be sent. ---*/
    
    for (iMarker = 0; iMarker < config->GetnMarker_All(); iMarker++) {
      if (config->GetMarker_All_KindBC(iMarker) == NEARFIELD_BOUNDARY) {
        for (iVertex = 0; iVertex < geometry->nVertex[iMarker]; iVertex++) {
          iPoint = geometry->vertex[iMarker][iVertex]->GetNode();
          jDomain = geometry->vertex[iMarker][iVertex]->GetDonorProcessor();
          if ((iDomain == jDomain) && (geometry->node[iPoint]->GetDomain())) {
            Buffer_Send_nPointTotal++;
          }
        }
      }
    }
    
    /*--- Store the counts on a partition by partition basis. ---*/
    
    nPointTotal_s[iDomain] = Buffer_Send_nPointTotal;
    
    /*--- Total counts for allocating send buffers below ---*/
    
    Buffer_Size_AdjVar          += nPointTotal_s[iDomain]*(nVar+3);
    
  }
  
  /*--- Allocate the buffer vectors in the appropiate domain (master, iDomain) ---*/
  
  Buffer_Send_AdjVar          = new su2double[Buffer_Size_AdjVar];
  
  /*--- Now that we know the sizes of the point, we can
   allocate and send the information in large chunks to all processors. ---*/
  
  for (iDomain = 0; iDomain < nDomain; iDomain++) {
    
    /*--- A rank does not communicate with itself through MPI ---*/
    
    if (rank != iDomain) {
      
#ifdef HAVE_MPI
      
      /*--- Communicate the counts to iDomain with non-blocking sends ---*/
      
      SU2_MPI::Bsend(&nPointTotal_s[iDomain], 1, MPI_UNSIGNED_LONG, iDomain, iDomain, MPI_COMM_WORLD);
      
#endif
      
    } else {
      
      /*--- If iDomain = rank, we simply copy values into place in memory ---*/
      
      nPointTotal_r[iDomain] = nPointTotal_s[iDomain];
      
    }
    
    /*--- Receive the counts. All processors are sending their counters to
     iDomain up above, so only iDomain needs to perform the recv here from
     all other ranks. ---*/
    
    if (rank == iDomain) {
      
      for (jDomain = 0; jDomain < size; jDomain++) {
        
        /*--- A rank does not communicate with itself through MPI ---*/
        
        if (rank != jDomain) {
          
#ifdef HAVE_MPI
          
          /*--- Recv the data by probing for the current sender, jDomain,
           first and then receiving the values from it. ---*/
          
          SU2_MPI::Recv(&nPointTotal_r[jDomain], 1, MPI_UNSIGNED_LONG, jDomain, rank, MPI_COMM_WORLD, &status);
          
#endif
          
        }
      }
      
    }
  }
  
  /*--- Wait for the non-blocking sends to complete. ---*/
  
#ifdef HAVE_MPI
  
  SU2_MPI::Barrier(MPI_COMM_WORLD);
  
#endif
  
  /*--- Initialize the counters for the larger send buffers (by domain) ---*/
  
  PointTotal_Counter  = 0;
  
  for (iDomain = 0; iDomain < nDomain; iDomain++) {
    
    /*--- Set the value of the interior geometry. Initialize counters. ---*/
    
    iPointTotal = 0;
    
    /*--- Load up the actual values into the buffers for sending. ---*/
    
    for (iMarker = 0; iMarker < config->GetnMarker_All(); iMarker++) {
      
      if (config->GetMarker_All_KindBC(iMarker) == NEARFIELD_BOUNDARY) {
        
        for (iVertex = 0; iVertex < geometry->nVertex[iMarker]; iVertex++) {
          iPoint = geometry->vertex[iMarker][iVertex]->GetNode();
          jDomain = geometry->vertex[iMarker][iVertex]->GetDonorProcessor();
          if ((iDomain == jDomain) && (geometry->node[iPoint]->GetDomain())) {
            
            iGlobalIndex = geometry->node[iPoint]->GetGlobalIndex();
            jVertex = geometry->vertex[iMarker][iVertex]->GetDonorVertex();
            jMarker = geometry->vertex[iMarker][iVertex]->GetDonorMarker();
            
            for (iVar = 0; iVar < nVar; iVar++) {
              Buffer_Send_AdjVar[(nVar+3)*(PointTotal_Counter+iPointTotal)+iVar] = node[iPoint]->GetSolution(iVar);
            }
            Buffer_Send_AdjVar[(nVar+3)*(PointTotal_Counter+iPointTotal)+(nVar+0)]  = su2double(iGlobalIndex);
            Buffer_Send_AdjVar[(nVar+3)*(PointTotal_Counter+iPointTotal)+(nVar+1)] = su2double(jVertex);
            Buffer_Send_AdjVar[(nVar+3)*(PointTotal_Counter+iPointTotal)+(nVar+2)]  = su2double(jMarker);
            
            iPointTotal++;
            
          }
          
        }
        
      }
      
    }
    
    /*--- Send the buffers with the geometrical information ---*/
    
    if (iDomain != rank) {
      
#ifdef HAVE_MPI
      
      /*--- Communicate the coordinates, global index, colors, and element
       date to iDomain with non-blocking sends. ---*/
      
      SU2_MPI::Bsend(&Buffer_Send_AdjVar[PointTotal_Counter*(nVar+3)],
                     nPointTotal_s[iDomain]*(nVar+3), MPI_DOUBLE, iDomain,
                     iDomain,  MPI_COMM_WORLD);
      
#endif
      
    }
    
    else {
      
      /*--- Allocate local memory for the local recv of the elements ---*/
      
      Buffer_Receive_AdjVar            = new su2double[nPointTotal_s[iDomain]*(nVar+3)];
      
      for (iter = 0; iter < nPointTotal_s[iDomain]*(nVar+3); iter++)
        Buffer_Receive_AdjVar[iter] = Buffer_Send_AdjVar[PointTotal_Counter*(nVar+3)+iter];
      
      /*--- Recv the point data from ourselves (same procedure as above) ---*/
      
      for (iPoint = 0; iPoint < nPointTotal_r[iDomain]; iPoint++) {
        
        iGlobal       =  SU2_TYPE::Int(Buffer_Receive_AdjVar[iPoint*(nVar+3)+(nVar+0)]);
        iVertex      = SU2_TYPE::Int(Buffer_Receive_AdjVar[iPoint*(nVar+3)+(nVar+1)]);
        iMarker      = SU2_TYPE::Int(Buffer_Receive_AdjVar[iPoint*(nVar+3)+(nVar+2)]);
        for (iVar = 0; iVar < nVar; iVar++)
          iAdjVar[iVar] = Buffer_Receive_AdjVar[iPoint*(nVar+3)+iVar];
        
        for (iVar = 0; iVar < nVar; iVar++)
          SetDonorAdjVar(iMarker, iVertex, iVar, iAdjVar[iVar]);
        
        SetDonorGlobalIndex(iMarker, iVertex, iGlobal);
        
      }
      
      /*--- Delete memory for recv the point stuff ---*/
      
      delete [] Buffer_Receive_AdjVar;
      
    }
    
    /*--- Increment the counters for the send buffers (iDomain loop) ---*/
    
    PointTotal_Counter += iPointTotal;
    
  }
  
  /*--- Wait for the non-blocking sends to complete. ---*/
  
#ifdef HAVE_MPI
  
  SU2_MPI::Barrier(MPI_COMM_WORLD);
  
#endif
  
  /*--- The next section begins the recv of all data for the interior
   points/elements in the mesh. First, create the domain structures for
   the points on this rank. First, we recv all of the point data ---*/
  
  for (iDomain = 0; iDomain < size; iDomain++) {
    
    if (rank != iDomain) {
      
#ifdef HAVE_MPI
      
      /*--- Allocate the receive buffer vector. Send the colors so that we
       know whether what we recv is an owned or halo node. ---*/
      
      Buffer_Receive_AdjVar            = new su2double [nPointTotal_r[iDomain]*(nVar+3)];
      
      /*--- Receive the buffers with the coords, global index, and colors ---*/
      
      SU2_MPI::Recv(Buffer_Receive_AdjVar, nPointTotal_r[iDomain]*(nVar+3) , MPI_DOUBLE,
                    iDomain, rank, MPI_COMM_WORLD, &status_);
      
      
      /*--- Loop over all of the points that we have recv'd and store the
       coords, global index vertex and markers ---*/
      
      for (iPoint = 0; iPoint < nPointTotal_r[iDomain]; iPoint++) {
        
        iGlobal      = SU2_TYPE::Int(Buffer_Receive_AdjVar[iPoint*(nVar+3)+(nVar+0)]);
        iVertex      = SU2_TYPE::Int(Buffer_Receive_AdjVar[iPoint*(nVar+3)+(nVar+1)]);
        iMarker      = SU2_TYPE::Int(Buffer_Receive_AdjVar[iPoint*(nVar+3)+(nVar+2)]);
        for (iVar = 0; iVar < nVar; iVar++)
          iAdjVar[iVar] = Buffer_Receive_AdjVar[iPoint*(nVar+3)+iVar];
        
        for (iVar = 0; iVar < nVar; iVar++)
          SetDonorAdjVar(iMarker, iVertex, iVar,  iAdjVar[iVar]);
        
        SetDonorGlobalIndex(iMarker, iVertex, iGlobal);
        
      }
      
      /*--- Delete memory for recv the point stuff ---*/
      
      delete [] Buffer_Receive_AdjVar;
      
#endif
      
    }
    
  }
  
  /*--- Wait for the non-blocking sends to complete. ---*/
  
#ifdef HAVE_MPI
  
  SU2_MPI::Barrier(MPI_COMM_WORLD);
  
#endif
  
  /*--- Free all of the memory used for communicating points and elements ---*/
  
  delete[] Buffer_Send_AdjVar;
  
  /*--- Release all of the temporary memory ---*/
  
  delete [] nPointTotal_s;
  delete [] nPointTotal_r;
  delete [] iAdjVar;
  
}

void CAdjEulerSolver::SetForceProj_Vector(CGeometry *geometry, CSolver **solver_container, CConfig *config) {
  
  su2double *ForceProj_Vector, x = 0.0, y = 0.0, z = 0.0, *Normal, CD, CL, Cp, CpTarget,
  CT, CQ, x_origin, y_origin, z_origin, WDrag, Area, invCD, CLCD2, invCQ, CTRCQ2;
  unsigned short iMarker,jMarker,iMarker_Monitoring, iDim;
  unsigned long iVertex, iPoint;
  string Marker_Tag, Monitoring_Tag;
  su2double Weight_ObjFunc=1.0;
  su2double *ForceProj_Vector2;
  
  su2double Alpha            = (config->GetAoA()*PI_NUMBER)/180.0;
  su2double Beta             = (config->GetAoS()*PI_NUMBER)/180.0;
  su2double RefLength  = config->GetRefLength();
  su2double *RefOriginMoment = config->GetRefOriginMoment(0);
  su2double dCD_dCL          = config->GetdCD_dCL();
  su2double dCMx_dCL         = config->GetdCMx_dCL();
  su2double dCMy_dCL         = config->GetdCMy_dCL();
  su2double dCMz_dCL         = config->GetdCMz_dCL();
  su2double dCD_dCMy         = config->GetdCD_dCMy();
  bool Fixed_CL              = config->GetFixed_CL_Mode();
  bool Fixed_CM              = config->GetFixed_CM_Mode();

  ForceProj_Vector = new su2double[nDim];
  
  /*--- Compute coefficients needed for objective function evaluation. ---*/
  
  CD = solver_container[FLOW_SOL]->GetTotal_CD();
  CL = solver_container[FLOW_SOL]->GetTotal_CL();
  CT = solver_container[FLOW_SOL]->GetTotal_CT();
  CQ = solver_container[FLOW_SOL]->GetTotal_CQ();
  invCD  = 1.0/CD; CLCD2  = CL/(CD*CD);
  invCQ  = 1.0/CQ; CTRCQ2 = CT/(RefLength*CQ*CQ);
  
  x_origin = RefOriginMoment[0]; y_origin = RefOriginMoment[1]; z_origin = RefOriginMoment[2];
  
  /*--- Evaluate the boundary condition coefficients,
   Since there may be more than one objective per marker, first we have to set all Force projection vectors to 0 ---*/
  
  for (iMarker = 0; iMarker<nMarker; iMarker++) {
    if ((config->GetMarker_All_KindBC(iMarker) != SEND_RECEIVE) &&
           (config->GetMarker_All_Monitoring(iMarker) == YES))
      for (iVertex = 0; iVertex < geometry->nVertex[iMarker]; iVertex++) {
        for (iDim=0; iDim<nDim; iDim++)
          ForceProj_Vector[iDim]=0.0;
        iPoint = geometry->vertex[iMarker][iVertex]->GetNode();
        node[iPoint]->SetForceProj_Vector(ForceProj_Vector);
      }
  }

  /*--- Find the matching iMarker ---*/

  for (iMarker_Monitoring = 0; iMarker_Monitoring < config->GetnMarker_Monitoring(); iMarker_Monitoring++) {
    Weight_ObjFunc = config->GetWeight_ObjFunc(iMarker_Monitoring);
    Monitoring_Tag = config->GetMarker_Monitoring_TagBound(iMarker_Monitoring);
    for (jMarker=0; jMarker<nMarker; jMarker++) {
      Marker_Tag = config->GetMarker_All_TagBound(jMarker);
      if (Monitoring_Tag==Marker_Tag)
        iMarker = jMarker;
    }

    
    if ((iMarker<nMarker) && (config->GetMarker_All_KindBC(iMarker) != SEND_RECEIVE) &&
        (config->GetMarker_All_Monitoring(iMarker) == YES)) {
      for (iVertex = 0; iVertex < geometry->nVertex[iMarker]; iVertex++) {
        
        iPoint = geometry->vertex[iMarker][iVertex]->GetNode();
        
        x = geometry->node[iPoint]->GetCoord(0);
        y = geometry->node[iPoint]->GetCoord(1);
        if (nDim == 3) z = geometry->node[iPoint]->GetCoord(2);
        
        Normal = geometry->vertex[iMarker][iVertex]->GetNormal();
        ForceProj_Vector2 = node[iPoint]->GetForceProj_Vector();
        for (iDim=0; iDim<nDim;iDim++)
          ForceProj_Vector[iDim]=ForceProj_Vector2[iDim];

        switch (config->GetKind_ObjFunc(iMarker_Monitoring)) {
          case DRAG_COEFFICIENT :
            if (nDim == 2) {
              
              ForceProj_Vector[0] += Weight_ObjFunc*cos(Alpha);
              ForceProj_Vector[1] += Weight_ObjFunc*sin(Alpha);
              
              /*--- Modification to run at a fixed CL and CM value ---*/
              
              if (Fixed_CL) { ForceProj_Vector[0] += dCD_dCL*Weight_ObjFunc*sin(Alpha); ForceProj_Vector[1] -= dCD_dCL*Weight_ObjFunc*cos(Alpha); }
              if (Fixed_CM) { ForceProj_Vector[0] -= dCD_dCMy*Weight_ObjFunc*(y - y_origin)/RefLength; ForceProj_Vector[1] += dCD_dCMy*Weight_ObjFunc*(x - x_origin)/RefLength; }

            }
            if (nDim == 3) {
              
              ForceProj_Vector[0] += Weight_ObjFunc*cos(Alpha)*cos(Beta);
              ForceProj_Vector[1] += Weight_ObjFunc*sin(Beta);
              ForceProj_Vector[2] += Weight_ObjFunc*sin(Alpha)*cos(Beta);
              
              /*--- Modification to run at a fixed CL value ---*/
              
              if (Fixed_CL) { ForceProj_Vector[0] += dCD_dCL*Weight_ObjFunc*sin(Alpha); ForceProj_Vector[1] -= 0.0; ForceProj_Vector[2] -= dCD_dCL*Weight_ObjFunc*cos(Alpha); }
              if (Fixed_CM) { ForceProj_Vector[0] += dCD_dCMy*Weight_ObjFunc*(z - z_origin)/RefLength; ForceProj_Vector[1] += 0.0; ForceProj_Vector[2] -= dCD_dCMy*Weight_ObjFunc*(x - x_origin)/RefLength; }
              
            }
            break;
          case LIFT_COEFFICIENT :
            if (nDim == 2) { ForceProj_Vector[0] += -Weight_ObjFunc*sin(Alpha); ForceProj_Vector[1] += Weight_ObjFunc*cos(Alpha); }
            if (nDim == 3) { ForceProj_Vector[0] += -Weight_ObjFunc*sin(Alpha); ForceProj_Vector[1] = 0.0; ForceProj_Vector[2] += Weight_ObjFunc*cos(Alpha); }
            break;
          case SIDEFORCE_COEFFICIENT :
            if (nDim == 2) { SU2_MPI::Error("This functional is not possible in 2D!!", CURRENT_FUNCTION);}
            if (nDim == 3) { ForceProj_Vector[0] += -Weight_ObjFunc*sin(Beta) * cos(Alpha); ForceProj_Vector[1] += Weight_ObjFunc*cos(Beta); ForceProj_Vector[2] += -Weight_ObjFunc*sin(Beta) * sin(Alpha); }
            break;
          case INVERSE_DESIGN_PRESSURE :
            Cp = solver_container[FLOW_SOL]->GetCPressure(iMarker, iVertex);
            CpTarget = solver_container[FLOW_SOL]->GetCPressureTarget(iMarker, iVertex);
            Area = sqrt(Normal[0]*Normal[0] + Normal[1]*Normal[1]);
            if (nDim == 3) Area = sqrt(Normal[0]*Normal[0] + Normal[1]*Normal[1] + Normal[2]*Normal[2]);
            ForceProj_Vector[0] += -Weight_ObjFunc*2.0*(Cp-CpTarget)*Normal[0]/Area; ForceProj_Vector[1] += -Weight_ObjFunc*2.0*(Cp-CpTarget)*Normal[1]/Area;
            if (nDim == 3) ForceProj_Vector[2] += -Weight_ObjFunc*2.0*(Cp-CpTarget)*Normal[2]/Area;
            break;
          case MOMENT_X_COEFFICIENT :
            if (nDim == 2) { SU2_MPI::Error("This functional is not possible in 2D!!", CURRENT_FUNCTION);}
            if (nDim == 3) {
              
              ForceProj_Vector[0] += 0.0;
              ForceProj_Vector[1] += -Weight_ObjFunc*(z - z_origin)/RefLength;
              ForceProj_Vector[2] += Weight_ObjFunc*(y - y_origin)/RefLength;
            
              /*--- Modification to run at a fixed CL value ---*/
              
              if (Fixed_CL) { ForceProj_Vector[0] += dCMx_dCL*Weight_ObjFunc*sin(Alpha); ForceProj_Vector[1] -= 0.0; ForceProj_Vector[2] -= dCMx_dCL*Weight_ObjFunc*cos(Alpha); }
            
            }
            break;
          case MOMENT_Y_COEFFICIENT :
            if (nDim == 2) { SU2_MPI::Error("This functional is not possible in 2D!!", CURRENT_FUNCTION);}
            if (nDim == 3) {
              
              ForceProj_Vector[0] += Weight_ObjFunc*(z - z_origin)/RefLength;
              ForceProj_Vector[1] += 0.0;
              ForceProj_Vector[2] += -Weight_ObjFunc*(x - x_origin)/RefLength;
            
              /*--- Modification to run at a fixed CL value ---*/
              
              if (Fixed_CL) { ForceProj_Vector[0] += dCMy_dCL*Weight_ObjFunc*sin(Alpha); ForceProj_Vector[1] -= 0.0; ForceProj_Vector[2] -= dCMy_dCL*Weight_ObjFunc*cos(Alpha); }

            }
            break;
          case MOMENT_Z_COEFFICIENT :
            if (nDim == 2) {
              
              ForceProj_Vector[0] += -Weight_ObjFunc*(y - y_origin)/RefLength;
              ForceProj_Vector[1] += Weight_ObjFunc*(x - x_origin)/RefLength;
            
              /*--- Modification to run at a fixed CL and CM value ---*/
              
              if (Fixed_CL) { ForceProj_Vector[0] += dCMz_dCL*Weight_ObjFunc*sin(Alpha); ForceProj_Vector[1] -= dCMz_dCL*Weight_ObjFunc*cos(Alpha); }

            }
            if (nDim == 3) {
              
              ForceProj_Vector[0] += -Weight_ObjFunc*(y - y_origin)/RefLength;
              ForceProj_Vector[1] += Weight_ObjFunc*(x - x_origin)/RefLength;
              ForceProj_Vector[2] += 0;
            
              /*--- Modification to run at a fixed CL value ---*/
              
              if (Fixed_CL) { ForceProj_Vector[0] += dCMz_dCL*Weight_ObjFunc*sin(Alpha); ForceProj_Vector[1] -= 0.0; ForceProj_Vector[2] -= dCMz_dCL*Weight_ObjFunc*cos(Alpha); }

            }
            break;
          case EFFICIENCY :
            if (nDim == 2) { ForceProj_Vector[0] += -Weight_ObjFunc*(invCD*sin(Alpha)+CLCD2*cos(Alpha)); ForceProj_Vector[1] += Weight_ObjFunc*(invCD*cos(Alpha)-CLCD2*sin(Alpha)); }
            if (nDim == 3) { ForceProj_Vector[0] += -Weight_ObjFunc*(invCD*sin(Alpha)+CLCD2*cos(Alpha)*cos(Beta)); ForceProj_Vector[1] += -Weight_ObjFunc*CLCD2*sin(Beta); ForceProj_Vector[2] += Weight_ObjFunc*(invCD*cos(Alpha)-CLCD2*sin(Alpha)*cos(Beta)); }
            break;
          case EQUIVALENT_AREA :
            WDrag = Weight_ObjFunc*config->GetWeightCd();
            if (nDim == 2) { ForceProj_Vector[0] = cos(Alpha)*WDrag; ForceProj_Vector[1] = sin(Alpha)*WDrag; }
            if (nDim == 3) { ForceProj_Vector[0] = cos(Alpha)*cos(Beta)*WDrag; ForceProj_Vector[1] = sin(Beta)*WDrag; ForceProj_Vector[2] = sin(Alpha)*cos(Beta)*WDrag; }
            break;
          case NEARFIELD_PRESSURE :
            WDrag = Weight_ObjFunc*config->GetWeightCd();
            if (nDim == 2) { ForceProj_Vector[0] = cos(Alpha)*WDrag; ForceProj_Vector[1] = sin(Alpha)*WDrag; }
            if (nDim == 3) { ForceProj_Vector[0] = cos(Alpha)*cos(Beta)*WDrag; ForceProj_Vector[1] = sin(Beta)*WDrag; ForceProj_Vector[2] = sin(Alpha)*cos(Beta)*WDrag; }
            break;
          case FORCE_X_COEFFICIENT :
            if (nDim == 2) { ForceProj_Vector[0] += Weight_ObjFunc*1.0; ForceProj_Vector[1] += 0.0; }
            if (nDim == 3) { ForceProj_Vector[0] += Weight_ObjFunc*1.0; ForceProj_Vector[1] += 0.0; ForceProj_Vector[2] += 0.0; }
            break;
          case FORCE_Y_COEFFICIENT :
            if (nDim == 2) { ForceProj_Vector[0] += 0.0; ForceProj_Vector[1] += Weight_ObjFunc*1.0; }
            if (nDim == 3) { ForceProj_Vector[0] += 0.0; ForceProj_Vector[1] += Weight_ObjFunc*1.0; ForceProj_Vector[2] += 0.0; }
            break;
          case FORCE_Z_COEFFICIENT :
            if (nDim == 2) { SU2_MPI::Error("This functional is not possible in 2D!!", CURRENT_FUNCTION);}
            if (nDim == 3) { ForceProj_Vector[0] += 0.0; ForceProj_Vector[1] += 0.0; ForceProj_Vector[2] += Weight_ObjFunc*1.0; }
            break;
          case THRUST_COEFFICIENT :
            if (nDim == 2) { SU2_MPI::Error("This functional is not possible in 2D!!", CURRENT_FUNCTION);}
            if (nDim == 3) { ForceProj_Vector[0] += 0.0; ForceProj_Vector[1] += 0.0; ForceProj_Vector[2] += Weight_ObjFunc*1.0; }
            break;
          case TORQUE_COEFFICIENT :
            if (nDim == 2) {  ForceProj_Vector[0] += Weight_ObjFunc*(y - y_origin)/RefLength; ForceProj_Vector[1] += -Weight_ObjFunc*(x - x_origin)/RefLength; }
            if (nDim == 3) { ForceProj_Vector[0] += Weight_ObjFunc*(y - y_origin)/RefLength; ForceProj_Vector[1] += -Weight_ObjFunc*(x - x_origin)/RefLength; ForceProj_Vector[2] += 0; }
            break;
          case FIGURE_OF_MERIT :
            if (nDim == 2) { SU2_MPI::Error("This functional is not possible in 2D!!", CURRENT_FUNCTION);}
            if (nDim == 3) {
              ForceProj_Vector[0] += -Weight_ObjFunc*invCQ;
              ForceProj_Vector[1] += -Weight_ObjFunc*CTRCQ2*(z - z_origin);
              ForceProj_Vector[2] +=  Weight_ObjFunc*CTRCQ2*(y - y_origin);
            }
            break;

          default :
            break;
        }
        
        /*--- Store the force projection vector at this node ---*/
        
        node[iPoint]->SetForceProj_Vector(ForceProj_Vector);
        
      }
    }
  }
  delete [] ForceProj_Vector;
  
}

void CAdjEulerSolver::SetIntBoundary_Jump(CGeometry *geometry, CSolver **solver_container, CConfig *config) {
  unsigned short iMarker, iVar, jVar, kVar, iDim, jDim, iIndex;
  unsigned long iVertex, iPoint, iPointNearField, nPointNearField = 0;
  su2double factor = 1.0, AngleDouble, data, aux, *IntBound_Vector, *coord, *FlowSolution, WeightSB, MinDist = 1E6, Dist, DerivativeOF = 0.0, *Normal, Area, UnitNormal[3], velocity[3], Energy, Rho, sqvel, proj_vel, phi, a1, a2;
  su2double **A, **M, **AM, *b;
  short AngleInt = 0, IndexNF_inv[180], iColumn;
  ifstream index_file;
  string text_line;
  vector<vector<su2double> > NearFieldWeight;
  vector<su2double> CoordNF;
  vector<short> IndexNF;
  
  IntBound_Vector = new su2double [nVar];
  
  /*--- Allocate vectors and matrices ---*/
  
  b = new su2double [nVar];
  A = new su2double* [nVar];
  M = new su2double* [nVar];
  AM = new su2double* [nVar];
  for (iVar = 0; iVar < nVar; iVar++) {
    A[iVar] = new su2double [nVar];
    M[iVar] = new su2double [nVar];
    AM[iVar] = new su2double [nVar];
  }
  
  /*--- If equivalent area objective function, read the value of
   the derivative from a file, this is a preprocess of the direct solution ---*/
  
  if (config->GetKind_ObjFunc() == EQUIVALENT_AREA) {
    
    /*--- Read derivative of the objective function at the NearField from file ---*/
    index_file.open("WeightNF.dat", ios::in);
    if (index_file.fail()) {
      SU2_MPI::Error("There is no Weight Nearfield Pressure file (WeightNF.dat).", CURRENT_FUNCTION);
    }
    
    nPointNearField = 0;
    
    while (index_file) {
      string line;
      getline(index_file, line);
      istringstream is(line);
      
      /*--- The first row provides the azimuthal angle ---*/
      
      if (nPointNearField == 0) {
        is >> data; // The first column is related with the coordinate
        while (is.good()) { is >> data; IndexNF.push_back(SU2_TYPE::Int(data)); }
      }
      else {
        is >> data; CoordNF.push_back(data); // The first column is the point coordinate
        vector<su2double> row;
        while (is.good()) { is >> data; row.push_back(data); }
        NearFieldWeight.push_back(row);
      }
      nPointNearField++;
    }
    
    /*--- Note tha the first row is the azimuthal angle ---*/
    
    nPointNearField = nPointNearField - 1;
    
    for (AngleInt = 0; AngleInt < 180; AngleInt++)
      IndexNF_inv[AngleInt] = -1;
    
  if (IndexNF.size() <= 180) {
    for (iIndex = 0; iIndex < IndexNF.size(); iIndex++)
      IndexNF_inv[IndexNF[iIndex]] = iIndex;
  }
  else {
    SU2_MPI::Error("", CURRENT_FUNCTION);
  }
    
  }
  
  /*--- Compute the jump on the adjoint variables for the upper and the lower side ---*/
  
  for (iMarker = 0; iMarker < nMarker; iMarker++)
    
    if (config->GetMarker_All_KindBC(iMarker) == NEARFIELD_BOUNDARY)
      
      for (iVertex = 0; iVertex < geometry->nVertex[iMarker]; iVertex++) {
        
        iPoint = geometry->vertex[iMarker][iVertex]->GetNode();
        Normal = geometry->vertex[iMarker][iVertex]->GetNormal();
        
        Area = 0.0;
        for (iDim = 0; iDim < nDim; iDim++) Area += Normal[iDim]*Normal[iDim];
        Area = sqrt (Area);
        
        for (iDim = 0; iDim < nDim; iDim++)
          UnitNormal[iDim] = Normal[iDim]/Area;
        
        if (geometry->node[iPoint]->GetDomain()) {
          
          coord = geometry->node[iPoint]->GetCoord();
          DerivativeOF = 0.0;
          
          /*--- Just in case the functional depend also on the surface pressure ---*/
          
          WeightSB = 1.0-config->GetWeightCd();
          
          su2double AoA, XcoordRot = 0.0, YcoordRot = 0.0, ZcoordRot = 0.0;
          
          if (nDim == 2) XcoordRot = coord[0];
          if (nDim == 3) {
            
            /*--- Rotate the nearfield cylinder  ---*/
            
            AoA = -(config->GetAoA()*PI_NUMBER/180.0);
            XcoordRot = coord[0]*cos(AoA) - coord[2]*sin(AoA);
            YcoordRot = coord[1];
            ZcoordRot = coord[0]*sin(AoA) + coord[2]*cos(AoA);
          }
          
          switch (config->GetKind_ObjFunc()) {
            case EQUIVALENT_AREA :
              
              if (nDim == 2) AngleInt = 0;
              
              if (nDim == 3) {
                
                /*--- Compute the azimuthal angle of the iPoint ---*/
                
                AngleDouble = fabs(atan(-YcoordRot/ZcoordRot)*180.0/PI_NUMBER);
                
                /*--- Fix an azimuthal line due to misalignments of the near-field ---*/
                
                su2double FixAzimuthalLine = config->GetFixAzimuthalLine();
                
                if ((AngleDouble >= FixAzimuthalLine - 0.1) && (AngleDouble <= FixAzimuthalLine + 0.1)) AngleDouble = FixAzimuthalLine - 0.1;
                
                AngleInt = SU2_TYPE::Short(floor(AngleDouble + 0.5));
                if (AngleInt < 0) AngleInt = 180 + AngleInt;
                
              }
              
              if (AngleInt <= 60) {
                iColumn = IndexNF_inv[AngleInt];
                
                /*--- An azimuthal angle is not defined... this happens with MG levels ---*/
                
                if (iColumn < 0.0) {
                  if (IndexNF_inv[AngleInt+1] > 0) { iColumn = IndexNF_inv[AngleInt+1]; goto end; }
                  if (IndexNF_inv[AngleInt-1] > 0) { iColumn = IndexNF_inv[AngleInt-1]; goto end; }
                  if (IndexNF_inv[AngleInt+2] > 0) { iColumn = IndexNF_inv[AngleInt+2]; goto end; }
                  if (IndexNF_inv[AngleInt-2] > 0) { iColumn = IndexNF_inv[AngleInt-2]; goto end; }
                  if (IndexNF_inv[AngleInt+3] > 0) { iColumn = IndexNF_inv[AngleInt+3]; goto end; }
                  if (IndexNF_inv[AngleInt-3] > 0) { iColumn = IndexNF_inv[AngleInt-3]; goto end; }
                  if (IndexNF_inv[AngleInt+4] > 0) { iColumn = IndexNF_inv[AngleInt+4]; goto end; }
                  if (IndexNF_inv[AngleInt-4] > 0) { iColumn = IndexNF_inv[AngleInt-4]; goto end; }
                }
                
              end:
                
                if (iColumn < 0.0) { cout <<" An azimuthal angle is not defined..." << endl; }
                
                /*--- Find the value of the weight in the table, using the azimuthal angle  ---*/
                
                MinDist = 1E6;
                for (iPointNearField = 0; iPointNearField < nPointNearField; iPointNearField++) {
                  Dist = fabs(CoordNF[iPointNearField] - XcoordRot);
                  if (Dist <= MinDist) {
                    MinDist = Dist;
                    DerivativeOF = factor*WeightSB*NearFieldWeight[iPointNearField][iColumn];
                  }
                }
              }
              else DerivativeOF = 0.0;
              
              if ((MinDist > 1E-6) || (coord[nDim-1] > 0.0)) DerivativeOF = 0.0;
              
              break;
              
            case NEARFIELD_PRESSURE :
              
              DerivativeOF = factor*WeightSB*(solver_container[FLOW_SOL]->node[iPoint]->GetPressure()
                                              - solver_container[FLOW_SOL]->GetPressure_Inf());
              
              break;
              
          }
          
          /*--- Compute the jump of the adjoint variables (2D, and 3D problems) --*/
          
          FlowSolution = solver_container[FLOW_SOL]->node[iPoint]->GetSolution();
          
          Rho = FlowSolution[0];
          Energy = FlowSolution[nVar-1]/FlowSolution[0];
          
          sqvel = 0.0; proj_vel = 0.0;
          for (iDim = 0; iDim < nDim; iDim++) {
            velocity[iDim] = FlowSolution[iDim+1]/FlowSolution[0];
            sqvel    += velocity[iDim]*velocity[iDim];
            proj_vel += velocity[iDim]*UnitNormal[iDim];
          }
          
          if (nDim == 2) {
            
            /*--- Compute the projected Jacobian ---*/
            
            A[0][0] = 0.0; A[0][1] = 0.0; A[0][2] = 1.0; A[0][3] = 0.0;
            A[1][0] = -velocity[0]*velocity[1]; A[1][1] = velocity[1]; A[1][2] = velocity[0]; A[1][3] = 0.0;
            A[2][0] = 0.5*(Gamma-3.0)*velocity[1]*velocity[1]+0.5*Gamma_Minus_One*velocity[0]*velocity[0]; A[2][1] = -Gamma_Minus_One*velocity[0];
            A[2][2] = (3.0-Gamma)*velocity[1]; A[2][3] = Gamma_Minus_One; A[3][0] = -Gamma*velocity[1]*Energy+Gamma_Minus_One*velocity[1]*sqvel;
            A[3][1] = -Gamma_Minus_One*velocity[0]*velocity[1]; A[3][2] = Gamma*Energy-0.5*Gamma_Minus_One*(velocity[0]*velocity[0]+3.0*velocity[1]*velocity[1]);  A[3][3] = Gamma*velocity[1];
            
            /*--- Compute the transformation matrix ---*/
            
            M[0][0] = 1.0; M[0][1] = 0.0; M[0][2] = 0.0; M[0][3] = 0.0;
            M[1][0] = velocity[0]; M[1][1] = Rho; M[1][2] = 0.0; M[1][3] = 0.0;
            M[2][0] = velocity[1]; M[2][1] = 0.0; M[2][2] = Rho; M[2][3] = 0.0;
            M[3][0] = 0.5*sqvel;  M[3][1] = Rho*velocity[0]; M[3][2] = Rho*velocity[1]; M[3][3] = 1.0/Gamma_Minus_One;
            
            /*--- Create the soruce term (AM)^T X = b ---*/
            
            b[0] = 0.0; b[1] = 0.0; b[2] = 0.0; b[3] = DerivativeOF;
            
          }
          
          if (nDim == 3) {
            
            
            /*--- Compute the projected Jacobian ---*/
            
            phi = 0.5*Gamma_Minus_One*sqvel;
            a1 = Gamma*Energy-phi; a2 = Gamma-1.0;
            
            A[0][0] = 0.0;
            for (iDim = 0; iDim < nDim; iDim++) A[0][iDim+1] = UnitNormal[iDim];
            A[0][nDim+1] = 0.0;
            
            for (iDim = 0; iDim < nDim; iDim++) {
              A[iDim+1][0] = (UnitNormal[iDim]*phi - velocity[iDim]*proj_vel);
              for (jDim = 0; jDim < nDim; jDim++)
                A[iDim+1][jDim+1] = (UnitNormal[jDim]*velocity[iDim]-a2*UnitNormal[iDim]*velocity[jDim]);
              A[iDim+1][iDim+1] += proj_vel;
              A[iDim+1][nDim+1] = a2*UnitNormal[iDim];
            }
            
            A[nDim+1][0] = proj_vel*(phi-a1);
            for (iDim = 0; iDim < nDim; iDim++)
              A[nDim+1][iDim+1] = (UnitNormal[iDim]*a1-a2*velocity[iDim]*proj_vel);
            A[nDim+1][nDim+1] = Gamma*proj_vel;
            
            /*--- Compute the transformation matrix ---*/
            
            M[0][0] = 1.0; M[0][1] = 0.0; M[0][2] = 0.0; M[0][3] = 0.0; M[0][4] = 0.0;
            M[1][0] = velocity[0]; M[1][1] = Rho; M[1][2] = 0.0; M[1][3] = 0.0; M[1][4] = 0.0;
            M[2][0] = velocity[1]; M[2][1] = 0.0; M[2][2] = Rho; M[2][3] = 0.0; M[2][4] = 0.0;
            M[3][0] = velocity[2]; M[3][1] = 0.0; M[3][2] = 0.0; M[3][3] = Rho; M[3][4] = 0.0;
            M[4][0] = 0.5*sqvel; M[4][1] = Rho*velocity[0]; M[4][2] = Rho*velocity[1];
            M[4][3] = Rho*velocity[2]; M[4][4] = 1.0/Gamma_Minus_One;
            
            /*--- Create the soruce term (AM)^T X = b ---*/
            
            b[0] = 0.0; b[1] = 0.0; b[2] = 0.0; b[3] = 0.0; b[4] = DerivativeOF;
            
          }
          
          /*--- Compute A times M ---*/
          
          for (iVar = 0; iVar < nVar; iVar++)
            for (jVar = 0; jVar < nVar; jVar++) {
              aux = 0.0;
              for (kVar = 0; kVar < nVar; kVar++)
                aux += A[iVar][kVar]*M[kVar][jVar];
              AM[iVar][jVar] = aux;
            }
          
          /*--- Compute the transpose matrix ---*/
          
          for (iVar = 0; iVar < nVar; iVar++)
            for (jVar = 0; jVar < nVar; jVar++)
              A[iVar][jVar] = AM[jVar][iVar];
          
          /*--- Solve the linear system using a LU descomposition --*/
          
          Gauss_Elimination(A, b, nVar);
          
          /*--- Update the internal boundary jump --*/
          
          for (iVar = 0; iVar < nVar; iVar++)
            IntBound_Vector[iVar] = b[iVar];
          
          node[iPoint]->SetIntBoundary_Jump(IntBound_Vector);
          
        }
      }
  
  delete [] IntBound_Vector;
  
  /*--- Deallocate the linear system ---*/
  
  for (iVar = 0; iVar < nVar; iVar++) {
    delete [] A[iVar];
    delete [] M[iVar];
    delete [] AM[iVar];
  }
  delete [] A;
  delete [] M;
  delete [] AM;
  delete [] b;
  
}

void CAdjEulerSolver::SetInitialCondition(CGeometry **geometry, CSolver ***solver_container, CConfig *config, unsigned long TimeIter) {
  unsigned long iPoint, Point_Fine;
  unsigned short iMesh, iChildren, iVar;
  su2double Area_Children, Area_Parent, *Solution, *Solution_Fine;
  
  bool restart = config->GetRestart();
  bool dual_time = ((config->GetTime_Marching() == DT_STEPPING_1ST) ||
                    (config->GetTime_Marching() == DT_STEPPING_2ND));
  
  /*--- If restart solution, then interpolate the flow solution to
   all the multigrid levels, this is important with the dual time strategy ---*/
  if (restart) {
    Solution = new su2double[nVar];
    for (iMesh = 1; iMesh <= config->GetnMGLevels(); iMesh++) {
      for (iPoint = 0; iPoint < geometry[iMesh]->GetnPoint(); iPoint++) {
        Area_Parent = geometry[iMesh]->node[iPoint]->GetVolume();
        for (iVar = 0; iVar < nVar; iVar++) Solution[iVar] = 0.0;
        for (iChildren = 0; iChildren < geometry[iMesh]->node[iPoint]->GetnChildren_CV(); iChildren++) {
          Point_Fine = geometry[iMesh]->node[iPoint]->GetChildren_CV(iChildren);
          Area_Children = geometry[iMesh-1]->node[Point_Fine]->GetVolume();
          Solution_Fine = solver_container[iMesh-1][ADJFLOW_SOL]->node[Point_Fine]->GetSolution();
          for (iVar = 0; iVar < nVar; iVar++) {
            Solution[iVar] += Solution_Fine[iVar]*Area_Children/Area_Parent;
          }
        }
        solver_container[iMesh][ADJFLOW_SOL]->node[iPoint]->SetSolution(Solution);
        
      }
      solver_container[iMesh][ADJFLOW_SOL]->InitiateComms(geometry[iMesh], config, SOLUTION);
      solver_container[iMesh][ADJFLOW_SOL]->CompleteComms(geometry[iMesh], config, SOLUTION);
    }
    delete [] Solution;
  }
  
  /*--- The value of the solution for the first iteration of the dual time ---*/
  for (iMesh = 0; iMesh <= config->GetnMGLevels(); iMesh++) {
    for (iPoint = 0; iPoint < geometry[iMesh]->GetnPoint(); iPoint++) {
      if ((TimeIter == 0) && (dual_time)) {
        solver_container[iMesh][ADJFLOW_SOL]->node[iPoint]->Set_Solution_time_n();
        solver_container[iMesh][ADJFLOW_SOL]->node[iPoint]->Set_Solution_time_n1();
      }
    }
  }
  
}

void CAdjEulerSolver::Preprocessing(CGeometry *geometry, CSolver **solver_container, CConfig *config, unsigned short iMesh, unsigned short iRKStep, unsigned short RunTime_EqSystem, bool Output) {
  
  unsigned long iPoint, ErrorCounter = 0;
  su2double SharpEdge_Distance;
  bool RightSol = true;
  
  /*--- Retrieve information about the spatial and temporal integration for the
   adjoint equations (note that the flow problem may use different methods). ---*/
  
  bool implicit       = (config->GetKind_TimeIntScheme_AdjFlow() == EULER_IMPLICIT);
  bool muscl          = config->GetMUSCL_AdjFlow();
  bool limiter        = (config->GetKind_SlopeLimit_AdjFlow() != NO_LIMITER);
  bool center         = (config->GetKind_ConvNumScheme_AdjFlow() == SPACE_CENTERED);
  bool center_jst     = (config->GetKind_Centered_AdjFlow() == JST);
  bool fixed_cl       = config->GetFixed_CL_Mode();
  bool eval_dof_dcx   = config->GetEval_dOF_dCX();

  /*--- Update the objective function coefficient to guarantee zero gradient. ---*/
  
  if (fixed_cl && eval_dof_dcx) { SetFarfield_AoA(geometry, solver_container, config, iMesh, Output); }
  
  /*--- Residual initialization ---*/
  
  for (iPoint = 0; iPoint < nPoint; iPoint ++) {
    
    /*--- Get the distance form a sharp edge ---*/
    
    SharpEdge_Distance = geometry->node[iPoint]->GetSharpEdge_Distance();
    
    /*--- Initialize the non-physical points vector ---*/

    node[iPoint]->SetNon_Physical(false);
    
    /*--- Set the primitive variables compressible
     adjoint variables ---*/
    
    RightSol = node[iPoint]->SetPrimVar(SharpEdge_Distance, false, config);
    if (!RightSol) { node[iPoint]->SetNon_Physical(true); ErrorCounter++; }
    
    /*--- Initialize the convective residual vector ---*/
    
    if (!Output) LinSysRes.SetBlock_Zero(iPoint);
    
  }
  
  
  if ((muscl) && (iMesh == MESH_0)) {
    
    /*--- Compute gradients for upwind second-order reconstruction ---*/

    if (config->GetKind_Gradient_Method() == GREEN_GAUSS) SetSolution_Gradient_GG(geometry, config);
    if (config->GetKind_Gradient_Method() == WEIGHTED_LEAST_SQUARES) SetSolution_Gradient_LS(geometry, config);
    
    /*--- Limiter computation ---*/
    
    if (limiter && !Output) SetSolution_Limiter(geometry, config);
    
  }
  
  /*--- Artificial dissipation for centered schemes ---*/
  
  if (center) {
    if ((center_jst) && (iMesh == MESH_0)) {
      SetCentered_Dissipation_Sensor(geometry, config);
      SetUndivided_Laplacian(geometry, config);
      if (config->GetKind_Gradient_Method() == GREEN_GAUSS) SetSolution_Gradient_GG(geometry, config);
      if (config->GetKind_Gradient_Method() == WEIGHTED_LEAST_SQUARES) SetSolution_Gradient_LS(geometry, config);
    }
  }
  
  /*--- Initialize the Jacobian for implicit integration ---*/
  
  if (implicit) Jacobian.SetValZero();
  
  /*--- Error message ---*/
  
  if (config->GetComm_Level() == COMM_FULL) {
#ifdef HAVE_MPI
    unsigned long MyErrorCounter = ErrorCounter; ErrorCounter = 0;
    SU2_MPI::Allreduce(&MyErrorCounter, &ErrorCounter, 1, MPI_UNSIGNED_LONG, MPI_SUM, MPI_COMM_WORLD);
#endif
    if (iMesh == MESH_0) config->SetNonphysical_Points(ErrorCounter);
  }
  
}

void CAdjEulerSolver::Centered_Residual(CGeometry *geometry, CSolver **solver_container, CNumerics *numerics,
                                        CConfig *config, unsigned short iMesh, unsigned short iRKStep) {
  
  unsigned long iEdge, iPoint, jPoint;
  
  bool implicit = (config->GetKind_TimeIntScheme_AdjFlow() == EULER_IMPLICIT);
  bool jst_scheme = ((config->GetKind_Centered_AdjFlow() == JST) && (iMesh == MESH_0));
  bool grid_movement  = config->GetGrid_Movement();

  for (iEdge = 0; iEdge < geometry->GetnEdge(); iEdge++) {
    
    /*--- Points in edge, normal, and neighbors---*/
    
    iPoint = geometry->edge[iEdge]->GetNode(0);
    jPoint = geometry->edge[iEdge]->GetNode(1);
    numerics->SetNormal(geometry->edge[iEdge]->GetNormal());
    numerics->SetNeighbor(geometry->node[iPoint]->GetnNeighbor(), geometry->node[jPoint]->GetnNeighbor());
    
    /*--- Adjoint variables w/o reconstruction ---*/

    numerics->SetAdjointVar(node[iPoint]->GetSolution(), node[jPoint]->GetSolution());
    
    /*--- Conservative variables w/o reconstruction ---*/

    numerics->SetConservative(solver_container[FLOW_SOL]->node[iPoint]->GetSolution(),
                              solver_container[FLOW_SOL]->node[jPoint]->GetSolution());
    
    numerics->SetSoundSpeed(solver_container[FLOW_SOL]->node[iPoint]->GetSoundSpeed(),
                            solver_container[FLOW_SOL]->node[jPoint]->GetSoundSpeed());
    numerics->SetEnthalpy(solver_container[FLOW_SOL]->node[iPoint]->GetEnthalpy(),
                          solver_container[FLOW_SOL]->node[jPoint]->GetEnthalpy());

    
    numerics->SetLambda(solver_container[FLOW_SOL]->node[iPoint]->GetLambda(),
                        solver_container[FLOW_SOL]->node[jPoint]->GetLambda());
    
    if (jst_scheme) {
      numerics->SetUndivided_Laplacian(node[iPoint]->GetUndivided_Laplacian(), node[jPoint]->GetUndivided_Laplacian());
      numerics->SetSensor(node[iPoint]->GetSensor(), node[jPoint]->GetSensor());
    }
    
    /*--- Mesh motion ---*/
    
    if (grid_movement) {
      numerics->SetGridVel(geometry->node[iPoint]->GetGridVel(), geometry->node[jPoint]->GetGridVel());
    }
    
    /*--- Compute residuals ---*/

    numerics->ComputeResidual(Res_Conv_i, Res_Visc_i, Res_Conv_j, Res_Visc_j,
                              Jacobian_ii, Jacobian_ij, Jacobian_ji, Jacobian_jj, config);
    
    /*--- Update convective and artificial dissipation residuals ---*/

    LinSysRes.SubtractBlock(iPoint, Res_Conv_i);
    LinSysRes.SubtractBlock(jPoint, Res_Conv_j);
    LinSysRes.SubtractBlock(iPoint, Res_Visc_i);
    LinSysRes.SubtractBlock(jPoint, Res_Visc_j);
    
    /*--- Implicit contribution to the residual ---*/
    
    if (implicit) {
      Jacobian.SubtractBlock(iPoint, iPoint, Jacobian_ii);
      Jacobian.SubtractBlock(iPoint, jPoint, Jacobian_ij);
      Jacobian.SubtractBlock(jPoint, iPoint, Jacobian_ji);
      Jacobian.SubtractBlock(jPoint, jPoint, Jacobian_jj);
    }
    
  }
}


void CAdjEulerSolver::Upwind_Residual(CGeometry *geometry, CSolver **solver_container, CNumerics *numerics, CConfig *config, unsigned short iMesh) {
  
  su2double **Gradient_i, **Gradient_j, Project_Grad_i, Project_Grad_j, *Limiter_i = NULL,
  *Limiter_j = NULL, *Psi_i = NULL, *Psi_j = NULL, *V_i, *V_j, Non_Physical = 1.0;
  unsigned long iEdge, iPoint, jPoint;
  unsigned short iDim, iVar;
  
  bool implicit         = (config->GetKind_TimeIntScheme_AdjFlow() == EULER_IMPLICIT);
  bool muscl            = (config->GetMUSCL_AdjFlow() && (iMesh == MESH_0));
  bool limiter          = (config->GetKind_SlopeLimit_AdjFlow() != NO_LIMITER);
  bool grid_movement    = config->GetGrid_Movement();
  
  for (iEdge = 0; iEdge < geometry->GetnEdge(); iEdge++) {
    
    /*--- Points in edge and normal vectors ---*/
    
    iPoint = geometry->edge[iEdge]->GetNode(0);
    jPoint = geometry->edge[iEdge]->GetNode(1);
    numerics->SetNormal(geometry->edge[iEdge]->GetNormal());
    
    /*--- Adjoint variables w/o reconstruction ---*/
    
    Psi_i = node[iPoint]->GetSolution();
    Psi_j = node[jPoint]->GetSolution();
    numerics->SetAdjointVar(Psi_i, Psi_j);
    
    /*--- Primitive variables w/o reconstruction ---*/
    
    V_i = solver_container[FLOW_SOL]->node[iPoint]->GetPrimitive();
    V_j = solver_container[FLOW_SOL]->node[jPoint]->GetPrimitive();
    numerics->SetPrimitive(V_i, V_j);
    
    /*--- Grid velocities for dynamic meshes ---*/
    
    if (grid_movement) {
      numerics->SetGridVel(geometry->node[iPoint]->GetGridVel(), geometry->node[jPoint]->GetGridVel());
    }
    
    /*--- High order reconstruction using MUSCL strategy ---*/
    
    if (muscl) {
      
      for (iDim = 0; iDim < nDim; iDim++) {
        Vector_i[iDim] = 0.5*(geometry->node[jPoint]->GetCoord(iDim) - geometry->node[iPoint]->GetCoord(iDim));
        Vector_j[iDim] = 0.5*(geometry->node[iPoint]->GetCoord(iDim) - geometry->node[jPoint]->GetCoord(iDim));
      }
      
      /*--- Adjoint variables using gradient reconstruction and limiters ---*/

      Gradient_i = node[iPoint]->GetGradient(); Gradient_j = node[jPoint]->GetGradient();
      if (limiter) { Limiter_i = node[iPoint]->GetLimiter(); Limiter_j = node[jPoint]->GetLimiter(); }
      
      for (iVar = 0; iVar < nVar; iVar++) {
        Project_Grad_i = 0; Project_Grad_j = 0;
        Non_Physical = node[iPoint]->GetNon_Physical()*node[jPoint]->GetNon_Physical();
        for (iDim = 0; iDim < nDim; iDim++) {
          Project_Grad_i += Vector_i[iDim]*Gradient_i[iVar][iDim]*Non_Physical;
          Project_Grad_j += Vector_j[iDim]*Gradient_j[iVar][iDim]*Non_Physical;
        }
        if (limiter) {
          Solution_i[iVar] = Psi_i[iVar] + Project_Grad_i*Limiter_i[iDim];
          Solution_j[iVar] = Psi_j[iVar] + Project_Grad_j*Limiter_j[iDim];
        }
        else {
          Solution_i[iVar] = Psi_i[iVar] + Project_Grad_i;
          Solution_j[iVar] = Psi_j[iVar] + Project_Grad_j;
        }
      }
      
      numerics->SetAdjointVar(Solution_i, Solution_j);
      
    }
    
    /*--- Compute the residual---*/
    
    numerics->ComputeResidual(Residual_i, Residual_j, Jacobian_ii, Jacobian_ij, Jacobian_ji, Jacobian_jj, config);
    
    /*--- Add and Subtract Residual ---*/
    
    LinSysRes.SubtractBlock(iPoint, Residual_i);
    LinSysRes.SubtractBlock(jPoint, Residual_j);
    
    /*--- Implicit contribution to the residual ---*/
    
    if (implicit) {
      Jacobian.SubtractBlock(iPoint, iPoint, Jacobian_ii);
      Jacobian.SubtractBlock(iPoint, jPoint, Jacobian_ij);
      Jacobian.SubtractBlock(jPoint, iPoint, Jacobian_ji);
      Jacobian.SubtractBlock(jPoint, jPoint, Jacobian_jj);
    }
    
  }
  
}

void CAdjEulerSolver::Source_Residual(CGeometry *geometry, CSolver **solver_container, CNumerics *numerics, CNumerics *second_numerics,
                                      CConfig *config, unsigned short iMesh) {
  
  unsigned short iVar;
  unsigned long iPoint;
  bool implicit = (config->GetKind_TimeIntScheme_AdjFlow() == EULER_IMPLICIT);
  bool rotating_frame = config->GetRotating_Frame();
  bool axisymmetric   = config->GetAxisymmetric();
  //  bool gravity        = (config->GetGravityForce() == YES);
  bool harmonic_balance  = (config->GetTime_Marching() == HARMONIC_BALANCE);
  
  /*--- Initialize the source residual to zero ---*/
  for (iVar = 0; iVar < nVar; iVar++) Residual[iVar] = 0.0;
  
  if (rotating_frame) {
    
    /*--- Loop over all points ---*/
    for (iPoint = 0; iPoint < nPointDomain; iPoint++) {
      
      /*--- Load the adjoint variables ---*/
      numerics->SetAdjointVar(node[iPoint]->GetSolution(),
                              node[iPoint]->GetSolution());
      
      /*--- Load the volume of the dual mesh cell ---*/
      numerics->SetVolume(geometry->node[iPoint]->GetVolume());
      
      /*--- Compute the adjoint rotating frame source residual ---*/
      numerics->ComputeResidual(Residual, Jacobian_i, config);
      
      /*--- Add the source residual to the total ---*/
      LinSysRes.AddBlock(iPoint, Residual);
      
      /*--- Add the implicit Jacobian contribution ---*/
      if (implicit) Jacobian.AddBlock(iPoint, iPoint, Jacobian_i);
      
    }
  }
  
  if (harmonic_balance) {
    
    su2double Volume, Source;
    
    /*--- loop over points ---*/
    for (iPoint = 0; iPoint < nPointDomain; iPoint++) {
      
      /*--- Get control volume ---*/
      Volume = geometry->node[iPoint]->GetVolume();
      
      /*--- Get stored harmonic balance source term ---*/
      for (iVar = 0; iVar < nVar; iVar++) {
        Source = node[iPoint]->GetHarmonicBalance_Source(iVar);
        Residual[iVar] = Source*Volume;
      }
      
      /*--- Add Residual ---*/
      LinSysRes.AddBlock(iPoint, Residual);
      
    }
  }
  
  if (axisymmetric) {
    
    /*--- Zero out Jacobian structure ---*/
    if (implicit) {
      for (iVar = 0; iVar < nVar; iVar ++)
        for (unsigned short jVar = 0; jVar < nVar; jVar ++)
          Jacobian_i[iVar][jVar] = 0.0;
    }
    
    /*--- loop over points ---*/
    for (iPoint = 0; iPoint < nPointDomain; iPoint++) {
      
      /*--- Set solution ---*/
      numerics->SetConservative(solver_container[FLOW_SOL]->node[iPoint]->GetSolution(), solver_container[FLOW_SOL]->node[iPoint]->GetSolution());
      
      /*--- Set adjoint variables ---*/
      numerics->SetAdjointVar(node[iPoint]->GetSolution(), node[iPoint]->GetSolution());
      
      /*--- Set control volume ---*/
      numerics->SetVolume(geometry->node[iPoint]->GetVolume());
      
      /*--- Set coordinate ---*/
      numerics->SetCoord(geometry->node[iPoint]->GetCoord(), geometry->node[iPoint]->GetCoord());
      
      /*--- Compute Source term Residual ---*/
      numerics->ComputeResidual(Residual, Jacobian_i, config);
      
      /*--- Add Residual ---*/
      LinSysRes.AddBlock(iPoint, Residual);
      
      /*--- Implicit part ---*/
      if (implicit)
        Jacobian.AddBlock(iPoint, iPoint, Jacobian_i);
      
    }
  }
  
  //  if (gravity) {
  //
  //  }
  
}

void CAdjEulerSolver::Source_Template(CGeometry *geometry, CSolver **solver_container, CNumerics *numerics,
                                      CConfig *config, unsigned short iMesh) {
}

void CAdjEulerSolver::SetUndivided_Laplacian(CGeometry *geometry, CConfig *config) {
  unsigned long iPoint, jPoint, iEdge;
  unsigned short iVar;
  su2double *Diff;
  
  Diff = new su2double[nVar];
  
  for (iPoint = 0; iPoint < nPointDomain; iPoint++)
    node[iPoint]->SetUnd_LaplZero();
  
  for (iEdge = 0; iEdge < geometry->GetnEdge(); iEdge++) {
    iPoint = geometry->edge[iEdge]->GetNode(0);
    jPoint = geometry->edge[iEdge]->GetNode(1);
    
    for (iVar = 0; iVar < nVar; iVar++)
      Diff[iVar] = node[iPoint]->GetSolution(iVar) - node[jPoint]->GetSolution(iVar);
    
#ifdef STRUCTURED_GRID
    
    if (geometry->node[iPoint]->GetDomain()) node[iPoint]->SubtractUnd_Lapl(Diff);
    if (geometry->node[jPoint]->GetDomain()) node[jPoint]->AddUnd_Lapl(Diff);
    
#else
    
    bool boundary_i = geometry->node[iPoint]->GetPhysicalBoundary();
    bool boundary_j = geometry->node[jPoint]->GetPhysicalBoundary();
    
    /*--- Both points inside the domain, or both in the boundary ---*/
    if ((!boundary_i && !boundary_j) || (boundary_i && boundary_j)) {
      if (geometry->node[iPoint]->GetDomain()) node[iPoint]->SubtractUnd_Lapl(Diff);
      if (geometry->node[jPoint]->GetDomain()) node[jPoint]->AddUnd_Lapl(Diff);
    }
    
    /*--- iPoint inside the domain, jPoint on the boundary ---*/
    if (!boundary_i && boundary_j)
      if (geometry->node[iPoint]->GetDomain()) node[iPoint]->SubtractUnd_Lapl(Diff);
    
    /*--- jPoint inside the domain, iPoint on the boundary ---*/
    if (boundary_i && !boundary_j)
      if (geometry->node[jPoint]->GetDomain()) node[jPoint]->AddUnd_Lapl(Diff);
    
#endif
    
  }
  
#ifdef STRUCTURED_GRID
  
  unsigned long Point_Normal = 0, iVertex;
  unsigned short iMarker;
  su2double *Psi_mirror;
  
  Psi_mirror = new su2double[nVar];
  
  /*--- Loop over all boundaries and include an extra contribution
   from a halo node. Find the nearest normal, interior point
   for a boundary node and make a linear approximation. ---*/
  for (iMarker = 0; iMarker < nMarker; iMarker++) {
    
    if (config->GetMarker_All_KindBC(iMarker) != SEND_RECEIVE &&
        config->GetMarker_All_KindBC(iMarker) != INTERFACE_BOUNDARY &&
        config->GetMarker_All_KindBC(iMarker) != NEARFIELD_BOUNDARY) {
      
      for (iVertex = 0; iVertex < geometry->nVertex[iMarker]; iVertex++) {
        iPoint = geometry->vertex[iMarker][iVertex]->GetNode();
        
        if (geometry->node[iPoint]->GetDomain()) {
          
          Point_Normal = geometry->vertex[iMarker][iVertex]->GetNormal_Neighbor();
          
          /*--- Interpolate & compute difference in the conserved variables ---*/
          
          for (iVar = 0; iVar < nVar; iVar++) {
            Psi_mirror[iVar] = 2.0*node[iPoint]->GetSolution(iVar) - node[Point_Normal]->GetSolution(iVar);
            Diff[iVar]   = node[iPoint]->GetSolution(iVar) - Psi_mirror[iVar];
          }
          
          /*--- Subtract contribution at the boundary node only ---*/
          
          node[iPoint]->SubtractUnd_Lapl(Diff);
        }
      }
    }
  }
  
  delete [] Psi_mirror;
  
#endif
  
  delete [] Diff;
  
  /*--- MPI parallelization ---*/
  
  InitiateComms(geometry, config, UNDIVIDED_LAPLACIAN);
  CompleteComms(geometry, config, UNDIVIDED_LAPLACIAN);
  
}

void CAdjEulerSolver::SetCentered_Dissipation_Sensor(CGeometry *geometry, CConfig *config) {
  
  unsigned long iPoint;
  su2double SharpEdge_Distance, eps, ds, scale, Sensor, Param_Kappa_2, Param_Kappa_4;
  
  eps = config->GetVenkat_LimiterCoeff()*config->GetRefElemLength();
  Param_Kappa_2 = config->GetKappa_2nd_AdjFlow();
  Param_Kappa_4 = config->GetKappa_4th_AdjFlow();
  
  if (Param_Kappa_2 != 0.0) scale = 2.0 * Param_Kappa_4 / Param_Kappa_2;
  else scale = 0.0;
  
  for (iPoint = 0; iPoint < nPoint; iPoint++) {
    
    SharpEdge_Distance = (geometry->node[iPoint]->GetSharpEdge_Distance() - config->GetAdjSharp_LimiterCoeff()*eps);
    
    ds = 0.0;
    if (SharpEdge_Distance < -eps) ds = 1.0;
    if (fabs(SharpEdge_Distance) <= eps) ds = 1.0 - (0.5*(1.0+(SharpEdge_Distance/eps)+(1.0/PI_NUMBER)*sin(PI_NUMBER*SharpEdge_Distance/eps)));
    if (SharpEdge_Distance > eps) ds = 0.0;
    
    Sensor = scale * ds;
    
    node[iPoint]->SetSensor(Sensor);
    
  }
  
  /*--- MPI parallelization ---*/
  
  InitiateComms(geometry, config, SENSOR);
  CompleteComms(geometry, config, SENSOR);
  
}

void CAdjEulerSolver::ExplicitRK_Iteration(CGeometry *geometry, CSolver **solver_container,
                                           CConfig *config, unsigned short iRKStep) {
  su2double *Residual, *Res_TruncError, Vol, Delta, Res;
  unsigned short iVar;
  unsigned long iPoint;
  
  su2double RK_AlphaCoeff = config->Get_Alpha_RKStep(iRKStep);
  
  for (iVar = 0; iVar < nVar; iVar++) {
    SetRes_RMS(iVar, 0.0);
    SetRes_Max(iVar, 0.0, 0);
  }
  
  /*--- Update the solution ---*/
  for (iPoint = 0; iPoint < nPointDomain; iPoint++) {
    Vol = geometry->node[iPoint]->GetVolume();
    Delta = solver_container[FLOW_SOL]->node[iPoint]->GetDelta_Time() / Vol;
    
    Res_TruncError = node[iPoint]->GetResTruncError();
    Residual = LinSysRes.GetBlock(iPoint);
    
    for (iVar = 0; iVar < nVar; iVar++) {
      Res = Residual[iVar] + Res_TruncError[iVar];
      node[iPoint]->AddSolution(iVar, -Res*Delta*RK_AlphaCoeff);
      AddRes_RMS(iVar, Res*Res);
      AddRes_Max(iVar, fabs(Res), geometry->node[iPoint]->GetGlobalIndex(), geometry->node[iPoint]->GetCoord());
    }
    
  }
  
  /*--- MPI solution ---*/
  
  InitiateComms(geometry, config, SOLUTION);
  CompleteComms(geometry, config, SOLUTION);
  
  /*--- Compute the root mean square residual ---*/
  SetResidual_RMS(geometry, config);
  
}

void CAdjEulerSolver::ExplicitEuler_Iteration(CGeometry *geometry, CSolver **solver_container, CConfig *config) {
  su2double *local_Residual, *local_Res_TruncError, Vol, Delta, Res;
  unsigned short iVar;
  unsigned long iPoint;
  
  for (iVar = 0; iVar < nVar; iVar++) {
    SetRes_RMS(iVar, 0.0);
    SetRes_Max(iVar, 0.0, 0);
  }
  
  /*--- Update the solution ---*/
  for (iPoint = 0; iPoint < nPointDomain; iPoint++) {
    Vol = geometry->node[iPoint]->GetVolume();
    Delta = solver_container[FLOW_SOL]->node[iPoint]->GetDelta_Time() / Vol;
    
    local_Res_TruncError = node[iPoint]->GetResTruncError();
    local_Residual = LinSysRes.GetBlock(iPoint);
    
    for (iVar = 0; iVar < nVar; iVar++) {
      Res = local_Residual[iVar] + local_Res_TruncError[iVar];
      node[iPoint]->AddSolution(iVar, -Res*Delta);
      AddRes_RMS(iVar, Res*Res);
      AddRes_Max(iVar, fabs(Res), geometry->node[iPoint]->GetGlobalIndex(), geometry->node[iPoint]->GetCoord());
    }
    
  }
  
  /*--- MPI solution ---*/
  
  InitiateComms(geometry, config, SOLUTION);
  CompleteComms(geometry, config, SOLUTION);
  
  /*--- Compute the root mean square residual ---*/
  SetResidual_RMS(geometry, config);
  
}

void CAdjEulerSolver::ImplicitEuler_Iteration(CGeometry *geometry, CSolver **solver_container, CConfig *config) {
  
  unsigned short iVar;
  unsigned long iPoint, total_index;
  su2double Delta, *local_Res_TruncError, Vol;
  
  /*--- Set maximum residual to zero ---*/
  
  for (iVar = 0; iVar < nVar; iVar++) {
    SetRes_RMS(iVar, 0.0);
    SetRes_Max(iVar, 0.0, 0);
  }
  
  /*--- Build implicit system ---*/
  
  for (iPoint = 0; iPoint < nPointDomain; iPoint++) {
    
    /*--- Read the residual ---*/
    
    local_Res_TruncError = node[iPoint]->GetResTruncError();
    
    /*--- Read the volume ---*/
    
    Vol = geometry->node[iPoint]->GetVolume();
    
    /*--- Modify matrix diagonal to assure diagonal dominance ---*/
    
    if (solver_container[FLOW_SOL]->node[iPoint]->GetDelta_Time() != 0.0) {
      Delta = Vol / solver_container[FLOW_SOL]->node[iPoint]->GetDelta_Time();
      Jacobian.AddVal2Diag(iPoint, Delta);
    }
    else {
      Jacobian.SetVal2Diag(iPoint, 1.0);
      for (iVar = 0; iVar < nVar; iVar++) {
        total_index = iPoint*nVar + iVar;
        LinSysRes[total_index] = 0.0;
        local_Res_TruncError[iVar] = 0.0;
      }
    }
    
    /*--- Right hand side of the system (-Residual) and initial guess (x = 0) ---*/
    
    for (iVar = 0; iVar < nVar; iVar++) {
      total_index = iPoint*nVar+iVar;
      LinSysRes[total_index] = -(LinSysRes[total_index] + local_Res_TruncError[iVar]);
      LinSysSol[total_index] = 0.0;
      AddRes_RMS(iVar, LinSysRes[total_index]*LinSysRes[total_index]);
      AddRes_Max(iVar, fabs(LinSysRes[total_index]), geometry->node[iPoint]->GetGlobalIndex(), geometry->node[iPoint]->GetCoord());
    }
    
  }
  
  /*--- Initialize residual and solution at the ghost points ---*/
  
  for (iPoint = nPointDomain; iPoint < nPoint; iPoint++) {
    for (iVar = 0; iVar < nVar; iVar++) {
      total_index = iPoint*nVar + iVar;
      LinSysRes[total_index] = 0.0;
      LinSysSol[total_index] = 0.0;
    }
  }
  
  /*--- Solve or smooth the linear system ---*/
  
  System.Solve(Jacobian, LinSysRes, LinSysSol, geometry, config);
  
  /*--- Update solution (system written in terms of increments) ---*/
  
  for (iPoint = 0; iPoint < nPointDomain; iPoint++)
    for (iVar = 0; iVar < nVar; iVar++) {
      node[iPoint]->AddSolution(iVar, config->GetRelaxation_Factor_AdjFlow()*LinSysSol[iPoint*nVar+iVar]);
    }
  
  /*--- MPI solution ---*/
  
  InitiateComms(geometry, config, SOLUTION);
  CompleteComms(geometry, config, SOLUTION);
  
  /*--- Compute the root mean square residual ---*/
  
  SetResidual_RMS(geometry, config);
  
}

void CAdjEulerSolver::Inviscid_Sensitivity(CGeometry *geometry, CSolver **solver_container, CNumerics *numerics, CConfig *config) {
  
  unsigned long iVertex, iPoint, Neigh;
  unsigned short iPos, jPos;
  unsigned short iDim, iMarker, iNeigh;
  su2double *d = NULL, *Normal = NULL, *Psi = NULL, *U = NULL, Enthalpy, conspsi = 0.0, Mach_Inf,
  Area, **PrimVar_Grad = NULL, *ConsPsi_Grad = NULL,
  ConsPsi, d_press, grad_v, v_gradconspsi, UnitNormal[3], *GridVel = NULL,
  eps, r, ru, rv, rw, rE, p, T, dp_dr, dp_dru, dp_drv,
  dp_drw, dp_drE, dH_dr, dH_dru, dH_drv, dH_drw, dH_drE, H, *USens, D[3][3], Dd[3], scale = 1.0;
  su2double RefVel2, RefDensity, Mach2Vel, *Velocity_Inf, factor;
  su2double Vn, SoundSpeed, *Velocity;
  
  USens = new su2double[nVar];
  Velocity = new su2double[nDim];

  su2double Gas_Constant    = config->GetGas_ConstantND();
  bool grid_movement     = config->GetGrid_Movement();
  su2double RefArea    = config->GetRefArea();
  su2double Mach_Motion     = config->GetMach_Motion();
  unsigned short ObjFunc = config->GetKind_ObjFunc();

  if (config->GetSystemMeasurements() == US) scale = 1.0/12.0;
  else scale = 1.0;
  
  /*--- Compute non-dimensional factor. For dynamic meshes, use the motion Mach 
   number as a reference value for computing the force coefficients. 
   Otherwise, use the freestream values,
   which is the standard convention. ---*/
  
  if (grid_movement) {
    Mach2Vel = sqrt(Gamma*Gas_Constant*config->GetTemperature_FreeStreamND());
    RefVel2 = (Mach_Motion*Mach2Vel)*(Mach_Motion*Mach2Vel);
  }
  else {
    Velocity_Inf = config->GetVelocity_FreeStreamND();
    RefVel2 = 0.0;
    for (iDim = 0; iDim < nDim; iDim++)
      RefVel2  += Velocity_Inf[iDim]*Velocity_Inf[iDim];
  }
  
  RefDensity  = config->GetDensity_FreeStreamND();

  factor = 1.0;
  /*-- For multi-objective problems these scaling factors are applied before solution ---*/
  if (config->GetnObj()==1) {
    factor = 1.0/(0.5*RefDensity*RefArea*RefVel2);
    if ((ObjFunc == INVERSE_DESIGN_HEATFLUX)  ||
        (ObjFunc == TOTAL_HEATFLUX) || (ObjFunc == MAXIMUM_HEATFLUX) ||
  (ObjFunc == SURFACE_MASSFLOW) )
      factor = 1.0;

    if ((ObjFunc == SURFACE_TOTAL_PRESSURE) || (ObjFunc == SURFACE_STATIC_PRESSURE)) factor = 1.0/Area_Monitored;

  }

  /*--- Initialize sensitivities to zero ---*/
  
  Total_Sens_Geo = 0.0;
  Total_Sens_Mach = 0.0;
  Total_Sens_AoA = 0.0;
  Total_Sens_Press = 0.0;
  Total_Sens_Temp = 0.0;
  Total_Sens_BPress = 0.0;
  
  /*--- Loop over boundary markers to select those for Euler walls ---*/
  
  for (iMarker = 0; iMarker < nMarker; iMarker++)

    if (config->GetMarker_All_KindBC(iMarker) == EULER_WALL)
      
    /*--- Loop over points on the surface to store the auxiliary variable ---*/
      
      for (iVertex = 0; iVertex < geometry->nVertex[iMarker]; iVertex++) {
        iPoint = geometry->vertex[iMarker][iVertex]->GetNode();
        if (geometry->node[iPoint]->GetDomain()) {
          Psi = node[iPoint]->GetSolution();
          U = solver_container[FLOW_SOL]->node[iPoint]->GetSolution();
          Enthalpy = solver_container[FLOW_SOL]->node[iPoint]->GetEnthalpy();
          conspsi = U[0]*Psi[0] + U[0]*Enthalpy*Psi[nDim+1];
          for (iDim = 0; iDim < nDim; iDim++) conspsi += U[iDim+1]*Psi[iDim+1];
          
          node[iPoint]->SetAuxVar(conspsi);
          
          /*--- Also load the auxiliary variable for first neighbors ---*/
          
          for (iNeigh = 0; iNeigh < geometry->node[iPoint]->GetnPoint(); iNeigh++) {
            Neigh = geometry->node[iPoint]->GetPoint(iNeigh);
            Psi = node[Neigh]->GetSolution();
            U = solver_container[FLOW_SOL]->node[Neigh]->GetSolution();
            Enthalpy = solver_container[FLOW_SOL]->node[Neigh]->GetEnthalpy();
            conspsi = U[0]*Psi[0] + U[0]*Enthalpy*Psi[nDim+1];
            for (iDim = 0; iDim < nDim; iDim++) conspsi += U[iDim+1]*Psi[iDim+1];
            node[Neigh]->SetAuxVar(conspsi);
          }
        }
      }
  
  /*--- Compute surface gradients of the auxiliary variable ---*/
  
  SetAuxVar_Surface_Gradient(geometry, config);
  
  /*--- Evaluate the shape sensitivity ---*/
  
  for (iMarker = 0; iMarker < nMarker; iMarker++) {
    Sens_Geo[iMarker] = 0.0;
    
    if (config->GetMarker_All_KindBC(iMarker) == EULER_WALL) {
      for (iVertex = 0; iVertex < geometry->nVertex[iMarker]; iVertex++) {
        iPoint = geometry->vertex[iMarker][iVertex]->GetNode();
        if (geometry->node[iPoint]->GetDomain()) {
          
          d = node[iPoint]->GetForceProj_Vector();
          Normal = geometry->vertex[iMarker][iVertex]->GetNormal();
          Area = 0;
          for (iDim = 0; iDim < nDim; iDim++)
            Area += Normal[iDim]*Normal[iDim];
          Area = sqrt(Area);
          
          PrimVar_Grad = solver_container[FLOW_SOL]->node[iPoint]->GetGradient_Primitive();
          ConsPsi_Grad = node[iPoint]->GetAuxVarGradient();
          ConsPsi = node[iPoint]->GetAuxVar();
          
          d_press = 0.0; grad_v = 0.0; v_gradconspsi = 0.0;
          for (iDim = 0; iDim < nDim; iDim++) {
            
            /*-- Retrieve the value of the pressure gradient ---*/
            
            d_press += d[iDim]*PrimVar_Grad[nDim+1][iDim];
            
            /*-- Retrieve the value of the velocity gradient ---*/
            
            grad_v += PrimVar_Grad[iDim+1][iDim]*ConsPsi;
            
            /*-- Retrieve the value of the theta gradient ---*/
            
            v_gradconspsi += solver_container[FLOW_SOL]->node[iPoint]->GetVelocity(iDim) * ConsPsi_Grad[iDim];
            
            /*--- Additional sensitivity term for grid movement ---*/
            
            if (grid_movement) {
              GridVel = geometry->node[iPoint]->GetGridVel();
              v_gradconspsi -= GridVel[iDim] * ConsPsi_Grad[iDim];
            }
            
          }
          
          /*--- Compute sensitivity for each surface point ---*/
          
          CSensitivity[iMarker][iVertex] = (d_press + grad_v + v_gradconspsi) * Area * scale * factor;
          
          /*--- If sharp edge, set the sensitivity to 0 on that region ---*/
          
          if (config->GetSens_Remove_Sharp()) {
            eps = config->GetVenkat_LimiterCoeff()*config->GetRefElemLength();
            if ( geometry->node[iPoint]->GetSharpEdge_Distance() < config->GetAdjSharp_LimiterCoeff()*eps )
              CSensitivity[iMarker][iVertex] = 0.0;
          }
          
          Sens_Geo[iMarker] -= CSensitivity[iMarker][iVertex];
          
        }
      }
      
      Total_Sens_Geo += Sens_Geo[iMarker];
      
    }
  }
  
  
  /*--- Farfield Sensitivity (Mach, AoA, Press, Temp), only for compressible flows ---*/
  

  for (iMarker = 0; iMarker < nMarker; iMarker++) {
    Sens_BPress[iMarker] = 0.0;
      if (config->GetMarker_All_KindBC(iMarker) == OUTLET_FLOW) {

      for (iVertex = 0; iVertex < geometry->nVertex[iMarker]; iVertex++) {
        iPoint = geometry->vertex[iMarker][iVertex]->GetNode();

        if (geometry->node[iPoint]->GetDomain()) {
          Psi = node[iPoint]->GetSolution();
          U = solver_container[FLOW_SOL]->node[iPoint]->GetSolution();
          Normal = geometry->vertex[iMarker][iVertex]->GetNormal();

          Mach_Inf   = config->GetMach();
          if (grid_movement) Mach_Inf = config->GetMach_Motion();

          Area = 0.0; for (iDim = 0; iDim < nDim; iDim++) Area += Normal[iDim]*Normal[iDim];
          Area = sqrt(Area);

          for (iDim = 0; iDim < nDim; iDim++) UnitNormal[iDim] = -Normal[iDim]/Area;

          Vn = 0.0;
          for (iDim = 0; iDim < nDim; iDim++) {
            Velocity[iDim] = U[iDim+1]/U[0];
            Vn += UnitNormal[iDim]*Velocity[iDim];
          }

          SoundSpeed = solver_container[FLOW_SOL]->node[iPoint]->GetSoundSpeed();
            if (Vn<SoundSpeed && Vn>0) {
              /*TODO: MDO compatible*/
            Sens_BPress[iMarker]+=Psi[nDim+1]*(SoundSpeed*SoundSpeed-Vn*Vn)/(Vn*Gamma_Minus_One);
            if (config->GetKind_ObjFunc()==SURFACE_STATIC_PRESSURE)
              Sens_BPress[iMarker]+=1;
            if (config->GetKind_ObjFunc()==SURFACE_TOTAL_PRESSURE) {
              for (iDim=0; iDim<nDim; iDim++)
                Sens_BPress[iMarker]+=0.5*Velocity[iDim]*Velocity[iDim]/(Vn*Vn);
            }
          }
        }
        Total_Sens_BPress+= Sens_BPress[iMarker] * scale * factor;
      }
    }

    if (config->GetMarker_All_KindBC(iMarker) == FAR_FIELD || config->GetMarker_All_KindBC(iMarker) == INLET_FLOW
        || config->GetMarker_All_KindBC(iMarker) == SUPERSONIC_INLET || config->GetMarker_All_KindBC(iMarker) == SUPERSONIC_OUTLET
        || config->GetMarker_All_KindBC(iMarker) == ENGINE_INFLOW  ) {

      Sens_Mach[iMarker]  = 0.0;
      Sens_AoA[iMarker]   = 0.0;
      Sens_Press[iMarker] = 0.0;
      Sens_Temp[iMarker]  = 0.0;

      for (iVertex = 0; iVertex < geometry->nVertex[iMarker]; iVertex++) {
        iPoint = geometry->vertex[iMarker][iVertex]->GetNode();

        if (geometry->node[iPoint]->GetDomain()) {
          Psi = node[iPoint]->GetSolution();
          U = solver_container[FLOW_SOL]->node[iPoint]->GetSolution();
          Normal = geometry->vertex[iMarker][iVertex]->GetNormal();

          Mach_Inf   = config->GetMach();
          if (grid_movement) Mach_Inf = config->GetMach_Motion();

          r = U[0]; ru = U[1]; rv = U[2];
          if (nDim == 2) { rw = 0.0; rE = U[3]; }
          else { rw = U[3]; rE = U[4]; }
          p = Gamma_Minus_One*(rE-(ru*ru + rv*rv + rw*rw)/(2*r));

          Area = 0.0; for (iDim = 0; iDim < nDim; iDim++) Area += Normal[iDim]*Normal[iDim];
          Area = sqrt(Area);
          for (iDim = 0; iDim < nDim; iDim++) UnitNormal[iDim] = -Normal[iDim]/Area;

          H = (rE + p)/r;

          dp_dr = Gamma_Minus_One*(ru*ru + rv*rv + rw*rw)/(2*r*r);
          dp_dru = -Gamma_Minus_One*ru/r;
          dp_drv = -Gamma_Minus_One*rv/r;
          if (nDim == 2) { dp_drw = 0.0; dp_drE = Gamma_Minus_One; }
          else { dp_drw = -Gamma_Minus_One*rw/r; dp_drE = Gamma_Minus_One; }

          dH_dr = (-H + dp_dr)/r; dH_dru = dp_dru/r; dH_drv = dp_drv/r;
          if (nDim == 2) { dH_drw = 0.0; dH_drE = (1 + dp_drE)/r; }
          else { dH_drw = dp_drw/r; dH_drE = (1 + dp_drE)/r; }

          if (nDim == 2) {
            Jacobian_j[0][0] = 0.0;
            Jacobian_j[1][0] = Area*UnitNormal[0];
            Jacobian_j[2][0] = Area*UnitNormal[1];
            Jacobian_j[3][0] = 0.0;

            Jacobian_j[0][1] = (-(ru*ru)/(r*r) + dp_dr)*Area*UnitNormal[0] + (-(ru*rv)/(r*r))*Area*UnitNormal[1];
            Jacobian_j[1][1] = (2*ru/r + dp_dru)*Area*UnitNormal[0] + (rv/r)*Area*UnitNormal[1];
            Jacobian_j[2][1] = (dp_drv)*Area*UnitNormal[0] + (ru/r)*Area*UnitNormal[1];
            Jacobian_j[3][1] = (dp_drE)*Area*UnitNormal[0];

            Jacobian_j[0][2] = (-(ru*rv)/(r*r))*Area*UnitNormal[0] + (-(rv*rv)/(r*r) + dp_dr)*Area*UnitNormal[1];
            Jacobian_j[1][2] = (rv/r)*Area*UnitNormal[0] + (dp_dru)*Area*UnitNormal[1];
            Jacobian_j[2][2] = (ru/r)*Area*UnitNormal[0] + (2*rv/r + dp_drv)*Area*UnitNormal[1];
            Jacobian_j[3][2] = (dp_drE)*Area*UnitNormal[1];

            Jacobian_j[0][3] = (ru*dH_dr)*Area*UnitNormal[0] + (rv*dH_dr)*Area*UnitNormal[1];
            Jacobian_j[1][3] = (H + ru*dH_dru)*Area*UnitNormal[0] + (rv*dH_dru)*Area*UnitNormal[1];
            Jacobian_j[2][3] = (ru*dH_drv)*Area*UnitNormal[0] + (H + rv*dH_drv)*Area*UnitNormal[1];
            Jacobian_j[3][3] = (ru*dH_drE)*Area*UnitNormal[0] + (rv*dH_drE)*Area*UnitNormal[1];
          }
          else {
            Jacobian_j[0][0] = 0.0;
            Jacobian_j[1][0] = Area*UnitNormal[0];
            Jacobian_j[2][0] = Area*UnitNormal[1];
            Jacobian_j[3][0] = Area*UnitNormal[2];
            Jacobian_j[4][0] = 0.0;

            Jacobian_j[0][1] = (-(ru*ru)/(r*r) + dp_dr)*Area*UnitNormal[0] + (-(ru*rv)/(r*r))*Area*UnitNormal[1] + (-(ru*rw)/(r*r))*Area*UnitNormal[2];
            Jacobian_j[1][1] = (2*ru/r + dp_dru)*Area*UnitNormal[0] + (rv/r)*Area*UnitNormal[1] + (rw/r)*Area*UnitNormal[2];
            Jacobian_j[2][1] = (dp_drv)*Area*UnitNormal[0] + (ru/r)*Area*UnitNormal[1];
            Jacobian_j[3][1] = (dp_drw)*Area*UnitNormal[0] + (ru/r)*Area*UnitNormal[2];
            Jacobian_j[4][1] = (dp_drE)*Area*UnitNormal[0];

            Jacobian_j[0][2] = (-(ru*rv)/(r*r))*Area*UnitNormal[0] + (-(rv*rv)/(r*r) + dp_dr)*Area*UnitNormal[1] + (-(rv*rw)/(r*r))*Area*UnitNormal[2];
            Jacobian_j[1][2] = (rv/r)*Area*UnitNormal[0] + (dp_dru)*Area*UnitNormal[1];
            Jacobian_j[2][2] = (ru/r)*Area*UnitNormal[0] + (2*rv/r + dp_drv)*Area*UnitNormal[1] + (rw/r)*Area*UnitNormal[2];
            Jacobian_j[3][2] = (dp_drw)*Area*UnitNormal[1] + (rv/r)*Area*UnitNormal[2];
            Jacobian_j[4][2] = (dp_drE)*Area*UnitNormal[1];

            Jacobian_j[0][3] = (-(ru*rw)/(r*r))*Area*UnitNormal[0] + (-(rv*rw)/(r*r))*Area*UnitNormal[1] + (-(rw*rw)/(r*r) + dp_dr)*Area*UnitNormal[2];
            Jacobian_j[1][3] = (rw/r)*Area*UnitNormal[0] + (dp_dru)*Area*UnitNormal[2];
            Jacobian_j[2][3] = (rw/r)*Area*UnitNormal[1] + (dp_drv)*Area*UnitNormal[2];
            Jacobian_j[3][3] = (ru/r)*Area*UnitNormal[0] + (rv/r)*Area*UnitNormal[1] + (2*rw/r + dp_drw)*Area*UnitNormal[2];
            Jacobian_j[4][3] = (dp_drE)*Area*UnitNormal[2];

            Jacobian_j[0][4] = (ru*dH_dr)*Area*UnitNormal[0] + (rv*dH_dr)*Area*UnitNormal[1] + (rw*dH_dr)*Area*UnitNormal[2];
            Jacobian_j[1][4] = (H + ru*dH_dru)*Area*UnitNormal[0] + (rv*dH_dru)*Area*UnitNormal[1] + (rw*dH_dru)*Area*UnitNormal[2];
            Jacobian_j[2][4] = (ru*dH_drv)*Area*UnitNormal[0] + (H + rv*dH_drv)*Area*UnitNormal[1] + (rw*dH_drv)*Area*UnitNormal[2];
            Jacobian_j[3][4] = (ru*dH_drw)*Area*UnitNormal[0] + (rv*dH_drw)*Area*UnitNormal[1] + (H + rw*dH_drw)*Area*UnitNormal[2];
            Jacobian_j[4][4] = (ru*dH_drE)*Area*UnitNormal[0] + (rv*dH_drE)*Area*UnitNormal[1] + (rw*dH_drE)*Area*UnitNormal[2];
          }

          /*--- Mach number sensitivity ---*/

          USens[0] = 0.0; USens[1] = ru/Mach_Inf; USens[2] = rv/Mach_Inf;
          if (nDim == 2) { USens[3] = Gamma*Mach_Inf*p; }
          else { USens[3] = rw/Mach_Inf; USens[4] = Gamma*Mach_Inf*p; }
          for (iPos = 0; iPos < nVar; iPos++) {
            for (jPos = 0; jPos < nVar; jPos++) {
              Sens_Mach[iMarker] += Psi[iPos]*Jacobian_j[jPos][iPos]*USens[jPos];
            }
          }

          /*--- AoA sensitivity ---*/

          USens[0] = 0.0;
          if (nDim == 2) { USens[1] = -rv; USens[2] = ru; USens[3] = 0.0; }
          else { USens[1] = -rw; USens[2] = 0.0; USens[3] = ru; USens[4] = 0.0; }
          for (iPos = 0; iPos < nVar; iPos++) {
            for (jPos = 0; jPos < nVar; jPos++) {
              Sens_AoA[iMarker] += Psi[iPos]*Jacobian_j[jPos][iPos]*USens[jPos];
            }
          }

          /*--- Pressure sensitivity ---*/

          USens[0] = r/p; USens[1] = ru/p; USens[2] = rv/p;
          if (nDim == 2) { USens[3] = rE/p; }
          else { USens[3] = rw/p; USens[4] = rE/p; }
          for (iPos = 0; iPos < nVar; iPos++) {
            for (jPos = 0; jPos < nVar; jPos++) {
              Sens_Press[iMarker] += Psi[iPos]*Jacobian_j[jPos][iPos]*USens[jPos];
            }
          }

          /*--- Temperature sensitivity ---*/

          T = p/(r*Gas_Constant);
          USens[0] = -r/T; USens[1] = 0.5*ru/T; USens[2] = 0.5*rv/T;
          if (nDim == 2) { USens[3] = (ru*ru + rv*rv + rw*rw)/(r*T); }
          else { USens[3] = 0.5*rw/T; USens[4] = (ru*ru + rv*rv + rw*rw)/(r*T); }
          for (iPos = 0; iPos < nVar; iPos++) {
            for (jPos = 0; jPos < nVar; jPos++) {
              Sens_Temp[iMarker] += Psi[iPos]*Jacobian_j[jPos][iPos]*USens[jPos];
            }
          }
        }
      }

      Total_Sens_Mach  -= Sens_Mach[iMarker] * scale * factor;
      Total_Sens_AoA   -= Sens_AoA[iMarker] * scale * factor;
      Total_Sens_Press -= Sens_Press[iMarker] * scale * factor;
      Total_Sens_Temp  -= Sens_Temp[iMarker] * scale * factor;

    }
  }

  /*--- Explicit contribution from objective function quantity ---*/

  for (iMarker = 0; iMarker < nMarker; iMarker++) {

    if (config->GetMarker_All_KindBC(iMarker) == EULER_WALL) {

      Sens_Mach[iMarker]  = 0.0;
      Sens_AoA[iMarker]   = 0.0;
      Sens_Press[iMarker] = 0.0;
      Sens_Temp[iMarker]  = 0.0;

      for (iVertex = 0; iVertex < geometry->nVertex[iMarker]; iVertex++) {
        iPoint = geometry->vertex[iMarker][iVertex]->GetNode();

        if (geometry->node[iPoint]->GetDomain()) {

          Normal = geometry->vertex[iMarker][iVertex]->GetNormal();
          p = solver_container[FLOW_SOL]->node[iPoint]->GetPressure();

          Mach_Inf   = config->GetMach();
          if (grid_movement) Mach_Inf = config->GetMach_Motion();

          d = node[iPoint]->GetForceProj_Vector();
          Area = 0.0; for (iDim = 0; iDim < nDim; iDim++) Area += Normal[iDim]*Normal[iDim];
          Area = sqrt(Area);
          for (iDim = 0; iDim < nDim; iDim++) UnitNormal[iDim] = -Normal[iDim]/Area;

          /*--- Mach number sensitivity ---*/

          for (iPos = 0; iPos < nDim; iPos++) Dd[iPos] = -(2.0/Mach_Inf)*d[iPos];
          for (iPos = 0; iPos < nDim; iPos++) Sens_Mach[iMarker] += p*Dd[iPos]*Area*UnitNormal[iPos];

          /*--- AoA sensitivity ---*/

          if (config->GetKind_ObjFunc() == DRAG_COEFFICIENT ||
              config->GetKind_ObjFunc() == LIFT_COEFFICIENT ||
              config->GetKind_ObjFunc() == SIDEFORCE_COEFFICIENT ||
              config->GetKind_ObjFunc() == EQUIVALENT_AREA ||
              config->GetKind_ObjFunc() == NEARFIELD_PRESSURE) {
            if (nDim == 2) {
              D[0][0] = 0.0; D[0][1] = -1.0;
              D[1][0] = 1.0; D[1][1] = 0.0;
            }
            else {
              D[0][0] = 0.0; D[0][1] = 0.0; D[0][2] = -1.0;
              D[1][0] = 0.0; D[1][1] = 0.0; D[1][2] = 0.0;
              D[2][0] = 1.0; D[2][1] = 0.0; D[2][2] = 0.0;
            }
            for (iPos = 0; iPos < nDim; iPos++) Dd[iPos] = 0.0;
            for (iPos = 0; iPos < nDim; iPos++) {
              for (jPos = 0; jPos < nDim; jPos++)
                Dd[iPos] += D[iPos][jPos]*d[jPos];
            }
          }

          /*--- Coefficients with no explicit AoA dependece ---*/

          else {
            for (iPos = 0; iPos<nDim; iPos++) Dd[iPos] = 0.0;
          }

          for (iPos = 0; iPos < nDim; iPos++)
            Sens_AoA[iMarker] += p*Dd[iPos]*Area*UnitNormal[iPos];

          /*--- Pressure sensitivity ---*/

          for (iPos = 0; iPos<nDim; iPos++) Dd[iPos] = -(1/p)*d[iPos];
          for (iPos = 0; iPos<nDim; iPos++)
            Sens_Press[iMarker] += p*Dd[iPos]*Area*UnitNormal[iPos];

          /*--- Temperature sensitivity ---*/

          for (iPos = 0; iPos<nDim; iPos++) Dd[iPos] = 0.0;
          for (iPos = 0; iPos<nDim; iPos++)
            Sens_Temp[iMarker] += p*Dd[iPos]*Area*UnitNormal[iPos];

        }
      }

      Total_Sens_Mach  += Sens_Mach[iMarker] * scale * factor;
      Total_Sens_AoA   += Sens_AoA[iMarker] * scale * factor;
      Total_Sens_Press += Sens_Press[iMarker] * scale * factor;
      Total_Sens_Temp  += Sens_Temp[iMarker] * scale * factor;

    }
  }

  
#ifdef HAVE_MPI
  
  su2double MyTotal_Sens_Geo   = Total_Sens_Geo;     Total_Sens_Geo = 0.0;
  su2double MyTotal_Sens_Mach  = Total_Sens_Mach;    Total_Sens_Mach = 0.0;
  su2double MyTotal_Sens_AoA   = Total_Sens_AoA;     Total_Sens_AoA = 0.0;
  su2double MyTotal_Sens_Press = Total_Sens_Press;   Total_Sens_Press = 0.0;
  su2double MyTotal_Sens_Temp  = Total_Sens_Temp;    Total_Sens_Temp = 0.0;
  su2double MyTotal_Sens_BPress  = Total_Sens_BPress;    Total_Sens_BPress = 0.0;
  
  SU2_MPI::Allreduce(&MyTotal_Sens_Geo, &Total_Sens_Geo, 1, MPI_DOUBLE, MPI_SUM, MPI_COMM_WORLD);
  SU2_MPI::Allreduce(&MyTotal_Sens_Mach, &Total_Sens_Mach, 1, MPI_DOUBLE, MPI_SUM, MPI_COMM_WORLD);
  SU2_MPI::Allreduce(&MyTotal_Sens_AoA, &Total_Sens_AoA, 1, MPI_DOUBLE, MPI_SUM, MPI_COMM_WORLD);
  SU2_MPI::Allreduce(&MyTotal_Sens_Press, &Total_Sens_Press, 1, MPI_DOUBLE, MPI_SUM, MPI_COMM_WORLD);
  SU2_MPI::Allreduce(&MyTotal_Sens_Temp, &Total_Sens_Temp, 1, MPI_DOUBLE, MPI_SUM, MPI_COMM_WORLD);
  SU2_MPI::Allreduce(&MyTotal_Sens_BPress, &Total_Sens_BPress, 1, MPI_DOUBLE, MPI_SUM, MPI_COMM_WORLD);
  
#endif
  
  delete [] USens;
  delete [] Velocity;
  
}

void CAdjEulerSolver::Smooth_Sensitivity(CGeometry *geometry, CSolver **solver_container, CNumerics *numerics, CConfig *config) {
  unsigned short iMarker;
  unsigned long iVertex, jVertex, nVertex, iPoint;
  su2double **A, *b, Sens, *ArchLength, *Coord_begin, *Coord_end, dist;
  
  for (iMarker = 0; iMarker < nMarker; iMarker++) {
    if (config->GetMarker_All_KindBC(iMarker) == EULER_WALL) {
      nVertex = geometry->nVertex[iMarker];
      
      /*--- Allocate the linear system ---*/
      
      A = new su2double* [nVertex];
      b = new su2double [nVertex];
      ArchLength = new su2double [nVertex];
      for (iVertex = 0; iVertex < nVertex; iVertex++) {
        A[iVertex] = new su2double [nVertex];
      }
      
      /*--- Initialization ---*/
      
      for (iVertex = 0; iVertex < nVertex; iVertex++) {
        b[iVertex] = 0.0; ArchLength[iVertex] = 0.0;
        for (jVertex = 0; jVertex < nVertex; jVertex++)
          A[iVertex][jVertex] = 0.0;
      }
      
      /*--- Set the arch length ---*/
      
      ArchLength[0] = 0.0;
      for (iVertex = 1; iVertex < nVertex; iVertex++) {
        iPoint = geometry->vertex[iMarker][iVertex-1]->GetNode();
        Coord_begin = geometry->node[iPoint]->GetCoord();
        iPoint = geometry->vertex[iMarker][iVertex]->GetNode();
        Coord_end = geometry->node[iPoint]->GetCoord();
        dist = sqrt (pow( Coord_end[0]-Coord_begin[0], 2.0) + pow( Coord_end[1]-Coord_begin[1], 2.0));
        ArchLength[iVertex] = ArchLength[iVertex-1] + dist;
      }
      
      /*--- Remove the trailing edge effect ---*/
      
      su2double MinPosSens = 0.0; su2double MinNegSens = 0.0;
      for (iVertex = 0; iVertex < nVertex; iVertex++) {
        Sens = CSensitivity[iMarker][iVertex];
        if (ArchLength[iVertex] > ArchLength[nVertex-1]*0.01) { MinNegSens = Sens; break; }
      }
      
      for (iVertex = 0; iVertex < nVertex; iVertex++) {
        Sens = CSensitivity[iMarker][iVertex];
        if (ArchLength[iVertex] > ArchLength[nVertex-1]*0.99) { MinPosSens = Sens; break; }
      }
      
      for (iVertex = 0; iVertex < nVertex; iVertex++) {
        if (ArchLength[iVertex] < ArchLength[nVertex-1]*0.01)
          CSensitivity[iMarker][iVertex] = MinNegSens;
        if (ArchLength[iVertex] > ArchLength[nVertex-1]*0.99)
          CSensitivity[iMarker][iVertex] = MinPosSens;
      }
      
      /*--- Set the right hand side of the system ---*/
      
      for (iVertex = 0; iVertex < nVertex; iVertex++) {
        b[iVertex] = CSensitivity[iMarker][iVertex];
      }
      
      /*--- Set the mass matrix ---*/
      
      su2double Coeff = 0.0, BackDiff = 0.0, ForwDiff = 0.0, CentDiff = 0.0;
      su2double epsilon = 5E-5;
      for (iVertex = 0; iVertex < nVertex; iVertex++) {
        
        if ((iVertex != nVertex-1) && (iVertex != 0)) {
          BackDiff = (ArchLength[iVertex]-ArchLength[iVertex-1]);
          ForwDiff = (ArchLength[iVertex+1]-ArchLength[iVertex]);
          CentDiff = (ArchLength[iVertex+1]-ArchLength[iVertex-1]);
        }
        if (iVertex == nVertex-1) {
          BackDiff = (ArchLength[nVertex-1]-ArchLength[nVertex-2]);
          ForwDiff = (ArchLength[0]-ArchLength[nVertex-1]);
          CentDiff = (ArchLength[0]-ArchLength[nVertex-2]);
        }
        if (iVertex == 0) {
          BackDiff = (ArchLength[0]-ArchLength[nVertex-1]);
          ForwDiff = (ArchLength[1]-ArchLength[0]);
          CentDiff = (ArchLength[1]-ArchLength[nVertex-1]);
        }
        
        Coeff = epsilon*2.0/(BackDiff*ForwDiff*CentDiff);
        
        A[iVertex][iVertex] = Coeff*CentDiff;
        
        if (iVertex != 0) A[iVertex][iVertex-1] = -Coeff*ForwDiff;
        else A[iVertex][nVertex-1] = -Coeff*ForwDiff;
        
        if (iVertex != nVertex-1) A[iVertex][iVertex+1] = -Coeff*BackDiff;
        else A[iVertex][0] = -Coeff*BackDiff;
        
      }
      
      /*--- Add the gradient value in the main diagonal ---*/
      
      for (iVertex = 0; iVertex < nVertex; iVertex++)
        A[iVertex][iVertex] += 1.0;
      
      /*--- Dirichlet boundary condition ---*/
      
      unsigned long iVertex = SU2_TYPE::Int(nVertex/2);
      A[iVertex][iVertex] = 1.0;
      A[iVertex][iVertex+1] = 0.0;
      A[iVertex][iVertex-1] = 0.0;
      
      Gauss_Elimination(A, b, (unsigned short)nVertex);
      
      /*--- Set the new value of the sensitiviy ---*/
      
      for (iVertex = 0; iVertex < nVertex; iVertex++)
        CSensitivity[iMarker][iVertex] = b[iVertex];
      
      /*--- Deallocate the linear system ---*/
      
      for (iVertex = 0; iVertex < nVertex; iVertex++)
        delete [] A[iVertex];
      delete [] A;
      delete [] b;
      delete [] ArchLength;
      
    }
  }
  
  
}

void CAdjEulerSolver::SetFarfield_AoA(CGeometry *geometry, CSolver **solver_container,
                                      CConfig *config, unsigned short iMesh, bool Output) {
  
<<<<<<< HEAD
  unsigned long Iter_Fixed_CL = config->GetUpdate_AoA_Iter_Limit();
  unsigned long ExtIter       = config->GetExtIter();
=======
  unsigned long Iter_Fixed_CL = config->GetIter_Fixed_CL();
  unsigned long InnerIter     = config->GetInnerIter();
>>>>>>> 4ed59ac7
  bool Update_AoA             = false;
  su2double dCL_dAlpha        = config->GetdCL_dAlpha()*180.0/PI_NUMBER;
  //unsigned long Update_Alpha  = config->GetUpdate_Alpha();
  
<<<<<<< HEAD
  //if (ExtIter == 0) AoA_Counter = 0;
=======
  if (InnerIter == 0) AoA_Counter = 0;
>>>>>>> 4ed59ac7
  
  /*--- Only the fine mesh level should check the convergence criteria ---*/
  
  if ((iMesh == MESH_0) && Output) {
    
    /*--- Initialize the update flag to false ---*/
    
    Update_AoA = false;
    
    /*--- Reevaluate the lift derivative with respect to Angle of Attack
     at a fix number of iterations ---*/
    
<<<<<<< HEAD
    if ((ExtIter % Iter_Fixed_CL == 0) && (ExtIter != 0)) {
      //AoA_Counter++;
      //if ((AoA_Counter <= Update_Alpha)) Update_AoA = true;
=======
    if ((InnerIter % Iter_Fixed_CL == 0) && (InnerIter != 0)) {
      AoA_Counter++;
      if ((AoA_Counter <= Update_Alpha)) Update_AoA = true;
>>>>>>> 4ed59ac7
      Update_AoA = true;
    }
    
    /*--- Store the update boolean for use on other mesh levels in the MG ---*/
    
    config->SetUpdate_AoA(Update_AoA);
    
  }
  
  else {
    Update_AoA = config->GetUpdate_AoA();
  }
  
  /*--- If we are within two digits of convergence in the CL coefficient,
   compute an updated value for the AoA at the farfield. We are iterating
   on the AoA in order to match the specified fixed lift coefficient. ---*/
  
  if (Update_AoA && Output) {
    
    /*--- Retrieve the old ACoeff ---*/
    
    if (config->GetKind_ObjFunc() == DRAG_COEFFICIENT) ACoeff_old = config->GetdCD_dCL();
    else if (config->GetKind_ObjFunc() == MOMENT_X_COEFFICIENT) ACoeff_old = config->GetdCMx_dCL();
    else if (config->GetKind_ObjFunc() == MOMENT_Y_COEFFICIENT) ACoeff_old = config->GetdCMy_dCL();
    else if (config->GetKind_ObjFunc() == MOMENT_Z_COEFFICIENT) ACoeff_old = config->GetdCMz_dCL();
    else ACoeff_old = 0.0;

    /*--- Estimate the increment in the A coeff, (note that the slope is negative, a decrease in
     *   the CL derivative requires an increase in the A coeff ---*/
    
    /*--- A good estimation to d(dOF/dalpha)/dA_coeff is dCL_dAlpha ---*/
    
    ACoeff_inc =  (1.0/dCL_dAlpha)*Total_Sens_AoA;
    
    /*--- Compute a new value for the A coeff based on the fine mesh only (radians)---*/
    
    if (iMesh == MESH_0) { ACoeff = ACoeff_old + ACoeff_inc; }
    else {
      if (config->GetKind_ObjFunc() == DRAG_COEFFICIENT) ACoeff = config->GetdCD_dCL();
      else if (config->GetKind_ObjFunc() == MOMENT_X_COEFFICIENT) ACoeff = config->GetdCMx_dCL();
      else if (config->GetKind_ObjFunc() == MOMENT_Y_COEFFICIENT) ACoeff = config->GetdCMy_dCL();
      else if (config->GetKind_ObjFunc() == MOMENT_Z_COEFFICIENT) ACoeff = config->GetdCMz_dCL();
      else ACoeff = 0.0;
    }
    
    /*--- Only the fine mesh stores the updated values for ACoeff in config ---*/
    
    if (iMesh == MESH_0) {
      if (config->GetKind_ObjFunc() == DRAG_COEFFICIENT)  config->SetdCD_dCL(ACoeff);
      else if (config->GetKind_ObjFunc() == MOMENT_X_COEFFICIENT) config->SetdCMx_dCL(ACoeff);
      else if (config->GetKind_ObjFunc() == MOMENT_Y_COEFFICIENT) config->SetdCMy_dCL(ACoeff);
      else if (config->GetKind_ObjFunc() == MOMENT_Z_COEFFICIENT) config->SetdCMz_dCL(ACoeff);
      else { config->SetdCD_dCL(0.0); config->SetdCMx_dCL(0.0); config->SetdCMy_dCL(0.0); config->SetdCMz_dCL(0.0); }
    }
    
    /*--- Compute the adjoint boundary condition ---*/
    
    SetForceProj_Vector(geometry, solver_container, config);
    
  }
  
  /*--- Output some information to the console with the headers ---*/
  
  bool write_heads = ((InnerIter % Iter_Fixed_CL == 0) && (InnerIter != 0));
  if ((rank == MASTER_NODE) && (iMesh == MESH_0) && write_heads && Output) {
    cout.precision(7);
    cout.setf(ios::fixed, ios::floatfield);
    cout << endl << "-------------------------- Adjoint Fixed CL Mode -------------------------" << endl;
    cout << "Target dCL/dAlpha: 0.0 (1/deg), current dCL/dAlpha: " << Total_Sens_AoA*PI_NUMBER/180;
    if (config->GetKind_ObjFunc() == DRAG_COEFFICIENT)  cout << " (1/deg), current dCD/dCL: " << config->GetdCD_dCL() <<" "<< endl;
    else if (config->GetKind_ObjFunc() == MOMENT_X_COEFFICIENT) cout << " (1/deg), current dCMx/dCL: " << config->GetdCMx_dCL() <<" "<< endl;
    else if (config->GetKind_ObjFunc() == MOMENT_Y_COEFFICIENT) cout << " (1/deg), current dCMy/dCL: " << config->GetdCMy_dCL() <<" "<< endl;
    else if (config->GetKind_ObjFunc() == MOMENT_Z_COEFFICIENT) cout << " (1/deg), current dCMz/dCL: " << config->GetdCMz_dCL() <<" "<< endl;
    else cout << endl;
    cout << "-------------------------------------------------------------------------" << endl << endl;
  }
  
  
}

void CAdjEulerSolver::BC_Euler_Wall(CGeometry *geometry, CSolver **solver_container, CNumerics *numerics, CConfig *config, unsigned short val_marker) {
  unsigned long iVertex, iPoint;
  su2double *d = NULL, *Normal, *U, *Psi_Aux, ProjVel = 0.0, bcn, vn = 0.0, Area, *UnitNormal;
  su2double *Velocity, *Psi, Enthalpy = 0.0, sq_vel, phin, phis1, phis2;
  unsigned short iDim, iVar, jDim;
  
  bool implicit = (config->GetKind_TimeIntScheme_AdjFlow() == EULER_IMPLICIT);
  bool grid_movement = config->GetGrid_Movement();
  
  UnitNormal = new su2double[nDim];
  Velocity = new su2double[nDim];
  Psi      = new su2double[nVar];
  
  for (iVertex = 0; iVertex < geometry->nVertex[val_marker]; iVertex++) {
    iPoint = geometry->vertex[val_marker][iVertex]->GetNode();
    
    if (geometry->node[iPoint]->GetDomain()) {
      Normal = geometry->vertex[val_marker][iVertex]->GetNormal();
      
      /*--- Create a copy of the adjoint solution ---*/
      Psi_Aux = node[iPoint]->GetSolution();
      for (iVar = 0; iVar < nVar; iVar++) Psi[iVar] = Psi_Aux[iVar];
      
      /*--- Flow solution ---*/
      U = solver_container[FLOW_SOL]->node[iPoint]->GetSolution();
      
      /*--- Read the value of the objective function ---*/
      d = node[iPoint]->GetForceProj_Vector();
      
      /*--- Normal vector computation ---*/
      Area = 0.0; for (iDim = 0; iDim < nDim; iDim++) Area += Normal[iDim]*Normal[iDim];
      Area = sqrt(Area);
      for (iDim = 0; iDim < nDim; iDim++) UnitNormal[iDim] = -Normal[iDim]/Area;

      for (iDim = 0; iDim < nDim; iDim++)
        Velocity[iDim] = U[iDim+1] / U[0];

      Enthalpy = solver_container[FLOW_SOL]->node[iPoint]->GetEnthalpy();
      sq_vel   = 0.5*solver_container[FLOW_SOL]->node[iPoint]->GetVelocity2();

      /*--- Compute projections ---*/
      ProjVel = 0.0; bcn = 0.0; vn = 0.0; phin = 0.0;
      for (iDim = 0; iDim < nDim; iDim++) {
        ProjVel -= Velocity[iDim]*Normal[iDim];
        bcn     += d[iDim]*UnitNormal[iDim];
        vn      += Velocity[iDim]*UnitNormal[iDim];
        phin    += Psi[iDim+1]*UnitNormal[iDim];
      }

      /*--- Extra boundary term for grid movement ---*/
      if (grid_movement) {
        su2double ProjGridVel = 0.0;
        su2double *GridVel = geometry->node[iPoint]->GetGridVel();
        for (iDim = 0; iDim < nDim; iDim++)
          ProjGridVel += GridVel[iDim]*UnitNormal[iDim];
        phin -= Psi[nVar-1]*ProjGridVel;
      }

      /*--- Introduce the boundary condition ---*/
      for (iDim = 0; iDim < nDim; iDim++)
        Psi[iDim+1] -= ( phin - bcn ) * UnitNormal[iDim];

      /*--- Inner products after introducing BC (Psi has changed) ---*/
      phis1 = 0.0; phis2 = Psi[0] + Enthalpy * Psi[nVar-1];
      for (iDim = 0; iDim < nDim; iDim++) {
        phis1 -= Normal[iDim]*Psi[iDim+1];
        phis2 += Velocity[iDim]*Psi[iDim+1];
      }

      /*--- Flux of the Euler wall ---*/
      Residual[0] = ProjVel * Psi[0] - phis2 * ProjVel + phis1 * Gamma_Minus_One * sq_vel;
      for (iDim = 0; iDim < nDim; iDim++)
        Residual[iDim+1] = ProjVel * Psi[iDim+1] - phis2 * Normal[iDim] - phis1 * Gamma_Minus_One * Velocity[iDim];
      Residual[nVar-1] = ProjVel * Psi[nVar-1] + phis1 * Gamma_Minus_One;

      /*--- Flux adjustment for grid movement ---*/
      if (grid_movement) {
        su2double ProjGridVel = 0.0;
        su2double *GridVel = geometry->node[iPoint]->GetGridVel();
        for (iDim = 0; iDim < nDim; iDim++)
          ProjGridVel -= GridVel[iDim]*Normal[iDim];
        Residual[0] -= ProjGridVel*Psi[0];
        for (iDim = 0; iDim < nDim; iDim++)
          Residual[iDim+1] -= ProjGridVel*Psi[iDim+1];
        Residual[nVar-1] -= ProjGridVel*Psi[nVar-1];
      }

      if (implicit) {

        /*--- Adjoint density ---*/
        Jacobian_ii[0][0] = 0.0;
        for (iDim = 0; iDim < nDim; iDim++)
          Jacobian_ii[0][iDim+1] = -ProjVel * (Velocity[iDim] - UnitNormal[iDim] * vn);
        Jacobian_ii[0][nVar-1] = -ProjVel * Enthalpy;

        /*--- Adjoint velocities ---*/
        for (iDim = 0; iDim < nDim; iDim++) {
          Jacobian_ii[iDim+1][0] = -Normal[iDim];
          for (jDim = 0; jDim < nDim; jDim++)
            Jacobian_ii[iDim+1][jDim+1] = -ProjVel*(UnitNormal[jDim]*UnitNormal[iDim] - Normal[iDim] * (Velocity[jDim] - UnitNormal[jDim] * vn));
          Jacobian_ii[iDim+1][iDim+1] += ProjVel;
          Jacobian_ii[iDim+1][nVar-1] = -Normal[iDim] * Enthalpy;
        }

        /*--- Adjoint energy ---*/
        Jacobian_ii[nVar-1][0] = 0.0;
        for (iDim = 0; iDim < nDim; iDim++)
          Jacobian_ii[nVar-1][iDim+1] = 0.0;
        Jacobian_ii[nVar-1][nVar-1] = ProjVel;

        /*--- Jacobian contribution due to grid movement ---*/
        if (grid_movement) {
          su2double ProjGridVel = 0.0;
          su2double *GridVel = geometry->node[iPoint]->GetGridVel();
          for (iDim = 0; iDim < nDim; iDim++)
            ProjGridVel -= GridVel[iDim]*Normal[iDim];
          Jacobian_ii[0][0] -= ProjGridVel;
          for (iDim = 0; iDim < nDim; iDim++)
            Jacobian_ii[iDim+1][iDim+1] -= ProjGridVel;
          Jacobian_ii[nVar-1][nVar-1] -= ProjGridVel;
        }

        Jacobian.SubtractBlock(iPoint, iPoint, Jacobian_ii);

      }

      /*--- Update residual ---*/
      LinSysRes.SubtractBlock(iPoint, Residual);
      
    }
  }
  
  delete [] Velocity;
  delete [] UnitNormal;
  delete [] Psi;
  
}

void CAdjEulerSolver::BC_Sym_Plane(CGeometry *geometry, CSolver **solver_container, CNumerics *conv_numerics, CNumerics *visc_numerics,
                                   CConfig *config, unsigned short val_marker) {
  
  unsigned long iVertex, iPoint;
  su2double *Normal, ProjVel = 0.0, vn = 0.0, Area, *UnitNormal,
  *Psi_domain, *Psi_sym, *Velocity, Enthalpy = 0.0,
  sq_vel, phin, phis1, phis2;
  unsigned short iDim, iVar, jDim;
  
  bool implicit = (config->GetKind_TimeIntScheme_AdjFlow() == EULER_IMPLICIT);
  bool grid_movement = config->GetGrid_Movement();

  Normal = new su2double[nDim];
  UnitNormal = new su2double[nDim];
  Velocity = new su2double[nDim];
  Psi_domain = new su2double[nVar];
  Psi_sym = new su2double[nVar];
  
  for (iVertex = 0; iVertex < geometry->nVertex[val_marker]; iVertex++) {
    
    iPoint = geometry->vertex[val_marker][iVertex]->GetNode();
    
    if (geometry->node[iPoint]->GetDomain()) {
      
      geometry->vertex[val_marker][iVertex]->GetNormal(Normal);
      
      Area = 0;
      for (iDim = 0; iDim < nDim; iDim++) Area += Normal[iDim]*Normal[iDim];
      Area = sqrt(Area);
      
      for (iDim = 0; iDim < nDim; iDim++)
        UnitNormal[iDim]   = -Normal[iDim]/Area;

      /*--- Create a copy of the adjoint solution ---*/

      for (iVar = 0; iVar < nVar; iVar++) Psi_domain[iVar] = node[iPoint]->GetSolution(iVar);

      /*--- Retrieve flow variables ---*/

      for (iDim = 0; iDim < nDim; iDim++)
        Velocity[iDim] = solver_container[FLOW_SOL]->node[iPoint]->GetVelocity(iDim);

      Enthalpy = solver_container[FLOW_SOL]->node[iPoint]->GetEnthalpy();
      sq_vel   = 0.5*solver_container[FLOW_SOL]->node[iPoint]->GetVelocity2();

      /*--- Compute projections ---*/

      ProjVel = 0.0; vn = 0.0; phin = 0.0;
      for (iDim = 0; iDim < nDim; iDim++) {
        ProjVel -= Velocity[iDim]*Normal[iDim];
        vn      += Velocity[iDim]*UnitNormal[iDim];
        phin    += Psi_domain[iDim+1]*UnitNormal[iDim];
      }

      /*--- Grid Movement ---*/

      if (grid_movement) {
        su2double ProjGridVel = 0.0;
        su2double *GridVel = geometry->node[iPoint]->GetGridVel();
        for (iDim = 0; iDim < nDim; iDim++) {
          ProjGridVel += GridVel[iDim]*UnitNormal[iDim];
        }
        phin -= Psi_domain[nVar-1]*ProjGridVel;
      }

      /*--- Introduce the boundary condition ---*/

      for (iDim = 0; iDim < nDim; iDim++)
        Psi_domain[iDim+1] -= phin * UnitNormal[iDim];

      /*--- Inner products after introducing BC (Psi has changed) ---*/

      phis1 = 0.0; phis2 = Psi_domain[0] + Enthalpy * Psi_domain[nVar-1];
      for (iDim = 0; iDim < nDim; iDim++) {
        phis1 -= Normal[iDim]*Psi_domain[iDim+1];
        phis2 += Velocity[iDim]*Psi_domain[iDim+1];
      }

      /*--- Flux of the Euler wall ---*/

      Residual_i[0] = ProjVel * Psi_domain[0] - phis2 * ProjVel + phis1 * Gamma_Minus_One * sq_vel;
      for (iDim = 0; iDim < nDim; iDim++)
        Residual_i[iDim+1] = ProjVel * Psi_domain[iDim+1] - phis2 * Normal[iDim] - phis1 * Gamma_Minus_One * Velocity[iDim];
      Residual_i[nVar-1] = ProjVel * Psi_domain[nVar-1] + phis1 * Gamma_Minus_One;

      /*--- Grid Movement ---*/

      if (grid_movement) {
        su2double ProjGridVel = 0.0;
        su2double *GridVel = geometry->node[iPoint]->GetGridVel();
        for (iDim = 0; iDim < nDim; iDim++)
          ProjGridVel -= GridVel[iDim]*Normal[iDim];
        Residual_i[0] -= ProjGridVel*Psi_domain[0];
        for (iDim = 0; iDim < nDim; iDim++)
          Residual_i[iDim+1] -= ProjGridVel*Psi_domain[iDim+1];
        Residual_i[nVar-1] -= ProjGridVel*Psi_domain[nVar-1];
      }
      
      /*--- Update residual ---*/
      
      LinSysRes.SubtractBlock(iPoint, Residual_i);
      
      /*--- Implicit stuff ---*/
      
      if (implicit) {
        
        /*--- Adjoint density ---*/

        Jacobian_ii[0][0] = 0.0;
        for (iDim = 0; iDim < nDim; iDim++)
          Jacobian_ii[0][iDim+1] = -ProjVel * (Velocity[iDim] - UnitNormal[iDim] * vn);
        Jacobian_ii[0][nVar-1] = -ProjVel * Enthalpy;

        /*--- Adjoint velocities ---*/

        for (iDim = 0; iDim < nDim; iDim++) {
          Jacobian_ii[iDim+1][0] = -Normal[iDim];
          for (jDim = 0; jDim < nDim; jDim++)
            Jacobian_ii[iDim+1][jDim+1] = -ProjVel*(UnitNormal[jDim]*UnitNormal[iDim] - Normal[iDim] * (Velocity[jDim] - UnitNormal[jDim] * vn));
          Jacobian_ii[iDim+1][iDim+1] += ProjVel;
          Jacobian_ii[iDim+1][nVar-1] = -Normal[iDim] * Enthalpy;
        }

        /*--- Adjoint energy ---*/

        Jacobian_ii[nVar-1][0] = 0.0;
        for (iDim = 0; iDim < nDim; iDim++)
          Jacobian_ii[nVar-1][iDim+1] = 0.0;
        Jacobian_ii[nVar-1][nVar-1] = ProjVel;

        /*--- Contribution from grid movement ---*/

        if (grid_movement) {
          su2double ProjGridVel = 0.0;
          su2double *GridVel = geometry->node[iPoint]->GetGridVel();
          for (iDim = 0; iDim < nDim; iDim++)
            ProjGridVel -= GridVel[iDim]*Normal[iDim];
          Jacobian_ii[0][0] -= ProjGridVel;
          for (iDim = 0; iDim < nDim; iDim++)
            Jacobian_ii[iDim+1][iDim+1] -= ProjGridVel;
          Jacobian_ii[nVar-1][nVar-1] -= ProjGridVel;
        }
        
         /*--- Update jacobian ---*/
        
        Jacobian.SubtractBlock(iPoint, iPoint, Jacobian_ii);
        
      }

    }
  }
  
  delete [] Velocity;
  delete [] Psi_domain;
  delete [] Psi_sym;
  delete [] Normal;
  delete [] UnitNormal;
  
}

void CAdjEulerSolver::BC_Interface_Boundary(CGeometry *geometry, CSolver **solver_container, CNumerics *numerics,
                                            CConfig *config, unsigned short val_marker) {
  
  unsigned long iVertex, iPoint, GlobalIndex_iPoint, GlobalIndex_jPoint;
  unsigned short iDim, iVar;
  su2double *V_i;
  
  bool implicit = (config->GetKind_TimeIntScheme_Flow() == EULER_IMPLICIT);
  
  su2double *Normal = new su2double[nDim];
  su2double *Psi_i = new su2double[nVar];
  su2double *Psi_j = new su2double[nVar];
  
  for (iVertex = 0; iVertex < geometry->nVertex[val_marker]; iVertex++) {
    
    iPoint = geometry->vertex[val_marker][iVertex]->GetNode();
    GlobalIndex_iPoint = geometry->node[iPoint]->GetGlobalIndex();
    GlobalIndex_jPoint = GetDonorGlobalIndex(val_marker, iVertex);
    
    if ((geometry->node[iPoint]->GetDomain()) && (GlobalIndex_iPoint != GlobalIndex_jPoint)) {
      
      /*--- Store the solution for both points ---*/
      
      for (iVar = 0; iVar < nVar; iVar++) {
        Psi_i[iVar] = node[iPoint]->GetSolution(iVar);
        Psi_j[iVar] = GetDonorAdjVar(val_marker, iVertex, iVar);
      }
      
      /*--- Set adjoint Variables ---*/
      
      numerics->SetAdjointVar(Psi_i, Psi_j);
      
      /*--- Conservative variables w/o reconstruction (the same at both points) ---*/
      
      V_i = solver_container[FLOW_SOL]->node[iPoint]->GetPrimitive();
      numerics->SetPrimitive(V_i, V_i);
      
      /*--- Set Normal ---*/
      
      geometry->vertex[val_marker][iVertex]->GetNormal(Normal);
      for (iDim = 0; iDim < nDim; iDim++) Normal[iDim] = -Normal[iDim];
      numerics->SetNormal(Normal);
      
      /*--- Compute the convective residual using an upwind scheme ---*/
      numerics->ComputeResidual(Res_Conv_i, Res_Conv_j, Jacobian_ii, Jacobian_ij, Jacobian_ji, Jacobian_jj, config);
      
      /*--- Add Residuals and Jacobians ---*/
      
      LinSysRes.SubtractBlock(iPoint, Res_Conv_i);
      if (implicit) Jacobian.SubtractBlock(iPoint, iPoint, Jacobian_ii);
      
    }
  }
  
  
  delete[] Normal;
  delete[] Psi_i;
  delete[] Psi_j;
  
}

void CAdjEulerSolver::BC_NearField_Boundary(CGeometry *geometry, CSolver **solver_container, CNumerics *numerics,
                                            CConfig *config, unsigned short val_marker) {
  
  unsigned long iVertex, iPoint, GlobalIndex_iPoint, GlobalIndex_jPoint;
  unsigned short iDim, iVar;
  su2double *V_i, *IntBoundary_Jump;
  
  bool implicit = (config->GetKind_TimeIntScheme_Flow() == EULER_IMPLICIT);
  
  su2double *Normal = new su2double[nDim];
  su2double *Psi_i = new su2double[nVar];
  su2double *Psi_j = new su2double[nVar];
  su2double *Psi_out = new su2double[nVar];
  su2double *Psi_in = new su2double[nVar];
  su2double *Psi_out_ghost = new su2double[nVar];
  su2double *Psi_in_ghost = new su2double[nVar];
  
  for (iVertex = 0; iVertex < geometry->nVertex[val_marker]; iVertex++) {
    
    iPoint = geometry->vertex[val_marker][iVertex]->GetNode();
    GlobalIndex_iPoint = geometry->node[iPoint]->GetGlobalIndex();
    GlobalIndex_jPoint = GetDonorGlobalIndex(val_marker, iVertex);
    
    if ((geometry->node[iPoint]->GetDomain()) && (GlobalIndex_iPoint != GlobalIndex_jPoint)) {
      
      /*--- Store the solution for both points ---*/
      
      for (iVar = 0; iVar < nVar; iVar++) {
        Psi_i[iVar] = node[iPoint]->GetSolution(iVar);
        Psi_j[iVar] = GetDonorAdjVar(val_marker, iVertex, iVar);
      }
      
      /*--- Set Normal ---*/
      
      geometry->vertex[val_marker][iVertex]->GetNormal(Normal);
      for (iDim = 0; iDim < nDim; iDim++) Normal[iDim] = -Normal[iDim];
      numerics->SetNormal(Normal);
      
      /*--- If equivalent area or nearfield pressure condition ---*/
      
      if ((config->GetKind_ObjFunc() == EQUIVALENT_AREA) ||
          (config->GetKind_ObjFunc() == NEARFIELD_PRESSURE)) {
        
        /*--- Read the jump ---*/
        
        IntBoundary_Jump = node[iPoint]->GetIntBoundary_Jump();
        
        /*--- Inner point ---*/
        
        if (Normal[nDim-1] < 0.0)  {
          for (iVar = 0; iVar < nVar; iVar++) {
            Psi_in[iVar] = Psi_i[iVar]; Psi_out[iVar] = Psi_j[iVar];
            Psi_in_ghost[iVar] = Psi_out[iVar] - IntBoundary_Jump[iVar];
          }
          numerics->SetAdjointVar(Psi_in, Psi_in_ghost);
        }
        
        /*--- Outer point ---*/
        
        else {
          for (iVar = 0; iVar < nVar; iVar++) {
            Psi_in[iVar] = Psi_j[iVar]; Psi_out[iVar] = Psi_i[iVar];
            Psi_out_ghost[iVar] =  Psi_in[iVar] + IntBoundary_Jump[iVar];
          }
          numerics->SetAdjointVar(Psi_out, Psi_out_ghost);
        }
      }
      else {
        
        /*--- Just do a periodic BC ---*/
        
        numerics->SetAdjointVar(Psi_i, Psi_j);
        
      }
      
      /*--- Conservative variables w/o reconstruction (the same at both points) ---*/
      
      V_i = solver_container[FLOW_SOL]->node[iPoint]->GetPrimitive();
      numerics->SetPrimitive(V_i, V_i);
      
      /*--- Compute residual ---*/
      
      numerics->ComputeResidual(Res_Conv_i, Res_Conv_j, Jacobian_ii, Jacobian_ij, Jacobian_ji, Jacobian_jj, config);
      
      /*--- Add Residuals and Jacobians ---*/
      
      LinSysRes.SubtractBlock(iPoint, Res_Conv_i);
      if (implicit) Jacobian.SubtractBlock(iPoint, iPoint, Jacobian_ii);
      
    }
  }
  
  delete[] Normal;
  delete[] Psi_i;
  delete[] Psi_j;
  delete[] Psi_out;
  delete[] Psi_in;
  delete[] Psi_out_ghost;
  delete[] Psi_in_ghost;
  
}

void CAdjEulerSolver::BC_Far_Field(CGeometry *geometry, CSolver **solver_container, CNumerics *conv_numerics, CNumerics *visc_numerics, CConfig *config, unsigned short val_marker) {
  
  unsigned long iVertex, iPoint, Point_Normal;
  unsigned short iVar, iDim;
  su2double *Normal, *V_domain, *V_infty, *Psi_domain, *Psi_infty;
  
  bool implicit       = (config->GetKind_TimeIntScheme_AdjFlow() == EULER_IMPLICIT);
  bool grid_movement  = config->GetGrid_Movement();

  Normal = new su2double[nDim];
  Psi_domain = new su2double[nVar]; Psi_infty = new su2double[nVar];
  
  /*--- Loop over all the vertices ---*/
  
  for (iVertex = 0; iVertex < geometry->nVertex[val_marker]; iVertex++) {
    iPoint = geometry->vertex[val_marker][iVertex]->GetNode();
    
    /*--- If the node belongs to the domain ---*/
    
    if (geometry->node[iPoint]->GetDomain()) {
      
      /*--- Index of the closest interior node ---*/
      
      Point_Normal = geometry->vertex[val_marker][iVertex]->GetNormal_Neighbor();

      /*--- Set the normal vector ---*/
      
      geometry->vertex[val_marker][iVertex]->GetNormal(Normal);
      for (iDim = 0; iDim < nDim; iDim++) Normal[iDim] = -Normal[iDim];
      conv_numerics->SetNormal(Normal);
      
      /*--- Allocate the value at the infinity ---*/
      
      V_infty = solver_container[FLOW_SOL]->GetCharacPrimVar(val_marker, iVertex);
      
      /*--- Retrieve solution at the farfield boundary node ---*/
      
      V_domain = solver_container[FLOW_SOL]->node[iPoint]->GetPrimitive();
      
      conv_numerics->SetPrimitive(V_domain, V_infty);
      
      /*--- Adjoint flow solution at the wall ---*/
      
      for (iVar = 0; iVar < nVar; iVar++) {
        Psi_domain[iVar] = node[iPoint]->GetSolution(iVar);
        Psi_infty[iVar] = 0.0;
      }
      conv_numerics->SetAdjointVar(Psi_domain, Psi_infty);
      
      /*--- Grid Movement ---*/
      
      if (grid_movement)
        conv_numerics->SetGridVel(geometry->node[iPoint]->GetGridVel(), geometry->node[iPoint]->GetGridVel());
      
      /*--- Compute the upwind flux ---*/
      
      conv_numerics->ComputeResidual(Residual_i, Residual_j, Jacobian_ii, Jacobian_ij, Jacobian_ji, Jacobian_jj, config);
      
      /*--- Add and Subtract Residual ---*/
      
      LinSysRes.SubtractBlock(iPoint, Residual_i);
      
      /*--- Implicit contribution to the residual ---*/
      
      if (implicit)
        Jacobian.SubtractBlock(iPoint, iPoint, Jacobian_ii);
      
      /*--- Viscous residual contribution, it doesn't work ---*/
      
      if (config->GetViscous()) {
        
        /*--- Points in edge, coordinates and normal vector---*/
        
        visc_numerics->SetCoord(geometry->node[iPoint]->GetCoord(), geometry->node[Point_Normal]->GetCoord());
        visc_numerics->SetNormal(Normal);
        
        /*--- Conservative variables w/o reconstruction and adjoint variables w/o reconstruction---*/
        
        visc_numerics->SetPrimitive(V_domain, V_infty);
        visc_numerics->SetAdjointVar(Psi_domain, Psi_infty);
        
        /*--- Gradient and limiter of Adjoint Variables ---*/
        
        visc_numerics->SetAdjointVarGradient(node[iPoint]->GetGradient(), node[iPoint]->GetGradient());
        
        /*--- Compute residual ---*/
        
        visc_numerics->ComputeResidual(Residual_i, Residual_j, Jacobian_ii, Jacobian_ij, Jacobian_ji, Jacobian_jj, config);
        
        /*--- Update adjoint viscous residual ---*/
        
        LinSysRes.SubtractBlock(iPoint, Residual_i);
        
        if (implicit)
          Jacobian.SubtractBlock(iPoint, iPoint, Jacobian_ii);
        
      }
      
    }
  }
  
  delete [] Normal;
  delete [] Psi_domain; delete [] Psi_infty;
}

void CAdjEulerSolver::BC_Supersonic_Inlet(CGeometry *geometry, CSolver **solver_container,
    CNumerics *conv_numerics, CNumerics *visc_numerics, CConfig *config, unsigned short val_marker) {
  unsigned short iVar, iDim;
  unsigned long iVertex, iPoint, Point_Normal;
  su2double *V_inlet, *V_domain, *Normal, *Psi_domain, *Psi_inlet;

  bool implicit = (config->GetKind_TimeIntScheme_AdjFlow() == EULER_IMPLICIT);
  bool grid_movement = config->GetGrid_Movement();
  string Marker_Tag = config->GetMarker_All_TagBound(val_marker);

  Normal = new su2double[nDim];
  Psi_domain = new su2double[nVar]; Psi_inlet = new su2double[nVar];

  /*--- Loop over all the vertices on this boundary marker ---*/

  for (iVertex = 0; iVertex < geometry->nVertex[val_marker]; iVertex++) {
    iPoint = geometry->vertex[val_marker][iVertex]->GetNode();

    /*--- Check that the node belongs to the domain (i.e., not a halo node) ---*/

    if (geometry->node[iPoint]->GetDomain()) {

      /*--- Normal vector for this vertex (negate for outward convention) ---*/

      geometry->vertex[val_marker][iVertex]->GetNormal(Normal);
      for (iDim = 0; iDim < nDim; iDim++) Normal[iDim] = -Normal[iDim];
      conv_numerics->SetNormal(Normal);

      /*--- Allocate the value at the inlet ---*/

      V_inlet = solver_container[FLOW_SOL]->GetCharacPrimVar(val_marker, iVertex);

      /*--- Retrieve solution at the boundary node ---*/

      V_domain = solver_container[FLOW_SOL]->node[iPoint]->GetPrimitive();

      /*--- Adjoint flow solution at the boundary ---*/

      for (iVar = 0; iVar < nVar; iVar++)
        Psi_domain[iVar] = node[iPoint]->GetSolution(iVar);

      /*--- Construct the flow & adjoint states at the inlet ---*/
      /*--- Supersonic Inlet: All characteristic are exiting: using nearest neighbor to set value ---*/
      for (iVar = 0; iVar < nVar; iVar++)
        Psi_inlet[iVar] = Psi_domain[iVar];

      /*--- Set the flow and adjoint states in the solver ---*/

      conv_numerics->SetPrimitive(V_domain, V_inlet);
      conv_numerics->SetAdjointVar(Psi_domain, Psi_inlet);

      /*--- Grid Movement ---*/

      if (grid_movement)
        conv_numerics->SetGridVel(geometry->node[iPoint]->GetGridVel(),
                                  geometry->node[iPoint]->GetGridVel());

      /*--- Compute the residual using an upwind scheme ---*/

      conv_numerics->ComputeResidual(Residual_i, Residual_j, Jacobian_ii, Jacobian_ij,
                                     Jacobian_ji, Jacobian_jj, config);

      /*--- Add and Subtract Residual ---*/

      LinSysRes.SubtractBlock(iPoint, Residual_i);

      /*--- Implicit contribution to the residual ---*/

      if (implicit)
        Jacobian.SubtractBlock(iPoint, iPoint, Jacobian_ii);

      /*--- Viscous residual contribution, it doesn't work ---*/

      if (config->GetViscous()) {
        
        /*--- Index of the closest interior node ---*/

        Point_Normal = geometry->vertex[val_marker][iVertex]->GetNormal_Neighbor();

        /*--- Points in edge, coordinates and normal vector---*/

        visc_numerics->SetCoord(geometry->node[iPoint]->GetCoord(), geometry->node[Point_Normal]->GetCoord());
        visc_numerics->SetNormal(Normal);

        /*--- Conservative variables w/o reconstruction and adjoint variables w/o reconstruction---*/

        visc_numerics->SetPrimitive(V_domain, V_inlet);
        visc_numerics->SetAdjointVar(Psi_domain, Psi_inlet);

        /*--- Gradient and limiter of Adjoint Variables ---*/

        visc_numerics->SetAdjointVarGradient(node[iPoint]->GetGradient(), node[iPoint]->GetGradient());

        /*--- Compute residual ---*/

        visc_numerics->ComputeResidual(Residual_i, Residual_j, Jacobian_ii, Jacobian_ij, Jacobian_ji, Jacobian_jj, config);

        /*--- Update adjoint viscous residual ---*/

        LinSysRes.SubtractBlock(iPoint, Residual_i);

        if (implicit)
          Jacobian.SubtractBlock(iPoint, iPoint, Jacobian_ii);

      }
    }
  }

  /*--- Free locally allocated memory ---*/

  delete [] Normal;
  delete [] Psi_domain; delete [] Psi_inlet;
  
}

void CAdjEulerSolver::BC_Supersonic_Outlet(CGeometry *geometry, CSolver **solver_container,
                                          CNumerics *conv_numerics, CNumerics *visc_numerics, CConfig *config, unsigned short val_marker) {
  unsigned short iVar, iDim;
  unsigned long iVertex, iPoint, Point_Normal;
  su2double *V_outlet, *V_domain, *Normal, *Psi_domain, *Psi_outlet;
  
  bool implicit = (config->GetKind_TimeIntScheme_AdjFlow() == EULER_IMPLICIT);
  bool grid_movement = config->GetGrid_Movement();
  string Marker_Tag = config->GetMarker_All_TagBound(val_marker);
  
  Normal = new su2double[nDim];
  Psi_domain = new su2double[nVar]; Psi_outlet = new su2double[nVar];
  
  /*--- Loop over all the vertices on this boundary marker ---*/
  
  for (iVertex = 0; iVertex < geometry->nVertex[val_marker]; iVertex++) {
    iPoint = geometry->vertex[val_marker][iVertex]->GetNode();
    
    /*--- Check that the node belongs to the domain (i.e., not a halo node) ---*/
    
    if (geometry->node[iPoint]->GetDomain()) {
      
      /*--- Normal vector for this vertex (negate for outward convention) ---*/
      
      geometry->vertex[val_marker][iVertex]->GetNormal(Normal);
      for (iDim = 0; iDim < nDim; iDim++) Normal[iDim] = -Normal[iDim];
      conv_numerics->SetNormal(Normal);
      
      /*--- Allocate the value at the inlet ---*/
      
      V_outlet = solver_container[FLOW_SOL]->GetCharacPrimVar(val_marker, iVertex);
      
      /*--- Retrieve solution at the boundary node ---*/
      
      V_domain = solver_container[FLOW_SOL]->node[iPoint]->GetPrimitive();
      
      /*--- Adjoint flow solution at the boundary ---*/
      
      for (iVar = 0; iVar < nVar; iVar++)
      Psi_domain[iVar] = node[iPoint]->GetSolution(iVar);
      
      /*--- Construct the flow & adjoint states at the inlet ---*/
      
      for (iVar = 0; iVar < nVar; iVar++)
      Psi_outlet[iVar] = 0.0;
      
      /*--- Set the flow and adjoint states in the solver ---*/
      
      conv_numerics->SetPrimitive(V_domain, V_outlet);
      conv_numerics->SetAdjointVar(Psi_domain, Psi_outlet);
      
      /*--- Grid Movement ---*/
      
      if (grid_movement)
      conv_numerics->SetGridVel(geometry->node[iPoint]->GetGridVel(),
                                geometry->node[iPoint]->GetGridVel());
      
      /*--- Compute the residual using an upwind scheme ---*/
      
      conv_numerics->ComputeResidual(Residual_i, Residual_j, Jacobian_ii, Jacobian_ij,
                                     Jacobian_ji, Jacobian_jj, config);
      
      /*--- Add and Subtract Residual ---*/
      
      LinSysRes.SubtractBlock(iPoint, Residual_i);
      
      /*--- Implicit contribution to the residual ---*/
      
      if (implicit)
      Jacobian.SubtractBlock(iPoint, iPoint, Jacobian_ii);
      
      /*--- Viscous residual contribution (check again, Point_Normal was not being initialized before) ---*/

      if (config->GetViscous()) {

        /*--- Index of the closest interior node ---*/
        
        Point_Normal = geometry->vertex[val_marker][iVertex]->GetNormal_Neighbor();
        
        /*--- Points in edge, coordinates and normal vector---*/

        visc_numerics->SetCoord(geometry->node[iPoint]->GetCoord(), geometry->node[Point_Normal]->GetCoord());
        visc_numerics->SetNormal(Normal);

        /*--- Conservative variables w/o reconstruction and adjoint variables w/o reconstruction---*/

        visc_numerics->SetPrimitive(V_domain, V_outlet);
        visc_numerics->SetAdjointVar(Psi_domain, Psi_outlet);

        /*--- Gradient and limiter of Adjoint Variables ---*/

        visc_numerics->SetAdjointVarGradient(node[iPoint]->GetGradient(), node[iPoint]->GetGradient());

        /*--- Compute residual ---*/

        visc_numerics->ComputeResidual(Residual_i, Residual_j, Jacobian_ii, Jacobian_ij, Jacobian_ji, Jacobian_jj, config);

        /*--- Update adjoint viscous residual ---*/

        LinSysRes.SubtractBlock(iPoint, Residual_i);

        if (implicit)
          Jacobian.SubtractBlock(iPoint, iPoint, Jacobian_ii);

      }
    }
  }
  
  /*--- Free locally allocated memory ---*/
  
  delete [] Normal;
  delete [] Psi_domain; delete [] Psi_outlet;
  
}

void CAdjEulerSolver::BC_Inlet(CGeometry *geometry, CSolver **solver_container, CNumerics *conv_numerics, CNumerics *visc_numerics, CConfig *config, unsigned short val_marker) {
  
  unsigned short iVar, iDim;
  unsigned long iVertex, iPoint, Point_Normal;
  su2double Velocity[3], bcn, phin, Area, UnitNormal[3],
  ProjGridVel, *GridVel;
  su2double *V_inlet, *V_domain, *Normal, *Psi_domain, *Psi_inlet;

  unsigned short Kind_Inlet = config->GetKind_Inlet();
  bool implicit = (config->GetKind_TimeIntScheme_AdjFlow() == EULER_IMPLICIT);
  bool grid_movement = config->GetGrid_Movement();
  string Marker_Tag = config->GetMarker_All_TagBound(val_marker);
  
  Normal = new su2double[nDim];
  Psi_domain = new su2double[nVar]; Psi_inlet = new su2double[nVar];
  
  /*--- Loop over all the vertices on this boundary marker ---*/
  
  for (iVertex = 0; iVertex < geometry->nVertex[val_marker]; iVertex++) {
    iPoint = geometry->vertex[val_marker][iVertex]->GetNode();
    
    /*--- Check that the node belongs to the domain (i.e., not a halo node) ---*/
    
    if (geometry->node[iPoint]->GetDomain()) {
      
      /*--- Normal vector for this vertex (negate for outward convention) ---*/
      
      geometry->vertex[val_marker][iVertex]->GetNormal(Normal);
      for (iDim = 0; iDim < nDim; iDim++) Normal[iDim] = -Normal[iDim];
      conv_numerics->SetNormal(Normal);
      
      Area = 0.0;
      for (iDim = 0; iDim < nDim; iDim++)
        Area += Normal[iDim]*Normal[iDim];
      Area = sqrt (Area);
      
      for (iDim = 0; iDim < nDim; iDim++)
        UnitNormal[iDim] = Normal[iDim]/Area;
      
      /*--- Allocate the value at the inlet ---*/
      
      V_inlet = solver_container[FLOW_SOL]->GetCharacPrimVar(val_marker, iVertex);
      
      /*--- Retrieve solution at the boundary node ---*/
      
      V_domain = solver_container[FLOW_SOL]->node[iPoint]->GetPrimitive();
      
      /*--- Adjoint flow solution at the boundary ---*/
      
      for (iVar = 0; iVar < nVar; iVar++)
        Psi_domain[iVar] = node[iPoint]->GetSolution(iVar);
      
      /*--- Construct the flow & adjoint states at the inlet ---*/

      /*--- Subsonic, compressible inflow: first build the flow state
         using the same method as the direct problem. Then, based on
         those conservative values, compute the characteristic-based
         adjoint boundary condition. The boundary update to be applied
         depends on whether total conditions or mass flow are specified. ---*/

      switch (Kind_Inlet) {

      /*--- Total properties have been specified at the inlet. ---*/
      case TOTAL_CONDITIONS:

        /*--- Adjoint solution at the inlet. Set to zero for now
             but should be replaced with derived expression for this type of
             inlet. ---*/
        for (iVar = 0; iVar < nVar; iVar++)
          Psi_inlet[iVar] = 0.0;

        break;

        /*--- Mass flow has been specified at the inlet. ---*/
      case MASS_FLOW:

        /*--- Get primitives from current inlet state. ---*/
        for (iDim = 0; iDim < nDim; iDim++)
          Velocity[iDim] = solver_container[FLOW_SOL]->node[iPoint]->GetVelocity(iDim);

        /*--- Retrieve current adjoint solution values at the boundary ---*/
        for (iVar = 0; iVar < nVar; iVar++)
          Psi_inlet[iVar] = node[iPoint]->GetSolution(iVar);

        /*--- Some terms needed for the adjoint BC ---*/
        bcn = 0.0; phin = 0.0;
        for (iDim = 0; iDim < nDim; iDim++) {
          bcn  -= (Gamma/Gamma_Minus_One)*Velocity[iDim]*UnitNormal[iDim];
          phin += Psi_domain[iDim+1]*UnitNormal[iDim];
        }

        /*--- Extra boundary term for grid movement ---*/
        if (grid_movement) {
          ProjGridVel = 0.0;
          GridVel = geometry->node[iPoint]->GetGridVel();
          for (iDim = 0; iDim < nDim; iDim++)
            ProjGridVel += GridVel[iDim]*UnitNormal[iDim];
          bcn -= (1.0/Gamma_Minus_One)*ProjGridVel;
        }

        /*--- Impose value for PsiE based on hand-derived expression. ---*/
        Psi_inlet[nVar-1] = -phin*(1.0/bcn);

        break;
      }

      
      /*--- Set the flow and adjoint states in the solver ---*/
      
      conv_numerics->SetPrimitive(V_domain, V_inlet);
      conv_numerics->SetAdjointVar(Psi_domain, Psi_inlet);
      
      /*--- Grid Movement ---*/
      
      if (grid_movement)
        conv_numerics->SetGridVel(geometry->node[iPoint]->GetGridVel(),
                                  geometry->node[iPoint]->GetGridVel());
      
      /*--- Compute the residual using an upwind scheme ---*/
      
      conv_numerics->ComputeResidual(Residual_i, Residual_j, Jacobian_ii, Jacobian_ij,
                                     Jacobian_ji, Jacobian_jj, config);
      
      /*--- Add and Subtract Residual ---*/
      
      LinSysRes.SubtractBlock(iPoint, Residual_i);
      
      /*--- Implicit contribution to the residual ---*/
      
      if (implicit)
        Jacobian.SubtractBlock(iPoint, iPoint, Jacobian_ii);
      
      /*--- Viscous residual contribution, it doesn't work ---*/

      if (config->GetViscous()) {
        /*--- Index of the closest interior node ---*/

        Point_Normal = geometry->vertex[val_marker][iVertex]->GetNormal_Neighbor();

        /*--- Points in edge, coordinates and normal vector---*/

        visc_numerics->SetCoord(geometry->node[iPoint]->GetCoord(), geometry->node[Point_Normal]->GetCoord());
        visc_numerics->SetNormal(Normal);

        /*--- Conservative variables w/o reconstruction and adjoint variables w/o reconstruction---*/

        visc_numerics->SetPrimitive(V_domain, V_inlet);
        visc_numerics->SetAdjointVar(Psi_domain, Psi_inlet);

        /*--- Gradient and limiter of Adjoint Variables ---*/

        visc_numerics->SetAdjointVarGradient(node[iPoint]->GetGradient(), node[iPoint]->GetGradient());

        /*--- Compute residual ---*/

        visc_numerics->ComputeResidual(Residual_i, Residual_j, Jacobian_ii, Jacobian_ij, Jacobian_ji, Jacobian_jj, config);

        /*--- Update adjoint viscous residual ---*/

        LinSysRes.SubtractBlock(iPoint, Residual_i);

        if (implicit)
          Jacobian.SubtractBlock(iPoint, iPoint, Jacobian_ii);

      }
    }
  }
  
  /*--- Free locally allocated memory ---*/
  
  delete [] Normal;
  delete [] Psi_domain; delete [] Psi_inlet;
  
}

void CAdjEulerSolver::BC_Outlet(CGeometry *geometry, CSolver **solver_container, CNumerics *conv_numerics, CNumerics *visc_numerics, CConfig *config, unsigned short val_marker) {
  
  unsigned short iVar, iDim;
  unsigned long iVertex, iPoint, Point_Normal;
  su2double Pressure=0.0, P_Exit=0.0,  Velocity2 = 0.0, Area=0.0, Density=0.0,
      Vn = 0.0, SoundSpeed = 0.0, Vn_Exit=0.0, ProjGridVel = 0.0,
      Riemann=0.0, Entropy=0.0, Vn_rel=0.0;
  su2double Velocity[3], UnitNormal[3];
  su2double *V_outlet, *V_domain, *Psi_domain, *Psi_outlet, *Normal;
  su2double a1=0.0, a2=0.0; /*Placeholder terms to simplify expressions/ repeated terms*/
  /*Gradient terms for the generalized boundary */
  su2double density_gradient=0.0, pressure_gradient=0.0, velocity_gradient=0.0;

  bool implicit = (config->GetKind_TimeIntScheme_AdjFlow() == EULER_IMPLICIT);
  bool grid_movement  = config->GetGrid_Movement();
  su2double Weight_ObjFunc = 1.0;  
  string Marker_Tag = config->GetMarker_All_TagBound(val_marker);
  string Monitoring_Tag;
  unsigned short jMarker=0, iMarker_Monitoring=0;

  Psi_domain = new su2double [nVar]; Psi_outlet = new su2double [nVar];
  Normal = new su2double[nDim];

  /*--- Identify marker monitoring index ---*/
  for (jMarker = 0; jMarker < config->GetnMarker_Monitoring(); jMarker++) {
    Monitoring_Tag = config->GetMarker_Monitoring_TagBound(jMarker);
    if (Monitoring_Tag==Marker_Tag)
      iMarker_Monitoring = jMarker;
  }

  Weight_ObjFunc = config->GetWeight_ObjFunc(iMarker_Monitoring);

  /*--- Loop over all the vertices ---*/

  for (iVertex = 0; iVertex < geometry->nVertex[val_marker]; iVertex++) {
    iPoint = geometry->vertex[val_marker][iVertex]->GetNode();

    /*--- If the node belong to the domain ---*/

    if (geometry->node[iPoint]->GetDomain()) {

      /*--- Normal vector for this vertex (negate for outward convention) ---*/

      geometry->vertex[val_marker][iVertex]->GetNormal(Normal);
      for (iDim = 0; iDim < nDim; iDim++) Normal[iDim] = -Normal[iDim];
      conv_numerics->SetNormal(Normal);

      Area = 0.0;
      for (iDim = 0; iDim < nDim; iDim++)
        Area += Normal[iDim]*Normal[iDim];
      Area = sqrt (Area);

      for (iDim = 0; iDim < nDim; iDim++)
        UnitNormal[iDim] = Normal[iDim]/Area;

      /*--- Set the normal point ---*/

      Point_Normal = geometry->vertex[val_marker][iVertex]->GetNormal_Neighbor();

      conv_numerics->SetCoord(geometry->node[iPoint]->GetCoord(), geometry->node[Point_Normal]->GetCoord());

      /*--- Allocate the value at the outlet ---*/

      V_outlet = solver_container[FLOW_SOL]->GetCharacPrimVar(val_marker, iVertex);

      /*--- Retrieve solution at the boundary node ---*/

      V_domain = solver_container[FLOW_SOL]->node[iPoint]->GetPrimitive();

      /*--- Adjoint flow solution at the boundary ---*/

      for (iVar = 0; iVar < nVar; iVar++)
        Psi_domain[iVar] = node[iPoint]->GetSolution(iVar);

      /*--- Construct the flow & adjoint states at the outlet ---*/

      /*--- Retrieve the specified back pressure for this outlet, Non-dim. the inputs if necessary. ---*/

      P_Exit = config->GetOutlet_Pressure(Marker_Tag);
      P_Exit = P_Exit/config->GetPressure_Ref();

      /*--- Check whether the flow is supersonic at the exit. The type
         of boundary update depends on this. ---*/

      Density = V_domain[nDim+2];
      Velocity2 = 0.0; Vn = 0.0;
      for (iDim = 0; iDim < nDim; iDim++) {
        Velocity[iDim] = V_domain[iDim+1];
        Velocity2 += Velocity[iDim]*Velocity[iDim];
        Vn += Velocity[iDim]*UnitNormal[iDim];
      }
      /*--- Extra boundary term for grid movement ---*/
      if (grid_movement) {
        su2double *GridVel = geometry->node[iPoint]->GetGridVel();
        for (iDim = 0; iDim < nDim; iDim++)
          ProjGridVel += GridVel[iDim]*UnitNormal[iDim];
      }

      Pressure = V_domain[nDim+1];
      SoundSpeed = sqrt(Pressure*Gamma/Density);

      /*--- Set Adjoint variables to 0 initially ---*/
      for (iVar = 0; iVar < nVar; iVar++) {
        Psi_outlet[iVar] = 0.0;
      }

      if (Vn > SoundSpeed) {
        /*--- Objective-dependent additions to energy term ---*/
        Vn_Exit = Vn; /* Vn_Exit comes from Reiman conditions in subsonic case*/
        Vn_rel = Vn_Exit-ProjGridVel;
        /* Repeated term */
        a1 = Gamma_Minus_One/(Vn_rel*Vn_rel-SoundSpeed*SoundSpeed);

        switch (config->GetKind_ObjFunc(iMarker_Monitoring)) {
        case SURFACE_TOTAL_PRESSURE:
          /*--- Total Pressure term. NOTE: this is AREA averaged
           * Additional terms are added later (as they are common between subsonic,
           * supersonic equations) ---*/
          Velocity2  = 0.0;
          for (iDim = 0; iDim < nDim; iDim++) {
            Velocity2 += Velocity[iDim]*Velocity[iDim];
          }
          a2 = Pressure*(Gamma/Gamma_Minus_One)*pow((1.0+Gamma_Minus_One*Density*Velocity2/(2.0*Gamma*Pressure)),1.0/Gamma_Minus_One);
          density_gradient = a2*(Gamma_Minus_One*Velocity2/(2.0*Gamma*Pressure));
          velocity_gradient = 0.0;
          for (iDim=0; iDim<nDim; iDim++)
            velocity_gradient+=a2*Gamma_Minus_One*Density/(Gamma*Pressure)*Velocity[iDim]*UnitNormal[iDim];
          pressure_gradient = a2*(-Gamma_Minus_One*Density*Velocity2/(2.0*Gamma*pow(Pressure,2.0)))+pow((1.0+Gamma_Minus_One*Density*Velocity2/(2.0*Gamma*Pressure)),(Gamma/Gamma_Minus_One));
          Psi_outlet[nDim+1]+=Weight_ObjFunc*a1*(density_gradient/Vn_rel+pressure_gradient*Vn_rel-velocity_gradient/Density);
          break;
        case SURFACE_STATIC_PRESSURE:
          /*Area averaged static pressure*/
          /*--- Note: further terms are NOT added later for this case, only energy term is modified ---*/
          Psi_outlet[nDim+1]+=Weight_ObjFunc*(a1*Vn_Exit);
          break;
        default:
          break;
        }
      } else {
        /*---Subsonic Case: Psi-rho E term from volume, objective-specific terms which are common
           * between subsonic and supersonic cases are added later  ---*/
        /*--- Compute Riemann constant ---*/
        Entropy = Pressure*pow(1.0/Density, Gamma);
        Riemann = Vn + 2.0*SoundSpeed/Gamma_Minus_One;

        /*--- Compute the new fictious state at the outlet ---*/
        Density    = pow(P_Exit/Entropy,1.0/Gamma);
        SoundSpeed = sqrt(Gamma*P_Exit/Density);
        Vn_Exit    = Riemann - 2.0*SoundSpeed/Gamma_Minus_One;
        /*--- Update velocity terms ---*/
        Vn_rel  = Vn_Exit-ProjGridVel;

        Velocity2  = 0.0;
        for (iDim = 0; iDim < nDim; iDim++) {
          Velocity[iDim] = Velocity[iDim] + (Vn_Exit-Vn)*UnitNormal[iDim];
          Velocity2 += Velocity[iDim]*Velocity[iDim];
        }

        /*--- Extra boundary term for grid movement ---*/

        if (grid_movement) {
          ProjGridVel = 0.0;
          su2double *GridVel = geometry->node[iPoint]->GetGridVel();
          for (iDim = 0; iDim < nDim; iDim++)
            ProjGridVel += GridVel[iDim]*UnitNormal[iDim];
        }

        /*--- Impose values for PsiRho & Phi using PsiE from domain. ---*/

        Psi_outlet[nVar-1] = Psi_domain[nVar-1];

      }

        /*--- When Psi_outlet[nVar-1] is not 0, the other terms of Psi_outlet must be updated
    This occurs when subsonic, or for certain objective functions ---*/
        if ( Psi_outlet[nVar-1] !=0.0 ) {
          /*--- Shorthand for repeated term in the boundary conditions ---*/
          a1 = 0.0;
          if (Vn!=0.0)
            a1 = SoundSpeed*SoundSpeed/Gamma_Minus_One/Vn;
          Psi_outlet[0] += Psi_outlet[nVar-1]*(Velocity2*0.5+Vn_rel*a1);
          for (iDim = 0; iDim < nDim; iDim++) {
            Psi_outlet[iDim+1] += -Psi_outlet[nVar-1]*(a1*UnitNormal[iDim] + Velocity[iDim]);
          }
        }


      /*--- Add terms for objective functions where additions are needed outside the energy term
       *     Terms which are added to the energy term are taken care of in the supersonic section above ---*/
      switch (config->GetKind_ObjFunc(iMarker_Monitoring)) {
      case SURFACE_MASSFLOW:
        Psi_outlet[0]+=Weight_ObjFunc;
        break;
      case SURFACE_TOTAL_PRESSURE:
        /*--- For total pressure objective function. NOTE: this is AREA averaged term---*/
        Velocity2  = 0.0;
        for (iDim = 0; iDim < nDim; iDim++)
          Velocity2 += Velocity[iDim]*Velocity[iDim];
        if (Vn_Exit !=0.0) {
          a2 = Pressure*(Gamma/Gamma_Minus_One)*pow((1.0+Gamma_Minus_One*Density*Velocity2/(2.0*Gamma*Pressure)),1.0/(Gamma_Minus_One));
          density_gradient = a2*(Gamma_Minus_One*Velocity2/(2.0*Gamma*Pressure));
          velocity_gradient=a2*Gamma_Minus_One*Density/(Gamma*Pressure); // re-using variable as the constant multiplying V[i] for dj/dvi
          Psi_outlet[0]+=Weight_ObjFunc*(density_gradient*2.0/Vn_Exit);
          for (iDim=0; iDim<nDim; iDim++) {
            Psi_outlet[0]-=Weight_ObjFunc*(velocity_gradient*Velocity[iDim]*Velocity[iDim]/(Density*Vn_Exit));
            Psi_outlet[iDim+1] += Weight_ObjFunc*(velocity_gradient*Velocity[iDim]/(Density*Vn_Exit) - UnitNormal[iDim]*density_gradient/(Vn_Exit*Vn_Exit));
          }
        }
        break;
      case SURFACE_STATIC_PRESSURE:
        /*0.0*/
        break;
      default:
        break;
      }

      /*--- Set the flow and adjoint states in the solver ---*/

      conv_numerics->SetPrimitive(V_domain, V_outlet);
      conv_numerics->SetAdjointVar(Psi_domain, Psi_outlet);

      /*--- Grid Movement ---*/

      if (grid_movement)
        conv_numerics->SetGridVel(geometry->node[iPoint]->GetGridVel(),
            geometry->node[iPoint]->GetGridVel());

      conv_numerics->ComputeResidual(Residual_i, Residual_j, Jacobian_ii, Jacobian_ij,
          Jacobian_ji, Jacobian_jj, config);

      /*--- Add and Subtract Residual ---*/

      LinSysRes.SubtractBlock(iPoint, Residual_i);

      /*--- Implicit contribution to the residual ---*/

      if (implicit)
        Jacobian.SubtractBlock(iPoint, iPoint, Jacobian_ii);

      /*--- Viscous residual contribution, it doesn't work ---*/

      if (config->GetViscous()) {

        /*--- Set laminar and eddy viscosity at the infinity ---*/
        V_outlet[nDim+5] = solver_container[FLOW_SOL]->node[iPoint]->GetLaminarViscosity();
        V_outlet[nDim+6] = solver_container[FLOW_SOL]->node[iPoint]->GetEddyViscosity();

        /*--- Points in edge, coordinates and normal vector---*/
        visc_numerics->SetNormal(Normal);
        visc_numerics->SetCoord(geometry->node[iPoint]->GetCoord(), geometry->node[Point_Normal]->GetCoord());

        /*--- Conservative variables w/o reconstruction and adjoint variables w/o reconstruction---*/

        visc_numerics->SetPrimitive(V_domain, V_outlet);
        visc_numerics->SetAdjointVar(Psi_domain, Psi_outlet);

        /*--- Turbulent kinetic energy ---*/
        if ((config->GetKind_Turb_Model() == SST) || (config->GetKind_Turb_Model() == SST_SUST))
          visc_numerics->SetTurbKineticEnergy(solver_container[TURB_SOL]->node[iPoint]->GetSolution(0), solver_container[TURB_SOL]->node[iPoint]->GetSolution(0));


        /*--- Gradient and limiter of Adjoint Variables ---*/

        visc_numerics->SetAdjointVarGradient(node[iPoint]->GetGradient(), node[iPoint]->GetGradient());

        /*--- Compute residual ---*/

        visc_numerics->ComputeResidual(Residual_i, Residual_j, Jacobian_ii, Jacobian_ij, Jacobian_ji, Jacobian_jj, config);

        /*--- Update adjoint viscous residual ---*/

        LinSysRes.SubtractBlock(iPoint, Residual_i);

        if (implicit)
          Jacobian.SubtractBlock(iPoint, iPoint, Jacobian_ii);

      }
    }
  }
  
  /*--- Free locally allocated memory ---*/
  
  delete [] Normal;
  delete [] Psi_domain; delete [] Psi_outlet;
  
}

void CAdjEulerSolver::BC_Engine_Inflow(CGeometry *geometry, CSolver **solver_container, CNumerics *conv_numerics, CNumerics *visc_numerics, CConfig *config, unsigned short val_marker) {
  
  su2double *Normal, *V_domain, *V_inflow, *Psi_domain, *Psi_inflow, P_Fan, Velocity[3],
  Velocity2, Density, Vn, UnitNormal[3], Area, a1;
  unsigned short iVar, iDim;
  unsigned long iVertex, iPoint;
  
  bool implicit = (config->GetKind_TimeIntScheme_AdjFlow() == EULER_IMPLICIT);
  string Marker_Tag = config->GetMarker_All_TagBound(val_marker);
  
  Normal = new su2double[nDim];
  Psi_domain = new su2double[nVar]; Psi_inflow = new su2double[nVar];
  
  /*--- Loop over all the vertices ---*/
  
  for (iVertex = 0; iVertex < geometry->nVertex[val_marker]; iVertex++) {
    
    iPoint = geometry->vertex[val_marker][iVertex]->GetNode();
    
    /*--- If the node belong to the domain ---*/
    
    if (geometry->node[iPoint]->GetDomain()) {
      
      /*--- Normal vector for this vertex (negate for outward convention) ---*/
      
      geometry->vertex[val_marker][iVertex]->GetNormal(Normal);
      for (iDim = 0; iDim < nDim; iDim++) Normal[iDim] = -Normal[iDim];
      conv_numerics->SetNormal(Normal);
      
      Area = 0.0;
      for (iDim = 0; iDim < nDim; iDim++)
        Area += Normal[iDim]*Normal[iDim];
      Area = sqrt (Area);
      
      for (iDim = 0; iDim < nDim; iDim++)
        UnitNormal[iDim] = Normal[iDim]/Area;
      
      /*--- Allocate the value at the inflow ---*/
      
      V_inflow = solver_container[FLOW_SOL]->GetCharacPrimVar(val_marker, iVertex);
      
      /*--- Retrieve solution at the boundary node ---*/
      
      V_domain = solver_container[FLOW_SOL]->node[iPoint]->GetPrimitive();
      
      /*--- Adjoint flow solution at the boundary ---*/
      
      for (iVar = 0; iVar < nVar; iVar++)
        Psi_domain[iVar] = node[iPoint]->GetSolution(iVar);
      
      /*--- Subsonic flow is assumed, note that there is no non-dimensionalization. ---*/
      
      P_Fan = config->GetInflow_Pressure(Marker_Tag);
      
      Density = V_domain[nDim+2];
      Velocity2 = 0.0; Vn = 0.0;
      for (iDim = 0; iDim < nDim; iDim++) {
        Velocity[iDim] = V_domain[iDim+1];
        Velocity2 += Velocity[iDim]*Velocity[iDim];
        Vn += Velocity[iDim]*UnitNormal[iDim];
      }
      
      /*---Subsonic Case(s) using Riemann invariants ---*/
      
      //      Pressure = V_domain[nDim+1];
      //      SoundSpeed = sqrt(Pressure*Gamma/Density);
      //      Mach_Fan  = sqrt(Velocity2)/SoundSpeed;
      //      Entropy = Pressure*pow(1.0/Density, Gamma);
      //      Riemann = Vn + 2.0*SoundSpeed/Gamma_Minus_One;
      
      //      /*--- Compute (Vn - Ubn).n term for use in the BC.
      //      Compute the new fictious state at the outlet ---*/
      
      //      Density    = pow(P_Fan/Entropy,1.0/Gamma);
      //      SoundSpeed = sqrt(Gamma*P_Fan/Density);
      //      Vn_Fan    = Riemann - 2.0*SoundSpeed/Gamma_Minus_One;
      //      Velocity2  = 0.0;
      //      for (iDim = 0; iDim < nDim; iDim++) {
      //        Velocity[iDim] = Velocity[iDim] + (Vn_Fan-Vn)*UnitNormal[iDim];
      //        Velocity2 += Velocity[iDim]*Velocity[iDim];
      //      }
      
      /*--- Shorthand for repeated term in the boundary conditions ---*/
      
      a1 = sqrt(Gamma*P_Fan/Density)/(Gamma_Minus_One);
      
      /*--- Impose values for PsiRho & Phi using PsiE from domain. ---*/
      
      Psi_inflow[nVar-1] = Psi_domain[nVar-1];
      Psi_inflow[0] = 0.5*Psi_inflow[nVar-1]*Velocity2;
      for (iDim = 0; iDim < nDim; iDim++) {
        Psi_inflow[0]   += Psi_inflow[nVar-1]*a1*Velocity[iDim]*UnitNormal[iDim];
        Psi_inflow[iDim+1] = -Psi_inflow[nVar-1]*(a1*UnitNormal[iDim] + Velocity[iDim]);
      }
      
      /*--- Set the flow and adjoint states in the solver ---*/
      
      conv_numerics->SetPrimitive(V_domain, V_inflow);
      conv_numerics->SetAdjointVar(Psi_domain, Psi_inflow);
      
      /*--- Compute the residual ---*/
      
      conv_numerics->ComputeResidual(Residual_i, Residual_j, Jacobian_ii, Jacobian_ij,
                                     Jacobian_ji, Jacobian_jj, config);
      
      /*--- Add and Subtract Residual ---*/
      
      LinSysRes.SubtractBlock(iPoint, Residual_i);
      
      /*--- Implicit contribution to the residual ---*/
      
      if (implicit)
        Jacobian.SubtractBlock(iPoint, iPoint, Jacobian_ii);
      
    }
  }
  
  /*--- Free locally allocated memory ---*/
  
  delete [] Normal;
  delete [] Psi_domain;
  delete [] Psi_inflow;
  
}

void CAdjEulerSolver::BC_Engine_Exhaust(CGeometry *geometry, CSolver **solver_container, CNumerics *conv_numerics, CNumerics *visc_numerics, CConfig *config, unsigned short val_marker) {
  
  unsigned long iVertex, iPoint, Point_Normal;
  su2double Area, *Normal, *V_domain, *V_exhaust, *Psi_domain, *Psi_exhaust;
  unsigned short iVar, iDim;
  
  bool implicit = (config->GetKind_TimeIntScheme_AdjFlow() == EULER_IMPLICIT);
  string Marker_Tag = config->GetMarker_All_TagBound(val_marker);
  
  Normal = new su2double[nDim];
  Psi_domain = new su2double[nVar]; Psi_exhaust = new su2double[nVar];
  
  /*--- Loop over all the vertices on this boundary marker ---*/
  
  for (iVertex = 0; iVertex < geometry->nVertex[val_marker]; iVertex++) {
    iPoint = geometry->vertex[val_marker][iVertex]->GetNode();
    
    /*--- Check that the node belongs to the domain (i.e., not a halo node) ---*/
    
    if (geometry->node[iPoint]->GetDomain()) {
      
      /*--- Normal vector for this vertex (negate for outward convention) ---*/
      
      geometry->vertex[val_marker][iVertex]->GetNormal(Normal);
      for (iDim = 0; iDim < nDim; iDim++) Normal[iDim] = -Normal[iDim];
      conv_numerics->SetNormal(Normal);
      
      Area = 0.0;
      for (iDim = 0; iDim < nDim; iDim++)
        Area += Normal[iDim]*Normal[iDim];
      Area = sqrt (Area);

      /*--- Index of the closest interior node ---*/
      
      Point_Normal = geometry->vertex[val_marker][iVertex]->GetNormal_Neighbor();
      
      /*--- Allocate the value at the exhaust ---*/
      
      V_exhaust = solver_container[FLOW_SOL]->GetCharacPrimVar(val_marker, iVertex);
      
      /*--- Retrieve solution at the boundary node ---*/
      
      V_domain = solver_container[FLOW_SOL]->node[iPoint]->GetPrimitive();
      
      /*--- Adjoint flow solution at the boundary ---*/
      
      for (iVar = 0; iVar < nVar; iVar++)
        Psi_domain[iVar] = node[iPoint]->GetSolution(iVar);
      
      /*--- Adjoint flow solution at the exhaust (this should be improved using characteristics bc) ---*/
      
      Psi_exhaust[0] = 0.0;
      for (iDim = 0; iDim < nDim; iDim++)
        Psi_exhaust[iDim+1] = node[Point_Normal]->GetSolution(iDim+1);
      Psi_exhaust[nDim+1] = 0.0;
      
      /*--- Set the flow and adjoint states in the solver ---*/
      
      conv_numerics->SetPrimitive(V_domain, V_exhaust);
      conv_numerics->SetAdjointVar(Psi_domain, Psi_exhaust);
      
      /*--- Compute the residual using an upwind scheme ---*/
      
      conv_numerics->ComputeResidual(Residual_i, Residual_j, Jacobian_ii, Jacobian_ij, Jacobian_ji, Jacobian_jj, config);
      
      /*--- Add and Subtract Residual ---*/
      
      LinSysRes.SubtractBlock(iPoint, Residual_i);
      
      /*--- Implicit contribution to the residual ---*/
      
      if (implicit)
        Jacobian.SubtractBlock(iPoint, iPoint, Jacobian_ii);
      
    }
  }
  
  delete [] Normal;
  delete [] Psi_domain; delete [] Psi_exhaust;
  
}

void CAdjEulerSolver::BC_ActDisk_Inlet(CGeometry *geometry, CSolver **solver_container, CNumerics *conv_numerics, CNumerics *visc_numerics, CConfig *config, unsigned short val_marker) {
  
  su2double *Normal, *V_domain, *V_inlet, *Psi_domain, *Psi_inlet;
  unsigned short iVar, iDim;
  unsigned long iVertex, iPoint, GlobalIndex_inlet, GlobalIndex;
  
  bool implicit = (config->GetKind_TimeIntScheme_AdjFlow() == EULER_IMPLICIT);
  
  Normal = new su2double[nDim];
  Psi_domain = new su2double[nVar]; Psi_inlet = new su2double[nVar];
  
  /*--- Loop over all the vertices ---*/
  
  for (iVertex = 0; iVertex < geometry->nVertex[val_marker]; iVertex++) {
    
    GlobalIndex_inlet = solver_container[FLOW_SOL]->GetDonorGlobalIndex(val_marker, iVertex);
    
    iPoint = geometry->vertex[val_marker][iVertex]->GetNode();
    GlobalIndex = geometry->node[iPoint]->GetGlobalIndex();
    
    /*--- If the node belong to the domain ---*/
    
    if ((geometry->node[iPoint]->GetDomain()) && (GlobalIndex != GlobalIndex_inlet)) {
      
      /*--- Normal vector for this vertex (negate for outward convention) ---*/
      
      geometry->vertex[val_marker][iVertex]->GetNormal(Normal);
      for (iDim = 0; iDim < nDim; iDim++) Normal[iDim] = -Normal[iDim];
      conv_numerics->SetNormal(Normal);
      
      /*--- Allocate the value at the inlet ---*/
      
      V_inlet = solver_container[FLOW_SOL]->GetCharacPrimVar(val_marker, iVertex);
      
      /*--- Retrieve solution at the boundary node ---*/
      
      V_domain = solver_container[FLOW_SOL]->node[iPoint]->GetPrimitive();
      
      /*--- Adjoint flow solution at the boundary ---*/
      
      for (iVar = 0; iVar < nVar; iVar++) {
        Psi_domain[iVar] = node[iPoint]->GetSolution(iVar);
        Psi_inlet[iVar] =  0.0;// node[iPoint]->GetSolution(iVar);
      }
      
#ifdef CHECK
      su2double UnitNormal[3], Area=0.0;
      
      for (iDim = 0; iDim < nDim; iDim++)
        Area += Normal[iDim]*Normal[iDim];
      Area = sqrt (Area);

      for (iDim = 0; iDim < nDim; iDim++)
        UnitNormal[iDim] = Normal[iDim]/Area;

      /*--- Subsonic flow is assumed, note that there is no non-dimensionalization. ---*/
      
      P_Fan = V_domain[nDim+1] ;
      
      Density = V_domain[nDim+2];
      Velocity2 = 0.0; Vn = 0.0;
      for (iDim = 0; iDim < nDim; iDim++) {
        Velocity[iDim] = V_domain[iDim+1];
        Velocity2 += Velocity[iDim]*Velocity[iDim];
        Vn += Velocity[iDim]*UnitNormal[iDim];
      }
      
      /*---Subsonic Case(s) using Riemann invariants ---*/
      
      Pressure = V_domain[nDim+1];
      SoundSpeed = sqrt(Pressure*Gamma/Density);
      
      Entropy = Pressure*pow(1.0/Density, Gamma);
      Riemann = Vn + 2.0*SoundSpeed/Gamma_Minus_One;
      
      /*--- Compute (Vn - Ubn).n term for use in the BC.
       Compute the new fictious state at the outlet ---*/
      
      Density    = pow(P_Fan/Entropy,1.0/Gamma);
      SoundSpeed = sqrt(Gamma*P_Fan/Density);
      Vn_Fan    = Riemann - 2.0*SoundSpeed/Gamma_Minus_One;
      
      Velocity2  = 0.0;
      for (iDim = 0; iDim < nDim; iDim++) {
        Velocity[iDim] = Velocity[iDim] + (Vn_Fan-Vn)*UnitNormal[iDim];
        Velocity2 += Velocity[iDim]*Velocity[iDim];
      }
      
      /*--- Impose values for PsiRho & Phi using PsiE from domain. ---*/
      
      Psi_inlet[nVar-1] = Psi_domain[nVar-1];
      
      a1 = SoundSpeed*SoundSpeed/Gamma_Minus_One/Vn;
      
      Psi_inlet[0] = Psi_inlet[nVar-1]*(Velocity2*0.5+Vn_Fan*a1);
      Psi_inlet[iDim+1] = 0.0;
      for (iDim = 0; iDim < nDim; iDim++) {
        Psi_inlet[iDim+1] += -Psi_inlet[nVar-1]*(a1*UnitNormal[iDim] + Velocity[iDim]);
      }
      
#endif
      
      /*--- Set the flow and adjoint states in the solver ---*/
      
      conv_numerics->SetPrimitive(V_domain, V_inlet);
      conv_numerics->SetAdjointVar(Psi_domain, Psi_inlet);
      
      /*--- Compute the residual ---*/
      
      conv_numerics->ComputeResidual(Residual_i, Residual_j, Jacobian_ii, Jacobian_ij,
                                     Jacobian_ji, Jacobian_jj, config);
      
      /*--- Add and Subtract Residual ---*/
      
      LinSysRes.SubtractBlock(iPoint, Residual_i);
      
      /*--- Implicit contribution to the residual ---*/
      
      if (implicit)
        Jacobian.SubtractBlock(iPoint, iPoint, Jacobian_ii);
      
    }
  }
  
  /*--- Free locally allocated memory ---*/
  
  delete [] Normal;
  delete [] Psi_domain;
  delete [] Psi_inlet;
  
}

void CAdjEulerSolver::BC_ActDisk_Outlet(CGeometry *geometry, CSolver **solver_container, CNumerics *conv_numerics, CNumerics *visc_numerics, CConfig *config, unsigned short val_marker) {
  
  unsigned long iVertex, iPoint, GlobalIndex_inlet, GlobalIndex;
  su2double *Normal, *V_domain, *V_outlet, *Psi_domain, *Psi_outlet;
  unsigned short iVar, iDim;
  
  bool implicit = (config->GetKind_TimeIntScheme_AdjFlow() == EULER_IMPLICIT);
  
  Normal = new su2double[nDim];
  Psi_domain = new su2double[nVar];
  Psi_outlet = new su2double[nVar];
  
  /*--- Loop over all the vertices on this boundary marker ---*/
  
  for (iVertex = 0; iVertex < geometry->nVertex[val_marker]; iVertex++) {
    
    GlobalIndex_inlet = solver_container[FLOW_SOL]->GetDonorGlobalIndex(val_marker, iVertex);
    
    iPoint = geometry->vertex[val_marker][iVertex]->GetNode();
    GlobalIndex = geometry->node[iPoint]->GetGlobalIndex();
    
    /*--- Check that the node belongs to the domain (i.e., not a halo node) and to discard the perimeter ---*/
    
    if ((geometry->node[iPoint]->GetDomain()) && (GlobalIndex != GlobalIndex_inlet)) {
      
      /*--- Normal vector for this vertex (negate for outward convention) ---*/
      
      geometry->vertex[val_marker][iVertex]->GetNormal(Normal);
      for (iDim = 0; iDim < nDim; iDim++) Normal[iDim] = -Normal[iDim];
      conv_numerics->SetNormal(Normal);

      /*--- Allocate the value at the outlet ---*/
      
      V_outlet = solver_container[FLOW_SOL]->GetCharacPrimVar(val_marker, iVertex);
      
      /*--- Retrieve solution at the boundary node ---*/
      
      V_domain = solver_container[FLOW_SOL]->node[iPoint]->GetPrimitive();
      
      /*--- Adjoint flow solution at the boundary ---*/
      
      for (iVar = 0; iVar < nVar; iVar++) {
        Psi_domain[iVar] = node[iPoint]->GetSolution(iVar);
        Psi_outlet[iVar] = 0.0; //node[iPoint]->GetSolution(iVar);
      }
      
#ifdef CHECK
      unsigned long Point_Normal;
      /*--- Index of the closest interior node ---*/

      Point_Normal = geometry->vertex[val_marker][iVertex]->GetNormal_Neighbor();
      
      /*--- Adjoint flow solution at the outlet (this should be improved using characteristics bc) ---*/
      
      Psi_outlet[0] = 0.0;
      for (iDim = 0; iDim < nDim; iDim++)
        Psi_outlet[iDim+1] = node[Point_Normal]->GetSolution(iDim+1);
      Psi_outlet[nDim+1] = 0.0;
      
#endif
      
      /*--- Set the flow and adjoint states in the solver ---*/
      
      conv_numerics->SetPrimitive(V_domain, V_outlet);
      conv_numerics->SetAdjointVar(Psi_domain, Psi_outlet);
      
      /*--- Compute the residual using an upwind scheme ---*/
      
      conv_numerics->ComputeResidual(Residual_i, Residual_j, Jacobian_ii, Jacobian_ij, Jacobian_ji, Jacobian_jj, config);
      
      /*--- Add and Subtract Residual ---*/
      
      LinSysRes.SubtractBlock(iPoint, Residual_i);
      
      /*--- Implicit contribution to the residual ---*/
      
      if (implicit)
        Jacobian.SubtractBlock(iPoint, iPoint, Jacobian_ii);
      
    }
    
  }
  
  delete [] Normal;
  delete [] Psi_domain;
  delete [] Psi_outlet;
  
}

void CAdjEulerSolver::BC_ActDisk(CGeometry *geometry, CSolver **solver_container, CNumerics *conv_numerics,
                                 CNumerics *visc_numerics, CConfig *config, unsigned short val_marker, bool val_inlet_surface) {
  
}

void CAdjEulerSolver::SetResidual_DualTime(CGeometry *geometry, CSolver **solver_container, CConfig *config, unsigned short iRKStep,
                                           unsigned short iMesh, unsigned short RunTime_EqSystem) {
  unsigned short iVar, jVar;
  unsigned long iPoint;
  su2double *U_time_nM1, *U_time_n, *U_time_nP1, Volume_nM1, Volume_n, Volume_nP1, TimeStep;
  
  bool implicit = (config->GetKind_TimeIntScheme_AdjFlow() == EULER_IMPLICIT);
  bool Grid_Movement = config->GetGrid_Movement();
  
  /*--- loop over points ---*/
  for (iPoint = 0; iPoint < nPointDomain; iPoint++) {
    
    /*--- Solution at time n-1, n and n+1 ---*/
    U_time_nM1 = node[iPoint]->GetSolution_time_n1();
    U_time_n   = node[iPoint]->GetSolution_time_n();
    U_time_nP1 = node[iPoint]->GetSolution();
    
    /*--- Volume at time n-1 and n ---*/
    if (Grid_Movement) {
      Volume_nM1 = geometry->node[iPoint]->GetVolume_nM1();
      Volume_n = geometry->node[iPoint]->GetVolume_n();
      Volume_nP1 = geometry->node[iPoint]->GetVolume();
    }
    else {
      Volume_nM1 = geometry->node[iPoint]->GetVolume();
      Volume_n = geometry->node[iPoint]->GetVolume();
      Volume_nP1 = geometry->node[iPoint]->GetVolume();
    }
    
    /*--- Time Step ---*/
    TimeStep = config->GetDelta_UnstTimeND();
    
    /*--- Compute Residual ---*/
    for (iVar = 0; iVar < nVar; iVar++) {
      if (config->GetTime_Marching() == DT_STEPPING_1ST)
        Residual[iVar] = ( U_time_nP1[iVar]*Volume_nP1 - U_time_n[iVar]*Volume_n ) / TimeStep;
      if (config->GetTime_Marching() == DT_STEPPING_2ND)
        Residual[iVar] = ( 3.0*U_time_nP1[iVar]*Volume_nP1 - 4.0*U_time_n[iVar]*Volume_n
                          +  1.0*U_time_nM1[iVar]*Volume_nM1 ) / (2.0*TimeStep);
    }
        
    /*--- Add Residual ---*/
    LinSysRes.AddBlock(iPoint, Residual);
    
    if (implicit) {
      for (iVar = 0; iVar < nVar; iVar++) {
        for (jVar = 0; jVar < nVar; jVar++)
          Jacobian_i[iVar][jVar] = 0.0;
        
        if (config->GetTime_Marching() == DT_STEPPING_1ST)
          Jacobian_i[iVar][iVar] = Volume_nP1 / TimeStep;
        if (config->GetTime_Marching() == DT_STEPPING_2ND)
          Jacobian_i[iVar][iVar] = (Volume_nP1*3.0)/(2.0*TimeStep);
      }
      Jacobian.AddBlock(iPoint, iPoint, Jacobian_i);
    }
  }
  
}

void CAdjEulerSolver::LoadRestart(CGeometry **geometry, CSolver ***solver, CConfig *config, int val_iter, bool val_update_geo) {

  /*--- Restart the solution from file information ---*/
  unsigned short iDim, iVar, iMesh;
  unsigned long iPoint, index, iChildren, Point_Fine;
  su2double Area_Children, Area_Parent, *Coord, *Solution_Fine;
  string filename, restart_filename;

  /*--- Restart the solution from file information ---*/

  filename         = config->GetSolution_AdjFileName();
  restart_filename = config->GetObjFunc_Extension(filename);
  restart_filename = config->GetFilename(restart_filename, "", val_iter);

  Coord = new su2double [nDim];
  for (iDim = 0; iDim < nDim; iDim++)
    Coord[iDim] = 0.0;

  /*--- Skip coordinates ---*/

  unsigned short skipVars = geometry[MESH_0]->GetnDim();

  /*--- Read the restart data from either an ASCII or binary SU2 file. ---*/

  if (config->GetRead_Binary_Restart()) {
    Read_SU2_Restart_Binary(geometry[MESH_0], config, restart_filename);
  } else {
    Read_SU2_Restart_ASCII(geometry[MESH_0], config, restart_filename);
  }

  /*--- Load data from the restart into correct containers. ---*/

  int counter = 0;
  long iPoint_Local = 0; unsigned long iPoint_Global = 0;
  unsigned long iPoint_Global_Local = 0;
  unsigned short rbuf_NotMatching = 0, sbuf_NotMatching = 0;

  for (iPoint_Global = 0; iPoint_Global < geometry[MESH_0]->GetGlobal_nPointDomain(); iPoint_Global++ ) {
    
    /*--- Retrieve local index. If this node from the restart file lives
     on the current processor, we will load and instantiate the vars. ---*/

    iPoint_Local = geometry[MESH_0]->GetGlobal_to_Local_Point(iPoint_Global);

    if (iPoint_Local > -1) {

      /*--- We need to store this point's data, so jump to the correct
       offset in the buffer of data from the restart file and load it. ---*/

      index = counter*Restart_Vars[1] + skipVars;
      for (iVar = 0; iVar < nVar; iVar++) Solution[iVar] = Restart_Data[index+iVar];

      node[iPoint_Local]->SetSolution(Solution);
      iPoint_Global_Local++;

      /*--- Increment the overall counter for how many points have been loaded. ---*/
      counter++;
    }
  }

  /*--- Detect a wrong solution file ---*/

  if (iPoint_Global_Local < nPointDomain) { sbuf_NotMatching = 1; }

#ifndef HAVE_MPI
  rbuf_NotMatching = sbuf_NotMatching;
#else
  SU2_MPI::Allreduce(&sbuf_NotMatching, &rbuf_NotMatching, 1, MPI_UNSIGNED_SHORT, MPI_SUM, MPI_COMM_WORLD);
#endif
  if (rbuf_NotMatching != 0) {
    SU2_MPI::Error(string("The solution file ") + filename + string(" doesn't match with the mesh file!\n") +
                   string("It could be empty lines at the end of the file."), CURRENT_FUNCTION);
  }

  /*--- Communicate the loaded solution on the fine grid before we transfer
   it down to the coarse levels. We also call the preprocessing routine
   on the fine level in order to have all necessary quantities updated. ---*/
  
  solver[MESH_0][ADJFLOW_SOL]->InitiateComms(geometry[MESH_0], config, SOLUTION);
  solver[MESH_0][ADJFLOW_SOL]->CompleteComms(geometry[MESH_0], config, SOLUTION);
  solver[MESH_0][ADJFLOW_SOL]->Preprocessing(geometry[MESH_0], solver[MESH_0], config, MESH_0, NO_RK_ITER, RUNTIME_FLOW_SYS, false);

  /*--- Interpolate the solution down to the coarse multigrid levels ---*/

  for (iMesh = 1; iMesh <= config->GetnMGLevels(); iMesh++) {
    for (iPoint = 0; iPoint < geometry[iMesh]->GetnPoint(); iPoint++) {
      Area_Parent = geometry[iMesh]->node[iPoint]->GetVolume();
      for (iVar = 0; iVar < nVar; iVar++) Solution[iVar] = 0.0;
      for (iChildren = 0; iChildren < geometry[iMesh]->node[iPoint]->GetnChildren_CV(); iChildren++) {
        Point_Fine = geometry[iMesh]->node[iPoint]->GetChildren_CV(iChildren);
        Area_Children = geometry[iMesh-1]->node[Point_Fine]->GetVolume();
        Solution_Fine = solver[iMesh-1][ADJFLOW_SOL]->node[Point_Fine]->GetSolution();
        for (iVar = 0; iVar < nVar; iVar++) {
          Solution[iVar] += Solution_Fine[iVar]*Area_Children/Area_Parent;
        }
      }
      solver[iMesh][ADJFLOW_SOL]->node[iPoint]->SetSolution(Solution);
    }
    solver[iMesh][ADJFLOW_SOL]->InitiateComms(geometry[iMesh], config, SOLUTION);
    solver[iMesh][ADJFLOW_SOL]->CompleteComms(geometry[iMesh], config, SOLUTION);
    solver[iMesh][ADJFLOW_SOL]->Preprocessing(geometry[iMesh], solver[iMesh], config, iMesh, NO_RK_ITER, RUNTIME_FLOW_SYS, false);
  }

  delete [] Coord;

  /*--- Delete the class memory that is used to load the restart. ---*/

  if (Restart_Vars != NULL) delete [] Restart_Vars;
  if (Restart_Data != NULL) delete [] Restart_Data;
  Restart_Vars = NULL; Restart_Data = NULL;

}

CAdjNSSolver::CAdjNSSolver(void) : CAdjEulerSolver() { }

CAdjNSSolver::CAdjNSSolver(CGeometry *geometry, CConfig *config, unsigned short iMesh) : CAdjEulerSolver() {
  unsigned long iPoint, iVertex;
  string text_line, mesh_filename;
  unsigned short iDim, iVar, iMarker, nLineLets;
  ifstream restart_file;
  string filename, AdjExt;

  su2double RefArea    = config->GetRefArea();
  su2double RefDensity  = config->GetDensity_FreeStreamND();
  su2double Gas_Constant    = config->GetGas_ConstantND();
  su2double Mach_Motion     = config->GetMach_Motion();
  su2double Area=0.0, *Normal = NULL, myArea_Monitored;
  su2double RefVel2, Mach2Vel, Weight_ObjFunc, factor;
  su2double *Velocity_Inf;

  string Marker_Tag, Monitoring_Tag;
  unsigned short iMarker_Monitoring, jMarker, ObjFunc;
  bool grid_movement  = config->GetGrid_Movement();
  bool restart = config->GetRestart();
  
  /*--- Norm heat flux objective test ---*/
  pnorm = 1.0;
  if (config->GetKind_ObjFunc()==MAXIMUM_HEATFLUX)
    pnorm = 8.0; // Matches MaxNorm defined in solver_direct_mean.
  
  /*--- Set the gamma value ---*/
  
  Gamma = config->GetGamma();
  Gamma_Minus_One = Gamma - 1.0;
  
  /*--- Define geometry constants in the solver structure ---*/
  
  nDim         = geometry->GetnDim();
  nMarker      = config->GetnMarker_All();
  nPoint       = geometry->GetnPoint();
  nPointDomain = geometry->GetnPointDomain();
  
  nVar = nDim + 2;

  /*--- Initialize nVarGrad for deallocation ---*/
  
  nVarGrad = nVar;
  
  node = new CVariable*[nPoint];
  
  /*--- Define some auxiliary arrays related to the residual ---*/
  
  Point_Max    = new unsigned long[nVar]; for (iVar = 0; iVar < nVar; iVar++) Point_Max[iVar]  = 0;
  Point_Max_Coord = new su2double*[nVar];
  for (iVar = 0; iVar < nVar; iVar++) {
    Point_Max_Coord[iVar] = new su2double[nDim];
    for (iDim = 0; iDim < nDim; iDim++) Point_Max_Coord[iVar][iDim] = 0.0;
  }
  Residual     = new su2double[nVar]; for (iVar = 0; iVar < nVar; iVar++) Residual[iVar]     = 0.0;
  Residual_RMS = new su2double[nVar]; for (iVar = 0; iVar < nVar; iVar++) Residual_RMS[iVar] = 0.0;
  Residual_Max = new su2double[nVar]; for (iVar = 0; iVar < nVar; iVar++) Residual_Max[iVar] = 0.0;
  Residual_i   = new su2double[nVar]; for (iVar = 0; iVar < nVar; iVar++) Residual_i[iVar]   = 0.0;
  Residual_j   = new su2double[nVar]; for (iVar = 0; iVar < nVar; iVar++) Residual_j[iVar]   = 0.0;
  Res_Conv_i   = new su2double[nVar]; for (iVar = 0; iVar < nVar; iVar++) Res_Conv_i[iVar]   = 0.0;
  Res_Visc_i   = new su2double[nVar]; for (iVar = 0; iVar < nVar; iVar++) Res_Visc_i[iVar]   = 0.0;
  Res_Conv_j   = new su2double[nVar]; for (iVar = 0; iVar < nVar; iVar++) Res_Conv_j[iVar]   = 0.0;
  Res_Visc_j   = new su2double[nVar]; for (iVar = 0; iVar < nVar; iVar++) Res_Visc_j[iVar]   = 0.0;
  
  /*--- Define some auxiliary arrays related to the solution ---*/
  
  Solution   = new su2double[nVar]; for (iVar = 0; iVar < nVar; iVar++) Solution[iVar]   = 0.0;
  Solution_i = new su2double[nVar]; for (iVar = 0; iVar < nVar; iVar++) Solution_i[iVar] = 0.0;
  Solution_j = new su2double[nVar]; for (iVar = 0; iVar < nVar; iVar++) Solution_j[iVar] = 0.0;

  /*--- Define some auxiliary arrays related to the flow solution ---*/
  
  FlowPrimVar_i = new su2double[nDim+7]; for (iVar = 0; iVar < nDim+7; iVar++) FlowPrimVar_i[iVar] = 0.0;
  FlowPrimVar_j = new su2double[nDim+7]; for (iVar = 0; iVar < nDim+7; iVar++) FlowPrimVar_j[iVar] = 0.0;

  /*--- Define some auxiliary vectors related to the geometry ---*/
  
  Vector   = new su2double[nDim]; for (iDim = 0; iDim < nDim; iDim++) Vector[iDim]   = 0.0;
  Vector_i = new su2double[nDim]; for (iDim = 0; iDim < nDim; iDim++) Vector_i[iDim] = 0.0;
  Vector_j = new su2double[nDim]; for (iDim = 0; iDim < nDim; iDim++) Vector_j[iDim] = 0.0;
  
  /*--- Point to point Jacobians. These are always defined because
   they are also used for sensitivity calculations. ---*/
  
  Jacobian_i = new su2double* [nVar];
  Jacobian_j = new su2double* [nVar];
  for (iVar = 0; iVar < nVar; iVar++) {
    Jacobian_i[iVar] = new su2double [nVar];
    Jacobian_j[iVar] = new su2double [nVar];
  }
  
  /*--- Solution and residual vectors ---*/
  
  LinSysSol.Initialize(nPoint, nPointDomain, nVar, 0.0);
  LinSysRes.Initialize(nPoint, nPointDomain, nVar, 0.0);
  
  /*--- Jacobians and vector structures for implicit computations ---*/
  
  if (config->GetKind_TimeIntScheme_AdjFlow() == EULER_IMPLICIT) {
    Jacobian_ii = new su2double*[nVar];
    Jacobian_ij = new su2double*[nVar];
    Jacobian_ji = new su2double*[nVar];
    Jacobian_jj = new su2double*[nVar];
    for (iVar = 0; iVar < nVar; iVar++) {
      Jacobian_ii[iVar] = new su2double[nVar];
      Jacobian_ij[iVar] = new su2double[nVar];
      Jacobian_ji[iVar] = new su2double[nVar];
      Jacobian_jj[iVar] = new su2double[nVar];
    }
    if (rank == MASTER_NODE)
      cout << "Initialize Jacobian structure (Adjoint N-S). MG level: " << iMesh <<"." << endl;
    Jacobian.Initialize(nPoint, nPointDomain, nVar, nVar, true, geometry, config);
    
    if (config->GetKind_Linear_Solver_Prec() == LINELET) {
      nLineLets = Jacobian.BuildLineletPreconditioner(geometry, config);
      if (rank == MASTER_NODE) cout << "Compute linelet structure. " << nLineLets << " elements in each line (average)." << endl;
    }
    
  } else {
    if (rank == MASTER_NODE)
      cout << "Explicit scheme. No Jacobian structure (Adjoint N-S). MG level: " << iMesh <<"." << endl;
  }
  
  /*--- Array structures for computation of gradients by least squares ---*/
  if (config->GetKind_Gradient_Method() == WEIGHTED_LEAST_SQUARES) {
    /*--- S matrix := inv(R)*traspose(inv(R)) ---*/
    Smatrix = new su2double* [nDim];
    for (iDim = 0; iDim < nDim; iDim++)
      Smatrix[iDim] = new su2double [nDim];
    /*--- c vector := transpose(WA)*(Wb) ---*/
    Cvector = new su2double* [nVar];
    for (iVar = 0; iVar < nVar; iVar++)
      Cvector[iVar] = new su2double [nDim];
  }
  
  /*--- Sensitivity definition and coefficient on all markers ---*/
  CSensitivity = new su2double* [nMarker];
  for (iMarker=0; iMarker<nMarker; iMarker++) {
    CSensitivity[iMarker] = new su2double [geometry->nVertex[iMarker]];
  }
  
  /*--- Store the value of the characteristic primitive variables at the boundaries ---*/
  
  DonorAdjVar = new su2double** [nMarker];
  for (iMarker = 0; iMarker < nMarker; iMarker++) {
    DonorAdjVar[iMarker] = new su2double* [geometry->nVertex[iMarker]];
    for (iVertex = 0; iVertex < geometry->nVertex[iMarker]; iVertex++) {
      DonorAdjVar[iMarker][iVertex] = new su2double [nVar];
      for (iVar = 0; iVar < nVar; iVar++) {
        DonorAdjVar[iMarker][iVertex][iVar] = 0.0;
      }
    }
  }
  
  /*--- Store the value of the characteristic primitive variables at the boundaries ---*/
  
  DonorGlobalIndex = new unsigned long* [nMarker];
  for (iMarker = 0; iMarker < nMarker; iMarker++) {
    DonorGlobalIndex[iMarker] = new unsigned long [geometry->nVertex[iMarker]];
    for (iVertex = 0; iVertex < geometry->nVertex[iMarker]; iVertex++) {
      DonorGlobalIndex[iMarker][iVertex] = 0;
    }
  }
  
  Sens_Geo   = new su2double[nMarker];
  Sens_Mach  = new su2double[nMarker];
  Sens_AoA   = new su2double[nMarker];
  Sens_Press = new su2double[nMarker];
  Sens_Temp  = new su2double[nMarker];
  Sens_BPress = new su2double[nMarker];
  
  /*--- Initialize sensitivities to zero ---*/
  for (iMarker = 0; iMarker < nMarker; iMarker++) {
    Sens_Geo[iMarker]   = 0.0;
    Sens_Mach[iMarker]  = 0.0;
    Sens_AoA[iMarker]   = 0.0;
    Sens_Press[iMarker] = 0.0;
    Sens_Temp[iMarker]  = 0.0;
    Sens_BPress[iMarker] = 0.0;
    for (iVertex = 0; iVertex < geometry->nVertex[iMarker]; iVertex++)
      CSensitivity[iMarker][iVertex] = 0.0;
  }
  
  /*--- Initialize the adjoint variables to zero (infinity state) ---*/
  PsiRho_Inf = 0.0;
  if ((config->GetKind_ObjFunc() == TOTAL_HEATFLUX) ||
      (config->GetKind_ObjFunc() == MAXIMUM_HEATFLUX) ||
      (config->GetKind_ObjFunc() == INVERSE_DESIGN_HEATFLUX))
    PsiE_Inf = 1.0;
  else
    PsiE_Inf = 0.0;
  Phi_Inf = new su2double [nDim];
  Phi_Inf[0] = 0.0; Phi_Inf[1] = 0.0;
  if (nDim == 3) Phi_Inf[2] = 0.0;

  /*--- Initialize the solution to the far-field state everywhere. ---*/

  for (iPoint = 0; iPoint < nPoint; iPoint++)
    node[iPoint] = new CAdjNSVariable(PsiRho_Inf, Phi_Inf, PsiE_Inf, nDim, nVar, config);

  /*--- Read the restart metadata. ---*/

  if (restart && (iMesh == MESH_0)) {
    mesh_filename = config->GetSolution_AdjFileName();
    filename      = config->GetObjFunc_Extension(mesh_filename);
//    Read_SU2_Restart_Metadata(geometry, config, true, filename);
  }

  /*--- Calculate area monitored for area-averaged-outflow-quantity-based objectives ---*/
   myArea_Monitored = 0.0;
   for (iMarker_Monitoring = 0; iMarker_Monitoring < config->GetnMarker_Monitoring(); iMarker_Monitoring++) {
     if (config->GetKind_ObjFunc(iMarker_Monitoring)==SURFACE_TOTAL_PRESSURE ||
         config->GetKind_ObjFunc(iMarker_Monitoring)==SURFACE_STATIC_PRESSURE) {

       Monitoring_Tag = config->GetMarker_Monitoring_TagBound(iMarker_Monitoring);
       /*-- Find the marker index ---*/
       iMarker = 0;
       for (jMarker= 0; jMarker < config->GetnMarker_All(); jMarker++) {
         Marker_Tag = config->GetMarker_All_TagBound(jMarker);
         if (Marker_Tag == Monitoring_Tag) {
           iMarker = jMarker;
           for (iVertex = 0; iVertex < geometry->nVertex[iMarker]; iVertex++) {
             iPoint = geometry->vertex[iMarker][iVertex]->GetNode();
             if (geometry->node[iPoint]->GetDomain()) {
               Normal = geometry->vertex[iMarker][iVertex]->GetNormal();
               Area = 0.0;
               for (iDim = 0; iDim < nDim; iDim++)
                 Area += Normal[iDim]*Normal[iDim];
               myArea_Monitored += sqrt (Area);
             }
           }
           break;
         }
       }
     }
   }


 #ifdef HAVE_MPI
   Area_Monitored = 0.0;
   SU2_MPI::Allreduce(&myArea_Monitored, &Area_Monitored, 1, MPI_DOUBLE, MPI_SUM, MPI_COMM_WORLD);
 #else
   Area_Monitored = myArea_Monitored;
 #endif

   if (config->GetnObj() > 1 && iMesh == MESH_0) {
     if (grid_movement) {
       Mach2Vel = sqrt(Gamma*Gas_Constant*config->GetTemperature_FreeStreamND());
       RefVel2 = (Mach_Motion*Mach2Vel)*(Mach_Motion*Mach2Vel);
     }
     else {
       Velocity_Inf = config->GetVelocity_FreeStreamND();
       RefVel2 = 0.0;
       for (iDim = 0; iDim < nDim; iDim++)
         RefVel2  += Velocity_Inf[iDim]*Velocity_Inf[iDim];
     }

     /*--- Objective scaling: a factor must be applied to certain objectives ---*/
     for (iMarker_Monitoring = 0; iMarker_Monitoring < config->GetnMarker_Monitoring(); iMarker_Monitoring++) {
         Weight_ObjFunc = config->GetWeight_ObjFunc(iMarker_Monitoring);

         factor = 1.0/(0.5*RefDensity*RefArea*RefVel2);

         ObjFunc = config->GetKind_ObjFunc(iMarker_Monitoring);
         if ((ObjFunc == INVERSE_DESIGN_HEATFLUX) ||
             (ObjFunc == TOTAL_HEATFLUX) || (ObjFunc == MAXIMUM_HEATFLUX) ||
             (ObjFunc == SURFACE_MASSFLOW) ) factor = 1.0;

        if ((ObjFunc == SURFACE_TOTAL_PRESSURE) || (ObjFunc == SURFACE_STATIC_PRESSURE))
          factor = 1.0/Area_Monitored;

        Weight_ObjFunc = Weight_ObjFunc*factor;
        config->SetWeight_ObjFunc(iMarker_Monitoring, Weight_ObjFunc);

     }
   }

  /*--- MPI solution ---*/
  
  InitiateComms(geometry, config, SOLUTION);
  CompleteComms(geometry, config, SOLUTION);
  
}

CAdjNSSolver::~CAdjNSSolver(void) {
  
}


void CAdjNSSolver::SetTime_Step(CGeometry *geometry, CSolver **solver_container, CConfig *config,
                            unsigned short iMesh, unsigned long Iteration) {

  /*--- Use the flow solution to update the time step
   *    The time step depends on the characteristic velocity, which is the same
   *    for the adjoint and flow solutions, albeit in the opposite direction. ---*/
  solver_container[FLOW_SOL]->SetTime_Step(geometry, solver_container, config, iMesh, Iteration);
  
}

void CAdjNSSolver::Preprocessing(CGeometry *geometry, CSolver **solver_container, CConfig *config, unsigned short iMesh, unsigned short iRKStep, unsigned short RunTime_EqSystem, bool Output) {
  
  unsigned long iPoint, ErrorCounter = 0;
  su2double SharpEdge_Distance;
  bool RightSol = true;
  
  /*--- Retrieve information about the spatial and temporal integration for the
   adjoint equations (note that the flow problem may use different methods). ---*/
  
  bool implicit       = (config->GetKind_TimeIntScheme_AdjFlow() == EULER_IMPLICIT);
  bool limiter        = (config->GetKind_SlopeLimit_AdjFlow() != NO_LIMITER);
  bool center_jst     = (config->GetKind_Centered_AdjFlow() == JST);
  bool fixed_cl       = config->GetFixed_CL_Mode();
  bool eval_dof_dcx   = config->GetEval_dOF_dCX();

  /*--- Update the objective function coefficient to guarantee zero gradient. ---*/
  
  if (fixed_cl && eval_dof_dcx) { SetFarfield_AoA(geometry, solver_container, config, iMesh, Output); }
  
  /*--- Residual initialization ---*/
  
  for (iPoint = 0; iPoint < nPoint; iPoint ++) {
    
    /*--- Get the distance form a sharp edge ---*/
    
    SharpEdge_Distance = geometry->node[iPoint]->GetSharpEdge_Distance();
    
    /*--- Initialize the non-physical points vector ---*/
    
    node[iPoint]->SetNon_Physical(false);
    
    /*--- Set the primitive variables compressible
     adjoint variables ---*/
    
    RightSol = node[iPoint]->SetPrimVar(SharpEdge_Distance, false, config);
    if (!RightSol) { node[iPoint]->SetNon_Physical(true); ErrorCounter++; }
    
    /*--- Initialize the convective residual vector ---*/
    
    if (!Output) LinSysRes.SetBlock_Zero(iPoint);
    
  }
  
  /*--- Compute gradients adj for solution reconstruction and viscous term ---*/
  
  if (config->GetKind_Gradient_Method() == GREEN_GAUSS) SetSolution_Gradient_GG(geometry, config);
  if (config->GetKind_Gradient_Method() == WEIGHTED_LEAST_SQUARES) SetSolution_Gradient_LS(geometry, config);
  
  /*--- Limiter computation (upwind reconstruction) ---*/
  
  if (limiter && !Output) SetSolution_Limiter(geometry, config);

  /*--- Compute gradients adj for viscous term coupling ---*/

  if ((config->GetKind_Solver() == ADJ_RANS) && (!config->GetFrozen_Visc_Cont())) {
    if (config->GetKind_Gradient_Method() == GREEN_GAUSS) solver_container[ADJTURB_SOL]->SetSolution_Gradient_GG(geometry, config);
    if (config->GetKind_Gradient_Method() == WEIGHTED_LEAST_SQUARES) solver_container[ADJTURB_SOL]->SetSolution_Gradient_LS(geometry, config);
  }
  
  /*--- Artificial dissipation for centered schemes ---*/
  
  if (center_jst && (iMesh == MESH_0)) {
    SetCentered_Dissipation_Sensor(geometry, config);
    SetUndivided_Laplacian(geometry, config);
  }
  
  /*--- Initialize the Jacobian for implicit integration ---*/
  
  if (implicit) Jacobian.SetValZero();
  
  /*--- Error message ---*/
  
  if (config->GetComm_Level() == COMM_FULL) {
#ifdef HAVE_MPI
    unsigned long MyErrorCounter = ErrorCounter; ErrorCounter = 0;
    SU2_MPI::Allreduce(&MyErrorCounter, &ErrorCounter, 1, MPI_UNSIGNED_LONG, MPI_SUM, MPI_COMM_WORLD);
#endif
    if (iMesh == MESH_0) config->SetNonphysical_Points(ErrorCounter);
  }
  
}

void CAdjNSSolver::Viscous_Residual(CGeometry *geometry, CSolver **solver_container, CNumerics *numerics,
                                    CConfig *config, unsigned short iMesh, unsigned short iRKStep) {
  unsigned long iPoint, jPoint, iEdge;
  
  bool implicit = (config->GetKind_TimeIntScheme_AdjFlow() == EULER_IMPLICIT);
  
  for (iEdge = 0; iEdge < geometry->GetnEdge(); iEdge++) {
    
    /*--- Points in edge, coordinates and normal vector---*/
    
    iPoint = geometry->edge[iEdge]->GetNode(0);
    jPoint = geometry->edge[iEdge]->GetNode(1);
    
    numerics->SetCoord(geometry->node[iPoint]->GetCoord(), geometry->node[jPoint]->GetCoord());
    numerics->SetNormal(geometry->edge[iEdge]->GetNormal());
    
    /*--- Primitive variables w/o reconstruction and adjoint variables w/o reconstruction---*/
    
    numerics->SetPrimitive(solver_container[FLOW_SOL]->node[iPoint]->GetPrimitive(),
                           solver_container[FLOW_SOL]->node[jPoint]->GetPrimitive());
    
    numerics->SetAdjointVar(node[iPoint]->GetSolution(), node[jPoint]->GetSolution());
    
    /*--- Gradient and limiter of Adjoint Variables ---*/
    
    numerics->SetAdjointVarGradient(node[iPoint]->GetGradient(), node[jPoint]->GetGradient());
    
    /*--- Compute residual ---*/
    
    numerics->ComputeResidual(Residual_i, Residual_j, Jacobian_ii, Jacobian_ij, Jacobian_ji, Jacobian_jj, config);

    /*--- Update adjoint viscous residual ---*/
    
    LinSysRes.SubtractBlock(iPoint, Residual_i);
    LinSysRes.AddBlock(jPoint, Residual_j);
    
    if (implicit) {
      Jacobian.SubtractBlock(iPoint, iPoint, Jacobian_ii);
      Jacobian.SubtractBlock(iPoint, jPoint, Jacobian_ij);
      Jacobian.AddBlock(jPoint, iPoint, Jacobian_ji);
      Jacobian.AddBlock(jPoint, jPoint, Jacobian_jj);
    }
    
  }
  
}

void CAdjNSSolver::Source_Residual(CGeometry *geometry, CSolver **solver_container, CNumerics *numerics, CNumerics *second_numerics,
                                   CConfig *config, unsigned short iMesh) {
  
  unsigned long iPoint, jPoint, iEdge;
  
  bool implicit = (config->GetKind_TimeIntScheme_AdjFlow() == EULER_IMPLICIT);
  bool rotating_frame = config->GetRotating_Frame();
  
  /*--- Loop over all the points, note that we are supposing that primitive and
   adjoint gradients have been computed previously ---*/
  
  for (iPoint = 0; iPoint < nPointDomain; iPoint++) {
    
    /*--- Primitive variables w/o reconstruction, and its gradient ---*/
    
    numerics->SetPrimitive(solver_container[FLOW_SOL]->node[iPoint]->GetPrimitive(), NULL);
    
    numerics->SetPrimVarGradient(solver_container[FLOW_SOL]->node[iPoint]->GetGradient_Primitive(), NULL);

    /*--- Gradient of adjoint variables ---*/
    
    numerics->SetAdjointVarGradient(node[iPoint]->GetGradient(), NULL);

    /*--- Set volume ---*/
    
    numerics->SetVolume(geometry->node[iPoint]->GetVolume());
    
    /*--- If turbulence computation we must add some coupling terms to the NS adjoint eq. ---*/
    
    if ((config->GetKind_Solver() == ADJ_RANS) && (!config->GetFrozen_Visc_Cont())) {
      
      /*--- Turbulent variables w/o reconstruction and its gradient ---*/
      
      numerics->SetTurbVar(solver_container[TURB_SOL]->node[iPoint]->GetSolution(), NULL);
      
      numerics->SetTurbVarGradient(solver_container[TURB_SOL]->node[iPoint]->GetGradient(), NULL);
      
      /*--- Turbulent adjoint variables w/o reconstruction and its gradient ---*/
      
      numerics->SetTurbAdjointVar(solver_container[ADJTURB_SOL]->node[iPoint]->GetSolution(), NULL);
      
      numerics->SetTurbAdjointGradient(solver_container[ADJTURB_SOL]->node[iPoint]->GetGradient(), NULL);
      
      /*--- Set distance to the surface ---*/
      
      numerics->SetDistance(geometry->node[iPoint]->GetWall_Distance(), 0.0);
      
    }
    
    /*--- Compute residual ---*/
    
    numerics->ComputeResidual(Residual, config);
    
    /*--- Add to the residual ---*/
    
    LinSysRes.AddBlock(iPoint, Residual);
    
  }
  
  /*--- If turbulence computation we must add some coupling terms to the NS adjoint eq. ---*/
  
  if ((config->GetKind_Solver() == ADJ_RANS) && (!config->GetFrozen_Visc_Cont())) {

    for (iEdge = 0; iEdge < geometry->GetnEdge(); iEdge++) {

      /*--- Points in edge, and normal vector ---*/

      iPoint = geometry->edge[iEdge]->GetNode(0);
      jPoint = geometry->edge[iEdge]->GetNode(1);
      second_numerics->SetNormal(geometry->edge[iEdge]->GetNormal());

      /*--- Conservative variables w/o reconstruction ---*/

      second_numerics->SetConservative(solver_container[FLOW_SOL]->node[iPoint]->GetSolution(),
                                     solver_container[FLOW_SOL]->node[jPoint]->GetSolution());

      /*--- Gradient of primitive variables w/o reconstruction ---*/
      
      second_numerics->SetPrimVarGradient(solver_container[FLOW_SOL]->node[iPoint]->GetGradient_Primitive(),
                                        solver_container[FLOW_SOL]->node[jPoint]->GetGradient_Primitive());

      /*--- Viscosity ---*/

      second_numerics->SetLaminarViscosity(solver_container[FLOW_SOL]->node[iPoint]->GetLaminarViscosity(),
                                         solver_container[FLOW_SOL]->node[jPoint]->GetLaminarViscosity());

      /*--- Turbulent variables w/o reconstruction ---*/

      second_numerics->SetTurbVar(solver_container[TURB_SOL]->node[iPoint]->GetSolution(),
                                solver_container[TURB_SOL]->node[jPoint]->GetSolution());

      /*--- Turbulent adjoint variables w/o reconstruction ---*/

      second_numerics->SetTurbAdjointVar(solver_container[ADJTURB_SOL]->node[iPoint]->GetSolution(),
                                       solver_container[ADJTURB_SOL]->node[jPoint]->GetSolution());

      /*--- Set distance to the surface ---*/

      second_numerics->SetDistance(geometry->node[iPoint]->GetWall_Distance(), geometry->node[jPoint]->GetWall_Distance());
      
      /*--- Update adjoint viscous residual ---*/
      
      second_numerics->ComputeResidual(Residual, config);
      
      LinSysRes.AddBlock(iPoint, Residual);
      LinSysRes.SubtractBlock(jPoint, Residual);
    }

  }
  
  // WARNING: The rotating frame source term has been placed in the second
  // source term container since the section below is commented. This needs a
  // permanent fix asap!
  
  if (rotating_frame) {
    
    /*--- Loop over all points ---*/
    for (iPoint = 0; iPoint < nPointDomain; iPoint++) {
      
      /*--- Load the adjoint variables ---*/
      second_numerics->SetAdjointVar(node[iPoint]->GetSolution(),
                                     node[iPoint]->GetSolution());
      
      /*--- Load the volume of the dual mesh cell ---*/
      second_numerics->SetVolume(geometry->node[iPoint]->GetVolume());
      
      /*--- Compute the adjoint rotating frame source residual ---*/
      second_numerics->ComputeResidual(Residual, Jacobian_i, config);
      
      /*--- Add the source residual to the total ---*/
      LinSysRes.AddBlock(iPoint, Residual);
      
      /*--- Add the implicit Jacobian contribution ---*/
      if (implicit) Jacobian.AddBlock(iPoint, iPoint, Jacobian_i);
      
    }
  }
}

void CAdjNSSolver::Viscous_Sensitivity(CGeometry *geometry, CSolver **solver_container, CNumerics *numerics, CConfig *config) {
  
  unsigned long iVertex, iPoint;
  unsigned short iDim, jDim, iMarker, iPos, jPos;
  su2double *d = NULL, **PsiVar_Grad = NULL, **PrimVar_Grad = NULL, div_phi, *Normal = NULL, Area,
  normal_grad_psi5, normal_grad_T, sigma_partial, Laminar_Viscosity = 0.0, heat_flux_factor, temp_sens = 0.0, *Psi = NULL, *U = NULL, Enthalpy, **GridVel_Grad, gradPsi5_v, psi5_tau_partial, psi5_tau_grad_vel, source_v_1, Density, Pressure = 0.0, div_vel, val_turb_ke, vartheta, vartheta_partial, psi5_p_div_vel, Omega[3], rho_v[3] = {0.0,0.0,0.0}, CrossProduct[3], delta[3][3] = {{1.0, 0.0, 0.0},{0.0,1.0,0.0},{0.0,0.0,1.0}}, r, ru, rv, rw, rE, p, T, dp_dr, dp_dru, dp_drv, dp_drw, dp_drE, dH_dr, dH_dru, dH_drv, dH_drw, dH_drE, H, D[3][3], Dd[3], Mach_Inf, eps, scale = 1.0;
  su2double RefVel2, RefDensity, Mach2Vel, *Velocity_Inf, factor;

  su2double *USens = new su2double[nVar];
  su2double *UnitNormal = new su2double[nDim];
  su2double *normal_grad_vel = new su2double[nDim];
  su2double *tang_deriv_psi5 = new su2double[nDim];
  su2double *tang_deriv_T = new su2double[nDim];
  su2double **Sigma = new su2double* [nDim];
  
  for (iDim = 0; iDim < nDim; iDim++)
    Sigma[iDim] = new su2double [nDim];
  
  su2double *normal_grad_gridvel = new su2double[nDim];
  su2double *normal_grad_v_ux =new su2double[nDim];
  su2double **Sigma_Psi5v = new su2double* [nDim];
  for (iDim = 0; iDim < nDim; iDim++)
    Sigma_Psi5v[iDim] = new su2double [nDim];
  su2double **tau = new su2double* [nDim];
  for (iDim = 0; iDim < nDim; iDim++)
    tau[iDim] = new su2double [nDim];
  su2double *Velocity = new su2double[nDim];
  
  bool rotating_frame    = config->GetRotating_Frame();
  bool grid_movement     = config->GetGrid_Movement();
  su2double RefArea    = config->GetRefArea();
  su2double Mach_Motion     = config->GetMach_Motion();
  unsigned short ObjFunc = config->GetKind_ObjFunc();
  su2double Gas_Constant    = config->GetGas_ConstantND();
  su2double Cp              = (Gamma / Gamma_Minus_One) * Gas_Constant;
  su2double Prandtl_Lam     = config->GetPrandtl_Lam();
  
  if (config->GetSystemMeasurements() == US) scale = 1.0/12.0;
  else scale = 1.0;
  
  /*--- Compute non-dimensional factor. For dynamic meshes, use the motion Mach
   number as a reference value for computing the force coefficients.
   Otherwise, use the freestream values,
   which is the standard convention. ---*/
  
  if (grid_movement) {
    Mach2Vel = sqrt(Gamma*Gas_Constant*config->GetTemperature_FreeStreamND());
    RefVel2 = (Mach_Motion*Mach2Vel)*(Mach_Motion*Mach2Vel);
  }
  else {
    Velocity_Inf = config->GetVelocity_FreeStreamND();
    RefVel2 = 0.0;
    for (iDim = 0; iDim < nDim; iDim++)
      RefVel2  += Velocity_Inf[iDim]*Velocity_Inf[iDim];
  }
  
  RefDensity  = config->GetDensity_FreeStreamND();
  
  factor = 1.0;
  /*-- For multi-objective problems these scaling factors are applied before solution ---*/
  if (config->GetnObj()==1) {
    factor = 1.0/(0.5*RefDensity*RefArea*RefVel2);

    if ((ObjFunc == INVERSE_DESIGN_HEATFLUX) ||
        (ObjFunc == TOTAL_HEATFLUX) || (ObjFunc == MAXIMUM_HEATFLUX) ||
        (ObjFunc == SURFACE_MASSFLOW))
      factor = 1.0;

    if ((ObjFunc == SURFACE_TOTAL_PRESSURE) || (ObjFunc == SURFACE_STATIC_PRESSURE))
      factor = 1.0/Area_Monitored;

  }


  /*--- Compute gradient of the grid velocity, if applicable ---*/
  
  if (grid_movement)
    SetGridVel_Gradient(geometry, config);
  
  Total_Sens_Geo = 0.0;
  Total_Sens_Mach = 0.0;
  Total_Sens_AoA = 0.0;
  Total_Sens_Press = 0.0;
  Total_Sens_Temp = 0.0;
  
  for (iMarker = 0; iMarker < nMarker; iMarker++) {
    
    Sens_Geo[iMarker] = 0.0;
    
    if ((config->GetMarker_All_KindBC(iMarker) == HEAT_FLUX) ||
        (config->GetMarker_All_KindBC(iMarker) == ISOTHERMAL)) {
      
      for (iVertex = 0; iVertex < geometry->nVertex[iMarker]; iVertex++) {
        
        iPoint = geometry->vertex[iMarker][iVertex]->GetNode();
        
        if (geometry->node[iPoint]->GetDomain()) {
          
          PsiVar_Grad = node[iPoint]->GetGradient();
          PrimVar_Grad = solver_container[FLOW_SOL]->node[iPoint]->GetGradient_Primitive();
          
          Laminar_Viscosity = solver_container[FLOW_SOL]->node[iPoint]->GetLaminarViscosity();
          
          heat_flux_factor = Cp * Laminar_Viscosity / Prandtl_Lam;
          
          /*--- Compute face area and the unit normal to the surface ---*/
          
          Normal = geometry->vertex[iMarker][iVertex]->GetNormal();
          Area = 0.0; for (iDim = 0; iDim < nDim; iDim++) { Area += Normal[iDim]*Normal[iDim]; } Area = sqrt(Area);
          for (iDim = 0; iDim < nDim; iDim++) { UnitNormal[iDim] = Normal[iDim] / Area; }
          
          /*--- Compute the sensitivity related to the temperature ---*/
          

          normal_grad_psi5 = 0.0; normal_grad_T = 0.0;
          for (iDim = 0; iDim < nDim; iDim++) {
            normal_grad_psi5 += PsiVar_Grad[nVar-1][iDim]*UnitNormal[iDim];
            normal_grad_T += PrimVar_Grad[0][iDim]*UnitNormal[iDim];
          }

          temp_sens = 0.0;
          if (config->GetMarker_All_KindBC(iMarker) == HEAT_FLUX) {

            /*--- Heat Flux Term: temp_sens = (\partial_tg \psi_5)\cdot (k \partial_tg T) ---*/

            for (iDim = 0; iDim < nDim; iDim++) {
              tang_deriv_psi5[iDim] = PsiVar_Grad[nVar-1][iDim] - normal_grad_psi5*UnitNormal[iDim];
              tang_deriv_T[iDim] = PrimVar_Grad[0][iDim] - normal_grad_T*UnitNormal[iDim];
            }
            for (iDim = 0; iDim < nDim; iDim++)
              temp_sens += heat_flux_factor * tang_deriv_psi5[iDim] * tang_deriv_T[iDim];

          } else if (config->GetMarker_All_KindBC(iMarker) == ISOTHERMAL) {

            /*--- Isothermal Term: temp_sens = - k * \partial_n(\psi_5) * \partial_n(T) ---*/

            temp_sens = - heat_flux_factor * normal_grad_psi5 * normal_grad_T;

          }

          
          /*--- Term: sigma_partial = \Sigma_{ji} n_i \partial_n v_j ---*/
          
          div_phi = 0.0;
          for (iDim = 0; iDim < nDim; iDim++) {
            div_phi += PsiVar_Grad[iDim+1][iDim];
            for (jDim = 0; jDim < nDim; jDim++)
              Sigma[iDim][jDim] = Laminar_Viscosity * (PsiVar_Grad[iDim+1][jDim]+PsiVar_Grad[jDim+1][iDim]);
          }
          for (iDim = 0; iDim < nDim; iDim++)
            Sigma[iDim][iDim] -= TWO3*Laminar_Viscosity * div_phi;

          
          for (iDim = 0; iDim < nDim; iDim++) {
            normal_grad_vel[iDim] = 0.0;
            for (jDim = 0; jDim < nDim; jDim++)
              normal_grad_vel[iDim] += PrimVar_Grad[iDim+1][jDim]*UnitNormal[jDim];
          }
          
          sigma_partial = 0.0;
          for (iDim = 0; iDim < nDim; iDim++)
            for (jDim = 0; jDim < nDim; jDim++)
              sigma_partial += UnitNormal[iDim]*Sigma[iDim][jDim]*normal_grad_vel[jDim];
          
          /*--- Compute additional terms in the surface sensitivity for
           moving walls in a rotating frame or dynamic mesh problem. ---*/
          
          if (grid_movement) {
            
            Psi = node[iPoint]->GetSolution();
            U = solver_container[FLOW_SOL]->node[iPoint]->GetSolution();
            Density = U[0];
            Pressure = solver_container[FLOW_SOL]->node[iPoint]->GetPressure();
            Enthalpy = solver_container[FLOW_SOL]->node[iPoint]->GetEnthalpy();
            
            /*--- Turbulent kinetic energy ---*/
            
            if ((config->GetKind_Turb_Model() == SST) || (config->GetKind_Turb_Model() == SST_SUST))
              val_turb_ke = solver_container[TURB_SOL]->node[iPoint]->GetSolution(0);
            else
              val_turb_ke = 0.0;
            
            div_vel = 0.0;
            for (iDim = 0 ; iDim < nDim; iDim++) {
              Velocity[iDim] = U[iDim+1]/Density;
              div_vel += PrimVar_Grad[iDim+1][iDim];
            }
            
            for (iDim = 0 ; iDim < nDim; iDim++)
              for (jDim = 0 ; jDim < nDim; jDim++)
                tau[iDim][jDim] = Laminar_Viscosity*(PrimVar_Grad[jDim+1][iDim] + PrimVar_Grad[iDim+1][jDim])
                - TWO3*Laminar_Viscosity*div_vel*delta[iDim][jDim]
                - TWO3*Density*val_turb_ke*delta[iDim][jDim];
            
            /*--- Form normal_grad_gridvel = \partial_n (u_omega) ---*/
            
            GridVel_Grad = geometry->node[iPoint]->GetGridVel_Grad();
            for (iDim = 0; iDim < nDim; iDim++) {
              normal_grad_gridvel[iDim] = 0.0;
              for (jDim = 0; jDim < nDim; jDim++)
                normal_grad_gridvel[iDim] += GridVel_Grad[iDim][jDim]*UnitNormal[jDim];
            }
            
            /*--- Form normal_grad_v_ux = \partial_n (v - u_omega) ---*/
            
            for (iDim = 0; iDim < nDim; iDim++)
              normal_grad_v_ux[iDim] = normal_grad_vel[iDim] - normal_grad_gridvel[iDim];
            
            /*--- Form Sigma_Psi5v ---*/
            
            gradPsi5_v = 0.0;
            for (iDim = 0; iDim < nDim; iDim++) {
              gradPsi5_v += PsiVar_Grad[nDim+1][iDim]*Velocity[iDim];
              for (jDim = 0; jDim < nDim; jDim++)
                Sigma_Psi5v[iDim][jDim] = Laminar_Viscosity * (PsiVar_Grad[nDim+1][iDim]*Velocity[jDim]+PsiVar_Grad[nDim+1][jDim]*Velocity[iDim]);
            }
            for (iDim = 0; iDim < nDim; iDim++)
              Sigma_Psi5v[iDim][iDim] -= TWO3*Laminar_Viscosity * gradPsi5_v;
            
            
            /*--- Now compute terms of the surface sensitivity ---*/
            
            /*--- Form vartheta_partial = \vartheta * \partial_n (v - u_x) . n ---*/
            vartheta = Density*Psi[0] + Density*Enthalpy*Psi[nDim+1];
            for (iDim = 0; iDim < nDim; iDim++) {
              vartheta += U[iDim+1]*Psi[iDim+1];
            }
            vartheta_partial = 0.0;
            for (iDim = 0; iDim < nDim; iDim++)
              vartheta_partial += vartheta * normal_grad_v_ux[iDim] * UnitNormal[iDim];
            
            /*--- Form sigma_partial = n_i ( \Sigma_Phi_{ij} + \Sigma_Psi5v_{ij} ) \partial_n (v - u_x)_j ---*/
            
            sigma_partial = 0.0;
            for (iDim = 0; iDim < nDim; iDim++)
              for (jDim = 0; jDim < nDim; jDim++)
                sigma_partial += UnitNormal[iDim]*(Sigma[iDim][jDim]+Sigma_Psi5v[iDim][jDim])*normal_grad_v_ux[jDim];
            
            /*--- Form psi5_tau_partial = \Psi_5 * \partial_n (v - u_x)_i * tau_{ij} * n_j ---*/
            
            psi5_tau_partial = 0.0;
            for (iDim = 0; iDim < nDim; iDim++)
              for (jDim = 0; jDim < nDim; jDim++)
                psi5_tau_partial -= Psi[nDim+1]*normal_grad_v_ux[iDim]*tau[iDim][jDim]*UnitNormal[jDim];
            
            /*--- Form psi5_p_div_vel = ---*/
            
            psi5_p_div_vel = -Psi[nDim+1]*Pressure*div_vel;
            
            /*--- Form psi5_tau_grad_vel = \Psi_5 * tau_{ij} : \nabla( v ) ---*/
            
            psi5_tau_grad_vel = 0.0;
            for (iDim = 0; iDim < nDim; iDim++)
              for (jDim = 0; jDim < nDim; jDim++)
                psi5_tau_grad_vel += Psi[nDim+1]*tau[iDim][jDim]*PrimVar_Grad[iDim+1][jDim];
            
            /*--- Retrieve the angular velocity vector ---*/
            
            source_v_1 = 0.0;
            if (rotating_frame) {
              
              for (iDim = 0; iDim < 3; iDim++){
                Omega[iDim] = config->GetRotation_Rate(iDim)/config->GetOmega_Ref();
              }
              
              /*--- Calculate momentum source terms as: rho * ( Omega X V ) ---*/
              
              for (iDim = 0; iDim < nDim; iDim++)
                rho_v[iDim] = U[iDim+1];
              if (nDim == 2) rho_v[2] = 0.0;
              
              CrossProduct[0] = Omega[1]*rho_v[2] - Omega[2]*rho_v[1];
              CrossProduct[1] = Omega[2]*rho_v[0] - Omega[0]*rho_v[2];
              CrossProduct[2] = Omega[0]*rho_v[1] - Omega[1]*rho_v[0];
              
              
              for (iDim = 0; iDim < nDim; iDim++) {
                source_v_1 += Psi[iDim+1]*CrossProduct[iDim];
              }
            }
            
            /*--- For simplicity, store all additional terms within sigma_partial ---*/
            
            sigma_partial = sigma_partial + vartheta_partial + psi5_tau_partial + psi5_p_div_vel + psi5_tau_grad_vel + source_v_1;
            
          }
          
          /*--- Compute sensitivity for each surface point ---*/
          
          CSensitivity[iMarker][iVertex] = (sigma_partial - temp_sens) * Area * scale * factor;
            
          /*--- If sharp edge, set the sensitivity to 0 on that region ---*/
          
          if (config->GetSens_Remove_Sharp()) {
            eps = config->GetVenkat_LimiterCoeff()*config->GetRefElemLength();
            if ( geometry->node[iPoint]->GetSharpEdge_Distance() < config->GetAdjSharp_LimiterCoeff()*eps )
              CSensitivity[iMarker][iVertex] = 0.0;
          }
          
          Sens_Geo[iMarker] -= CSensitivity[iMarker][iVertex];
          
        }
      }
      
      Total_Sens_Geo += Sens_Geo[iMarker];
      
    }
  }
  
  /*--- Farfield Sensitivity (Mach, AoA, Press, Temp), only for compressible flows ---*/

  for (iMarker = 0; iMarker < nMarker; iMarker++) {

    if (config->GetMarker_All_KindBC(iMarker) == FAR_FIELD || config->GetMarker_All_KindBC(iMarker) == INLET_FLOW ||
        config->GetMarker_All_KindBC(iMarker) == SUPERSONIC_INLET || config->GetMarker_All_KindBC(iMarker) == SUPERSONIC_OUTLET ||
        config->GetMarker_All_KindBC(iMarker) == ENGINE_INFLOW  ) {

      Sens_Mach[iMarker]  = 0.0;
      Sens_AoA[iMarker]   = 0.0;
      Sens_Press[iMarker] = 0.0;
      Sens_Temp[iMarker]  = 0.0;
      Sens_BPress[iMarker] = 0.0;

      for (iVertex = 0; iVertex < geometry->nVertex[iMarker]; iVertex++) {
        iPoint = geometry->vertex[iMarker][iVertex]->GetNode();

        if (geometry->node[iPoint]->GetDomain()) {
          Psi = node[iPoint]->GetSolution();
          U = solver_container[FLOW_SOL]->node[iPoint]->GetSolution();
          Normal = geometry->vertex[iMarker][iVertex]->GetNormal();

          Mach_Inf   = config->GetMach();
          if (grid_movement) Mach_Inf = config->GetMach_Motion();

          r = U[0]; ru = U[1]; rv = U[2];
          if (nDim == 2) { rw = 0.0; rE = U[3]; }
          else { rw = U[3]; rE = U[4]; }
          p = Gamma_Minus_One*(rE-(ru*ru + rv*rv + rw*rw)/(2*r));

          Area = 0.0; for (iDim = 0; iDim < nDim; iDim++) Area += Normal[iDim]*Normal[iDim];
          Area = sqrt(Area);
          for (iDim = 0; iDim < nDim; iDim++) UnitNormal[iDim] = -Normal[iDim]/Area;

          H = (rE + p)/r;

          dp_dr = Gamma_Minus_One*(ru*ru + rv*rv + rw*rw)/(2*r*r);
          dp_dru = -Gamma_Minus_One*ru/r;
          dp_drv = -Gamma_Minus_One*rv/r;
          if (nDim == 2) { dp_drw = 0.0; dp_drE = Gamma_Minus_One; }
          else { dp_drw = -Gamma_Minus_One*rw/r; dp_drE = Gamma_Minus_One; }

          dH_dr = (-H + dp_dr)/r; dH_dru = dp_dru/r; dH_drv = dp_drv/r;
          if (nDim == 2) { dH_drw = 0.0; dH_drE = (1 + dp_drE)/r; }
          else { dH_drw = dp_drw/r; dH_drE = (1 + dp_drE)/r; }

          if (nDim == 2) {
            Jacobian_j[0][0] = 0.0;
            Jacobian_j[1][0] = Area*UnitNormal[0];
            Jacobian_j[2][0] = Area*UnitNormal[1];
            Jacobian_j[3][0] = 0.0;

            Jacobian_j[0][1] = (-(ru*ru)/(r*r) + dp_dr)*Area*UnitNormal[0] + (-(ru*rv)/(r*r))*Area*UnitNormal[1];
            Jacobian_j[1][1] = (2*ru/r + dp_dru)*Area*UnitNormal[0] + (rv/r)*Area*UnitNormal[1];
            Jacobian_j[2][1] = (dp_drv)*Area*UnitNormal[0] + (ru/r)*Area*UnitNormal[1];
            Jacobian_j[3][1] = (dp_drE)*Area*UnitNormal[0];

            Jacobian_j[0][2] = (-(ru*rv)/(r*r))*Area*UnitNormal[0] + (-(rv*rv)/(r*r) + dp_dr)*Area*UnitNormal[1];
            Jacobian_j[1][2] = (rv/r)*Area*UnitNormal[0] + (dp_dru)*Area*UnitNormal[1];
            Jacobian_j[2][2] = (ru/r)*Area*UnitNormal[0] + (2*rv/r + dp_drv)*Area*UnitNormal[1];
            Jacobian_j[3][2] = (dp_drE)*Area*UnitNormal[1];

            Jacobian_j[0][3] = (ru*dH_dr)*Area*UnitNormal[0] + (rv*dH_dr)*Area*UnitNormal[1];
            Jacobian_j[1][3] = (H + ru*dH_dru)*Area*UnitNormal[0] + (rv*dH_dru)*Area*UnitNormal[1];
            Jacobian_j[2][3] = (ru*dH_drv)*Area*UnitNormal[0] + (H + rv*dH_drv)*Area*UnitNormal[1];
            Jacobian_j[3][3] = (ru*dH_drE)*Area*UnitNormal[0] + (rv*dH_drE)*Area*UnitNormal[1];
          }
          else {
            Jacobian_j[0][0] = 0.0;
            Jacobian_j[1][0] = Area*UnitNormal[0];
            Jacobian_j[2][0] = Area*UnitNormal[1];
            Jacobian_j[3][0] = Area*UnitNormal[2];
            Jacobian_j[4][0] = 0.0;

            Jacobian_j[0][1] = (-(ru*ru)/(r*r) + dp_dr)*Area*UnitNormal[0] + (-(ru*rv)/(r*r))*Area*UnitNormal[1] + (-(ru*rw)/(r*r))*Area*UnitNormal[2];
            Jacobian_j[1][1] = (2*ru/r + dp_dru)*Area*UnitNormal[0] + (rv/r)*Area*UnitNormal[1] + (rw/r)*Area*UnitNormal[2];
            Jacobian_j[2][1] = (dp_drv)*Area*UnitNormal[0] + (ru/r)*Area*UnitNormal[1];
            Jacobian_j[3][1] = (dp_drw)*Area*UnitNormal[0] + (ru/r)*Area*UnitNormal[2];
            Jacobian_j[4][1] = (dp_drE)*Area*UnitNormal[0];

            Jacobian_j[0][2] = (-(ru*rv)/(r*r))*Area*UnitNormal[0] + (-(rv*rv)/(r*r) + dp_dr)*Area*UnitNormal[1] + (-(rv*rw)/(r*r))*Area*UnitNormal[2];
            Jacobian_j[1][2] = (rv/r)*Area*UnitNormal[0] + (dp_dru)*Area*UnitNormal[1];
            Jacobian_j[2][2] = (ru/r)*Area*UnitNormal[0] + (2*rv/r + dp_drv)*Area*UnitNormal[1] + (rw/r)*Area*UnitNormal[2];
            Jacobian_j[3][2] = (dp_drw)*Area*UnitNormal[1] + (rv/r)*Area*UnitNormal[2];
            Jacobian_j[4][2] = (dp_drE)*Area*UnitNormal[1];

            Jacobian_j[0][3] = (-(ru*rw)/(r*r))*Area*UnitNormal[0] + (-(rv*rw)/(r*r))*Area*UnitNormal[1] + (-(rw*rw)/(r*r) + dp_dr)*Area*UnitNormal[2];
            Jacobian_j[1][3] = (rw/r)*Area*UnitNormal[0] + (dp_dru)*Area*UnitNormal[2];
            Jacobian_j[2][3] = (rw/r)*Area*UnitNormal[1] + (dp_drv)*Area*UnitNormal[2];
            Jacobian_j[3][3] = (ru/r)*Area*UnitNormal[0] + (rv/r)*Area*UnitNormal[1] + (2*rw/r + dp_drw)*Area*UnitNormal[2];
            Jacobian_j[4][3] = (dp_drE)*Area*UnitNormal[2];

            Jacobian_j[0][4] = (ru*dH_dr)*Area*UnitNormal[0] + (rv*dH_dr)*Area*UnitNormal[1] + (rw*dH_dr)*Area*UnitNormal[2];
            Jacobian_j[1][4] = (H + ru*dH_dru)*Area*UnitNormal[0] + (rv*dH_dru)*Area*UnitNormal[1] + (rw*dH_dru)*Area*UnitNormal[2];
            Jacobian_j[2][4] = (ru*dH_drv)*Area*UnitNormal[0] + (H + rv*dH_drv)*Area*UnitNormal[1] + (rw*dH_drv)*Area*UnitNormal[2];
            Jacobian_j[3][4] = (ru*dH_drw)*Area*UnitNormal[0] + (rv*dH_drw)*Area*UnitNormal[1] + (H + rw*dH_drw)*Area*UnitNormal[2];
            Jacobian_j[4][4] = (ru*dH_drE)*Area*UnitNormal[0] + (rv*dH_drE)*Area*UnitNormal[1] + (rw*dH_drE)*Area*UnitNormal[2];
          }

          /*--- Mach number sensitivity ---*/

          USens[0] = 0.0; USens[1] = ru/Mach_Inf; USens[2] = rv/Mach_Inf;
          if (nDim == 2) { USens[3] = Gamma*Mach_Inf*p; }
          else { USens[3] = rw/Mach_Inf; USens[4] = Gamma*Mach_Inf*p; }
          for (iPos = 0; iPos < nVar; iPos++) {
            for (jPos = 0; jPos < nVar; jPos++) {
              Sens_Mach[iMarker] += Psi[iPos]*Jacobian_j[jPos][iPos]*USens[jPos];
            }
          }

          /*--- AoA sensitivity ---*/

          USens[0] = 0.0;
          if (nDim == 2) { USens[1] = -rv; USens[2] = ru; USens[3] = 0.0; }
          else { USens[1] = -rw; USens[2] = 0.0; USens[3] = ru; USens[4] = 0.0; }
          for (iPos = 0; iPos < nVar; iPos++) {
            for (jPos = 0; jPos < nVar; jPos++) {
              Sens_AoA[iMarker] += Psi[iPos]*Jacobian_j[jPos][iPos]*USens[jPos];
            }
          }

          /*--- Pressure sensitivity ---*/

          USens[0] = r/p; USens[1] = ru/p; USens[2] = rv/p;
          if (nDim == 2) { USens[3] = rE/p; }
          else { USens[3] = rw/p; USens[4] = rE/p; }
          for (iPos = 0; iPos < nVar; iPos++) {
            for (jPos = 0; jPos < nVar; jPos++) {
              Sens_Press[iMarker] += Psi[iPos]*Jacobian_j[jPos][iPos]*USens[jPos];
            }
          }

          /*--- Temperature sensitivity ---*/

          T = p/(r*Gas_Constant);
          USens[0] = -r/T; USens[1] = 0.5*ru/T; USens[2] = 0.5*rv/T;
          if (nDim == 2) { USens[3] = (ru*ru + rv*rv + rw*rw)/(r*T); }
          else { USens[3] = 0.5*rw/T; USens[4] = (ru*ru + rv*rv + rw*rw)/(r*T); }
          for (iPos = 0; iPos < nVar; iPos++) {
            for (jPos = 0; jPos < nVar; jPos++) {
              Sens_Temp[iMarker] += Psi[iPos]*Jacobian_j[jPos][iPos]*USens[jPos];
            }
          }
        }
      }

      Total_Sens_Mach  -= Sens_Mach[iMarker] * scale * factor;
      Total_Sens_AoA   -= Sens_AoA[iMarker] * scale * factor;
      Total_Sens_Press -= Sens_Press[iMarker] * scale * factor;
      Total_Sens_Temp  -= Sens_Temp[iMarker] * scale * factor;

    }

  }

  /*--- Explicit contribution from objective function quantity ---*/

  for (iMarker = 0; iMarker < nMarker; iMarker++) {

    if ((config->GetMarker_All_KindBC(iMarker) == HEAT_FLUX) ||
        (config->GetMarker_All_KindBC(iMarker) == ISOTHERMAL)) {

      Sens_Mach[iMarker]  = 0.0;
      Sens_AoA[iMarker]   = 0.0;
      Sens_Press[iMarker] = 0.0;
      Sens_Temp[iMarker]  = 0.0;
      Sens_BPress[iMarker] = 0.0;

      for (iVertex = 0; iVertex < geometry->nVertex[iMarker]; iVertex++) {
        iPoint = geometry->vertex[iMarker][iVertex]->GetNode();

        if (geometry->node[iPoint]->GetDomain()) {

          Normal = geometry->vertex[iMarker][iVertex]->GetNormal();
          p = solver_container[FLOW_SOL]->node[iPoint]->GetPressure();

          Mach_Inf   = config->GetMach();
          if (grid_movement) Mach_Inf = config->GetMach_Motion();

          d = node[iPoint]->GetForceProj_Vector();
          Area = 0.0; for (iDim = 0; iDim < nDim; iDim++) Area += Normal[iDim]*Normal[iDim];
          Area = sqrt(Area);
          for (iDim = 0; iDim < nDim; iDim++) UnitNormal[iDim] = -Normal[iDim]/Area;

          /*--- Mach number sensitivity ---*/

          for (iPos = 0; iPos < nDim; iPos++) Dd[iPos] = -(2.0/Mach_Inf)*d[iPos];
          for (iPos = 0; iPos < nDim; iPos++) Sens_Mach[iMarker] += p*Dd[iPos]*Area*UnitNormal[iPos];

          /*--- AoA sensitivity ---*/

          if (config->GetKind_ObjFunc() == DRAG_COEFFICIENT ||
              config->GetKind_ObjFunc() == LIFT_COEFFICIENT ||
              config->GetKind_ObjFunc() == SIDEFORCE_COEFFICIENT ||
              config->GetKind_ObjFunc() == EQUIVALENT_AREA ||
              config->GetKind_ObjFunc() == NEARFIELD_PRESSURE) {
            if (nDim == 2) {
              D[0][0] = 0.0; D[0][1] = -1.0;
              D[1][0] = 1.0; D[1][1] = 0.0;
            }
            else {
              D[0][0] = 0.0; D[0][1] = 0.0; D[0][2] = -1.0;
              D[1][0] = 0.0; D[1][1] = 0.0; D[1][2] = 0.0;
              D[2][0] = 1.0; D[2][1] = 0.0; D[2][2] = 0.0;
            }
            for (iPos = 0; iPos < nDim; iPos++) Dd[iPos] = 0.0;
            for (iPos = 0; iPos < nDim; iPos++) {
              for (jPos = 0; jPos < nDim; jPos++)
                Dd[iPos] += D[iPos][jPos]*d[jPos];
            }
          }

          /*--- Coefficients with no explicit AoA dependece ---*/

          else {
            for (iPos = 0; iPos<nDim; iPos++) Dd[iPos] = 0.0;
          }

          for (iPos = 0; iPos < nDim; iPos++)
            Sens_AoA[iMarker] += p*Dd[iPos]*Area*UnitNormal[iPos];

          /*--- Pressure sensitivity ---*/

          for (iPos = 0; iPos<nDim; iPos++) Dd[iPos] = -(1/p)*d[iPos];
          for (iPos = 0; iPos<nDim; iPos++)
            Sens_Press[iMarker] += p*Dd[iPos]*Area*UnitNormal[iPos];

          /*--- Temperature sensitivity ---*/

          for (iPos = 0; iPos<nDim; iPos++) Dd[iPos] = 0.0;
          for (iPos = 0; iPos<nDim; iPos++)
            Sens_Temp[iMarker] += p*Dd[iPos]*Area*UnitNormal[iPos];

        }
      }

      Total_Sens_Mach  += Sens_Mach[iMarker] * scale * factor;
      Total_Sens_AoA   += Sens_AoA[iMarker] * scale * factor;
      Total_Sens_Press += Sens_Press[iMarker] * scale * factor;
      Total_Sens_Temp  += Sens_Temp[iMarker] * scale * factor;

    }
  }

  
#ifdef HAVE_MPI
  
  su2double MyTotal_Sens_Geo   = Total_Sens_Geo;     Total_Sens_Geo = 0.0;
  su2double MyTotal_Sens_Mach  = Total_Sens_Mach;    Total_Sens_Mach = 0.0;
  su2double MyTotal_Sens_AoA   = Total_Sens_AoA;     Total_Sens_AoA = 0.0;
  su2double MyTotal_Sens_Press = Total_Sens_Press;   Total_Sens_Press = 0.0;
  su2double MyTotal_Sens_Temp  = Total_Sens_Temp;    Total_Sens_Temp = 0.0;
  
  SU2_MPI::Allreduce(&MyTotal_Sens_Geo, &Total_Sens_Geo, 1, MPI_DOUBLE, MPI_SUM, MPI_COMM_WORLD);
  SU2_MPI::Allreduce(&MyTotal_Sens_Mach, &Total_Sens_Mach, 1, MPI_DOUBLE, MPI_SUM, MPI_COMM_WORLD);
  SU2_MPI::Allreduce(&MyTotal_Sens_AoA, &Total_Sens_AoA, 1, MPI_DOUBLE, MPI_SUM, MPI_COMM_WORLD);
  SU2_MPI::Allreduce(&MyTotal_Sens_Press, &Total_Sens_Press, 1, MPI_DOUBLE, MPI_SUM, MPI_COMM_WORLD);
  SU2_MPI::Allreduce(&MyTotal_Sens_Temp, &Total_Sens_Temp, 1, MPI_DOUBLE, MPI_SUM, MPI_COMM_WORLD);
  
#endif

  delete [] USens;
  delete [] UnitNormal;
  delete [] normal_grad_vel;
  delete [] tang_deriv_psi5;
  delete [] tang_deriv_T;
  for (iDim = 0; iDim < nDim; iDim++)
    delete [] Sigma[iDim];
  delete [] Sigma;
  delete [] normal_grad_gridvel;
  delete [] normal_grad_v_ux;
  for (iDim = 0; iDim < nDim; iDim++)
    delete [] Sigma_Psi5v[iDim];
  delete [] Sigma_Psi5v;
  for (iDim = 0; iDim < nDim; iDim++)
    delete [] tau[iDim];
  delete [] tau;
  delete [] Velocity;

}

void CAdjNSSolver::BC_HeatFlux_Wall(CGeometry *geometry, CSolver **solver_container, CNumerics *conv_numerics, CNumerics *visc_numerics, CConfig *config, unsigned short val_marker) {
  
  unsigned short iDim, iVar, jVar, jDim;
  unsigned long iVertex, iPoint, total_index, Point_Normal;
  
  su2double *d, l1psi, vartheta, Sigma_5, **PsiVar_Grad, phi[3];
  su2double sq_vel, ProjGridVel, Enthalpy = 0.0, *GridVel;
  su2double ViscDens, XiDens, Density, Pressure = 0.0, dPhiE_dn;
  su2double Laminar_Viscosity = 0.0, Eddy_Viscosity = 0.0;
  su2double Sigma_xx, Sigma_yy, Sigma_zz, Sigma_xy, Sigma_xz, Sigma_yz;
  su2double Sigma_xx5, Sigma_yy5, Sigma_zz5, Sigma_xy5, Sigma_xz5;
  su2double Sigma_yz5, eta_xx, eta_yy, eta_zz, eta_xy, eta_xz, eta_yz;
  su2double *Coord_i, *Coord_j, dist_ij_2;
  su2double dSigmaxx_phi1, dSigmayy_phi1, dSigmazz_phi1, dSigmaxy_phi1, dSigmaxz_phi1, dSigmayz_phi1;
  su2double dSigmaxx_phi2, dSigmayy_phi2, dSigmazz_phi2, dSigmaxy_phi2, dSigmaxz_phi2, dSigmayz_phi2;
  su2double dSigmaxx_phi3, dSigmayy_phi3, dSigmazz_phi3, dSigmaxy_phi3, dSigmaxz_phi3, dSigmayz_phi3;
  su2double dSigma5_psi5;
  
  bool implicit = (config->GetKind_TimeIntScheme_AdjFlow() == EULER_IMPLICIT);
  bool grid_movement  = config->GetGrid_Movement();
  
  su2double Prandtl_Lam  = config->GetPrandtl_Lam();
  su2double Prandtl_Turb = config->GetPrandtl_Turb();
  
  su2double *Psi = new su2double[nVar];
  su2double **Tau = new su2double*[nDim];
  for (iDim = 0; iDim < nDim; iDim++)
    Tau[iDim] = new su2double [nDim];
  su2double *Velocity = new su2double[nDim];
  su2double *Normal = new su2double[nDim];
  su2double *Edge_Vector = new su2double[nDim];
  su2double **GradPhi = new su2double*[nDim];
  for (iDim = 0; iDim < nDim; iDim++)
    GradPhi[iDim] = new su2double [nDim];
  su2double *GradPsiE = new su2double [nDim];
  
  /*--- Loop over all of the vertices on this boundary marker ---*/
  
  for (iVertex = 0; iVertex < geometry->nVertex[val_marker]; iVertex++) {
    
    iPoint = geometry->vertex[val_marker][iVertex]->GetNode();
    
    /*--- Check if the node belongs to the domain (i.e, not a halo node) ---*/
    
    if (geometry->node[iPoint]->GetDomain()) {
      
      /*--- Normal vector for this vertex (negate for outward convention) ---*/
      
      geometry->vertex[val_marker][iVertex]->GetNormal(Normal);
      for (iDim = 0; iDim < nDim; iDim++) Normal[iDim] = -Normal[iDim];
      
      /*--- Initialize the convective & viscous residuals to zero ---*/
      
      for (iVar = 0; iVar < nVar; iVar++) {
        Res_Conv_i[iVar] = 0.0; Res_Visc_i[iVar] = 0.0;
        if (implicit) { for (jVar = 0; jVar < nVar; jVar ++) Jacobian_ii[iVar][jVar] = 0.0; }
      }
      
      /*--- Retrieve adjoint solution at the wall boundary node ---*/
      
      for (iVar = 0; iVar < nVar; iVar++)
        Psi[iVar] = node[iPoint]->GetSolution(iVar);
      
      /*--- Get the force projection vector (based on the objective function) ---*/
      
      d = node[iPoint]->GetForceProj_Vector();
      
      /*--- Set the adjoint velocity BC ---*/
      
      for (iDim = 0; iDim < nDim; iDim++) { phi[iDim] = d[iDim]; }
      
      /*--- Correct the adjoint velocity BC for dynamic meshes ---*/
      
      if (grid_movement) {
        GridVel = geometry->node[iPoint]->GetGridVel();
        for (iDim = 0; iDim < nDim; iDim++)
          phi[iDim] -= Psi[nDim+1]*GridVel[iDim];
      }
      
      /*--- Impose the value of the adjoint velocity as a strong boundary
       condition (Dirichlet). Fix the adjoint velocity and remove any addtional
       contribution to the residual at this node. ---*/
      
      for (iDim = 0; iDim < nDim; iDim++)
        node[iPoint]->SetSolution_Old(iDim+1, phi[iDim]);
      
      for (iDim = 0; iDim < nDim; iDim++)
        LinSysRes.SetBlock_Zero(iPoint, iDim+1);
      node[iPoint]->SetVel_ResTruncError_Zero();
      
      /*--- Compute additional contributions to the adjoint density and energy
       equations which will be added to the residual (weak imposition) ---*/

      /*--- Energy residual due to the convective term ---*/

      l1psi = 0.0;
      for (iDim = 0; iDim < nDim; iDim++)
        l1psi += Normal[iDim]*d[iDim];
      Res_Conv_i[nDim+1] = l1psi*Gamma_Minus_One;

      /*--- Flux contribution and Jacobian contributions for moving
         walls. Note that these are only for the adjoint density and
         adjoint energy equations (the adjoint vel. uses a strong BC). ---*/

      if (grid_movement) {

        /*--- Get the grid velocity at this node and impose v = u_wall ---*/

        GridVel = geometry->node[iPoint]->GetGridVel();
        for (iDim = 0; iDim < nDim; iDim++) Velocity[iDim] = GridVel[iDim];

        /*--- Get some additional quantities from the flow solution ---*/

        Density = solver_container[FLOW_SOL]->node[iPoint]->GetDensity();
        Pressure = solver_container[FLOW_SOL]->node[iPoint]->GetPressure();
        Enthalpy = solver_container[FLOW_SOL]->node[iPoint]->GetEnthalpy();
        Laminar_Viscosity = solver_container[FLOW_SOL]->node[iPoint]->GetLaminarViscosity();
        Eddy_Viscosity = solver_container[FLOW_SOL]->node[iPoint]->GetEddyViscosity(); // Should be zero at the wall

        ViscDens = (Laminar_Viscosity + Eddy_Viscosity) / Density;
        XiDens = Gamma * (Laminar_Viscosity/Prandtl_Lam + Eddy_Viscosity/Prandtl_Turb) / Density;

        /*--- Compute projections, velocity squared divided by two, and
           other inner products. Note that we are imposing v = u_wall from
           the direct problem and that phi = d - \psi_5 * v ---*/

        ProjGridVel = 0.0; sq_vel = 0.0;
        vartheta = Psi[0] + Psi[nDim+1]*Enthalpy;
        for (iDim = 0; iDim < nDim; iDim++) {
          ProjGridVel += GridVel[iDim]*Normal[iDim];
          sq_vel      += 0.5*GridVel[iDim]*GridVel[iDim];
          vartheta    += GridVel[iDim]*phi[iDim];
        }

        /*--- Convective flux at the wall node (adjoint density) ---*/

        Res_Conv_i[0] = -vartheta*ProjGridVel + l1psi*Gamma_Minus_One*sq_vel;

        /*--- Implicit contributions from convective part ---*/

        if (implicit) {
          Jacobian_ii[0][0] += -ProjGridVel;
          Jacobian_ii[0][nVar-1] += -ProjGridVel * Enthalpy;
        }

        /*--- Viscous flux contributions at the wall node. Impose dPhiE_dn = 0
           (adiabatic walls with frozen viscosity). ---*/

        dPhiE_dn = 0.0;

        /*--- Store the adjoint velocity and energy gradients for clarity ---*/

        PsiVar_Grad = node[iPoint]->GetGradient();
        for (iDim = 0; iDim < nDim; iDim++) {
          GradPsiE[iDim] =  PsiVar_Grad[nVar-1][iDim];
          for (jDim = 0; jDim < nDim; jDim++)
            GradPhi[iDim][jDim] =  PsiVar_Grad[iDim+1][jDim];
        }

        if (nDim == 2) {

          /*--- Compute the adjoint stress tensor ---*/

          Sigma_xx  = ViscDens * (FOUR3 * GradPhi[0][0] -  TWO3 * GradPhi[1][1]);
          Sigma_yy  = ViscDens * (-TWO3 * GradPhi[0][0] + FOUR3 * GradPhi[1][1]);
          Sigma_xy  = ViscDens * (GradPhi[1][0] + GradPhi[0][1]);
          Sigma_xx5 = ViscDens * ( FOUR3 * Velocity[0] * GradPsiE[0] -  TWO3 * Velocity[1] * GradPsiE[1]);
          Sigma_yy5 = ViscDens * (- TWO3 * Velocity[0] * GradPsiE[0] + FOUR3 * Velocity[1] * GradPsiE[1]);
          Sigma_xy5 = ViscDens * (Velocity[0] * GradPsiE[1] + Velocity[1] * GradPsiE[0]);
          Sigma_5   = XiDens * dPhiE_dn;
          eta_xx    = Sigma_xx + Sigma_xx5;
          eta_yy    = Sigma_yy + Sigma_yy5;
          eta_xy    = Sigma_xy + Sigma_xy5;

          /*--- Viscous flux at the wall node (adjoint density & energy only) ---*/

          Res_Visc_i[0] = - (Velocity[0] * Normal[0] * eta_xx  + Velocity[1] * Normal[1] * eta_yy
              + (Velocity[0] * Normal[1] + Velocity[1] * Normal[0]) * eta_xy
              - (sq_vel - Pressure/(Density*Gamma_Minus_One)) * Sigma_5);
          Res_Visc_i[nDim+1] = Sigma_5;

          /*--- Computation of the Jacobians at Point i---*/

          if (implicit) {

            /*--- Compute closest normal neighbor ---*/

            Point_Normal = geometry->vertex[val_marker][iVertex]->GetNormal_Neighbor();

            /*--- Get coordinates of i & nearest normal and compute distance ---*/

            Coord_i = geometry->node[iPoint]->GetCoord();
            Coord_j = geometry->node[Point_Normal]->GetCoord();
            dist_ij_2 = 0.0;
            for (iDim = 0; iDim < nDim; iDim++) {
              Edge_Vector[iDim] = Coord_j[iDim]-Coord_i[iDim];
              dist_ij_2 += Edge_Vector[iDim]*Edge_Vector[iDim];
            }

            dSigmaxx_phi1 = -FOUR3 * ViscDens * Edge_Vector[0]/dist_ij_2;
            dSigmaxx_phi2 =   TWO3 * ViscDens * Edge_Vector[1]/dist_ij_2;
            dSigmayy_phi1 =   TWO3 * ViscDens * Edge_Vector[0]/dist_ij_2;
            dSigmayy_phi2 = -FOUR3 * ViscDens * Edge_Vector[1]/dist_ij_2;
            dSigmaxy_phi1 = -ViscDens * Edge_Vector[1]/dist_ij_2;
            dSigmaxy_phi2 = -ViscDens * Edge_Vector[0]/dist_ij_2;

            //              dSigmaxx5_psi5 = -ViscDens * ( FOUR3*Velocity[0]*Edge_Vector[0] -  TWO3*Velocity[1]*Edge_Vector[1] )/dist_ij_2;
            //              dSigmayy5_psi5 = -ViscDens * (- TWO3*Velocity[0]*Edge_Vector[0] + FOUR3*Velocity[1]*Edge_Vector[1] )/dist_ij_2;
            //              dSigmaxy5_psi5 = -ViscDens * ( Velocity[0]*Edge_Vector[1] + Velocity[1]*Edge_Vector[0] )/dist_ij_2;
            dSigma5_psi5   = -XiDens * ( Edge_Vector[0]*Normal[0] + Edge_Vector[1]*Normal[1] )/dist_ij_2;

            Jacobian_ii[0][0] += 0.0;
            Jacobian_ii[0][1] += -( Velocity[0]*Normal[0]*dSigmaxx_phi1 + Velocity[1]*Normal[1]*dSigmayy_phi1
                + (Velocity[0]*Normal[1] + Velocity[1]*Normal[0])*dSigmaxy_phi1 );
            Jacobian_ii[0][2] += -( Velocity[0]*Normal[0]*dSigmaxx_phi2 + Velocity[1]*Normal[1]*dSigmayy_phi2
                + (Velocity[0]*Normal[1] + Velocity[1]*Normal[0])*dSigmaxy_phi2 );
            Jacobian_ii[0][3] += (sq_vel - Pressure/(Density*Gamma_Minus_One)) * dSigma5_psi5;

            Jacobian_ii[3][0] += 0.0;
            Jacobian_ii[3][1] += 0.0;
            Jacobian_ii[3][2] += 0.0;
            Jacobian_ii[3][3] += dSigma5_psi5;

          }


        } else if (nDim == 3) {

          /*--- Compute the adjoint stress tensor ---*/
          Sigma_xx  = ViscDens * (FOUR3 * GradPhi[0][0] -  TWO3 * GradPhi[1][1] - TWO3  * GradPhi[2][2]);
          Sigma_yy  = ViscDens * (-TWO3 * GradPhi[0][0] + FOUR3 * GradPhi[1][1] - TWO3  * GradPhi[2][2]);
          Sigma_zz  = ViscDens * (-TWO3 * GradPhi[0][0] -  TWO3 * GradPhi[1][1] + FOUR3 * GradPhi[2][2]);
          Sigma_xy  = ViscDens * (GradPhi[1][0] + GradPhi[0][1]);
          Sigma_xz  = ViscDens * (GradPhi[2][0] + GradPhi[0][2]);
          Sigma_yz  = ViscDens * (GradPhi[2][1] + GradPhi[1][2]);
          Sigma_xx5 = ViscDens * ( FOUR3 * Velocity[0] * GradPsiE[0] -  TWO3 * Velocity[1] * GradPsiE[1] -  TWO3 * Velocity[2] * GradPsiE[2]);
          Sigma_yy5 = ViscDens * (- TWO3 * Velocity[0] * GradPsiE[0] + FOUR3 * Velocity[1] * GradPsiE[1] -  TWO3 * Velocity[2] * GradPsiE[2]);
          Sigma_zz5 = ViscDens * (- TWO3 * Velocity[0] * GradPsiE[0] -  TWO3 * Velocity[1] * GradPsiE[1] + FOUR3 * Velocity[2] * GradPsiE[2]);
          Sigma_xy5 = ViscDens * (Velocity[0] * GradPsiE[1] + Velocity[1] * GradPsiE[0]);
          Sigma_xz5 = ViscDens * (Velocity[0] * GradPsiE[2] + Velocity[2] * GradPsiE[0]);
          Sigma_yz5 = ViscDens * (Velocity[1] * GradPsiE[2] + Velocity[2] * GradPsiE[1]);
          Sigma_5   = XiDens * dPhiE_dn;
          eta_xx    = Sigma_xx + Sigma_xx5; eta_yy = Sigma_yy + Sigma_yy5; eta_zz = Sigma_zz + Sigma_zz5;
          eta_xy    = Sigma_xy + Sigma_xy5; eta_xz = Sigma_xz + Sigma_xz5; eta_yz = Sigma_yz + Sigma_yz5;

          /*--- Viscous flux at the wall node (adjoint density & energy only) ---*/

          Res_Visc_i[0] = - (Velocity[0] * Normal[0] * eta_xx  + Velocity[1] * Normal[1] * eta_yy + Velocity[2] * Normal[2] * eta_zz
              + (Velocity[0] * Normal[1] + Velocity[1] * Normal[0]) * eta_xy
              + (Velocity[0] * Normal[2] + Velocity[2] * Normal[0]) * eta_xz
              + (Velocity[2] * Normal[1] + Velocity[1] * Normal[2]) * eta_yz
              - (sq_vel - Pressure/(Density*Gamma_Minus_One)) * Sigma_5);
          Res_Visc_i[nDim+1] = Sigma_5;

          /*--- Computation of the Jacobians at Point i---*/

          if (implicit) {

            /*--- Compute closest normal neighbor ---*/

            Point_Normal = geometry->vertex[val_marker][iVertex]->GetNormal_Neighbor();

            /*--- Get coordinates of i & nearest normal and compute distance ---*/

            Coord_i = geometry->node[iPoint]->GetCoord();
            Coord_j = geometry->node[Point_Normal]->GetCoord();
            dist_ij_2 = 0.0;
            for (iDim = 0; iDim < nDim; iDim++) {
              Edge_Vector[iDim] = Coord_j[iDim]-Coord_i[iDim];
              dist_ij_2 += Edge_Vector[iDim]*Edge_Vector[iDim];
            }

            dSigmaxx_phi1 = -FOUR3 * ViscDens * Edge_Vector[0]/dist_ij_2;
            dSigmaxx_phi2 =   TWO3 * ViscDens * Edge_Vector[1]/dist_ij_2;
            dSigmaxx_phi3 =   TWO3 * ViscDens * Edge_Vector[2]/dist_ij_2;
            dSigmayy_phi1 =   TWO3 * ViscDens * Edge_Vector[0]/dist_ij_2;
            dSigmayy_phi2 = -FOUR3 * ViscDens * Edge_Vector[1]/dist_ij_2;
            dSigmayy_phi3 =   TWO3 * ViscDens * Edge_Vector[2]/dist_ij_2;
            dSigmazz_phi1 =   TWO3 * ViscDens * Edge_Vector[0]/dist_ij_2;
            dSigmazz_phi2 =   TWO3 * ViscDens * Edge_Vector[1]/dist_ij_2;
            dSigmazz_phi3 = -FOUR3 * ViscDens * Edge_Vector[2]/dist_ij_2;
            dSigmaxy_phi1 = -ViscDens * Edge_Vector[1]/dist_ij_2;
            dSigmaxy_phi2 = -ViscDens * Edge_Vector[0]/dist_ij_2;
            dSigmaxy_phi3 = 0;
            dSigmaxz_phi1 = -ViscDens * Edge_Vector[2]/dist_ij_2;
            dSigmaxz_phi2 = 0;
            dSigmaxz_phi3 = -ViscDens * Edge_Vector[0]/dist_ij_2;
            dSigmayz_phi1 = 0;
            dSigmayz_phi2 = -ViscDens * Edge_Vector[2]/dist_ij_2;
            dSigmayz_phi3 = -ViscDens * Edge_Vector[1]/dist_ij_2;

            //              dSigmaxx5_psi5 = -ViscDens * ( FOUR3*Velocity[0]*Edge_Vector[0] -  TWO3*Velocity[1]*Edge_Vector[1] -  TWO3*Velocity[2]*Edge_Vector[2])/dist_ij_2;
            //              dSigmayy5_psi5 = -ViscDens * (- TWO3*Velocity[0]*Edge_Vector[0] + FOUR3*Velocity[1]*Edge_Vector[1] -  TWO3*Velocity[2]*Edge_Vector[2])/dist_ij_2;
            //              dSigmazz5_psi5 = -ViscDens * (- TWO3*Velocity[0]*Edge_Vector[0] -  TWO3*Velocity[1]*Edge_Vector[1] + FOUR3*Velocity[2]*Edge_Vector[2])/dist_ij_2;
            //              dSigmaxy5_psi5 = -ViscDens * ( Velocity[0]*Edge_Vector[1] + Velocity[1]*Edge_Vector[0] )/dist_ij_2;
            //              dSigmaxz5_psi5 = -ViscDens * ( Velocity[0]*Edge_Vector[2] + Velocity[2]*Edge_Vector[0] )/dist_ij_2;
            //              dSigmayz5_psi5 = -ViscDens * ( Velocity[1]*Edge_Vector[2] + Velocity[2]*Edge_Vector[1] )/dist_ij_2;
            dSigma5_psi5   = -XiDens * ( Edge_Vector[0]*Normal[0] + Edge_Vector[1]*Normal[1] + Edge_Vector[2]*Normal[2] )/dist_ij_2;

            Jacobian_ii[0][0] += 0.0;
            Jacobian_ii[0][1] += -( Velocity[0]*Normal[0]*dSigmaxx_phi1 + Velocity[1]*Normal[1]*dSigmayy_phi1 + Velocity[2]*Normal[2]*dSigmazz_phi1
                + (Velocity[0]*Normal[1] + Velocity[1]*Normal[0])*dSigmaxy_phi1
                + (Velocity[0]*Normal[2] + Velocity[2]*Normal[0])*dSigmaxz_phi1
                + (Velocity[2]*Normal[1] + Velocity[1]*Normal[2])*dSigmayz_phi1 );
            Jacobian_ii[0][2] += -( Velocity[0]*Normal[0]*dSigmaxx_phi2 + Velocity[1]*Normal[1]*dSigmayy_phi2 + Velocity[2]*Normal[2]*dSigmazz_phi2
                + (Velocity[0]*Normal[1] + Velocity[1]*Normal[0])*dSigmaxy_phi2
                + (Velocity[0]*Normal[2] + Velocity[2]*Normal[0])*dSigmaxz_phi2
                + (Velocity[2]*Normal[1] + Velocity[1]*Normal[2])*dSigmayz_phi2 );
            Jacobian_ii[0][3] += -( Velocity[0]*Normal[0]*dSigmaxx_phi3 + Velocity[1]*Normal[1]*dSigmayy_phi3 + Velocity[2]*Normal[2]*dSigmazz_phi3
                + (Velocity[0]*Normal[1] + Velocity[1]*Normal[0])*dSigmaxy_phi3
                + (Velocity[0]*Normal[2] + Velocity[2]*Normal[0])*dSigmaxz_phi3
                + (Velocity[2]*Normal[1] + Velocity[1]*Normal[2])*dSigmayz_phi3 );
            Jacobian_ii[0][4] += (sq_vel - Pressure/(Density*Gamma_Minus_One)) * dSigma5_psi5;

            Jacobian_ii[4][0] += 0.0;
            Jacobian_ii[4][1] += 0.0;
            Jacobian_ii[4][2] += 0.0;
            Jacobian_ii[4][3] += 0.0;
            Jacobian_ii[4][4] += dSigma5_psi5;

          }
        }
      }
      
      /*--- Convective contribution to the residual at the wall ---*/
      
      LinSysRes.SubtractBlock(iPoint, Res_Conv_i);
      
      /*--- Viscous contribution to the residual at the wall ---*/
      
      LinSysRes.SubtractBlock(iPoint, Res_Visc_i);
      
      /*--- Enforce the no-slip boundary condition in a strong way by
       modifying the velocity-rows of the Jacobian (1 on the diagonal). ---*/
      
      if (implicit) {
        Jacobian.SubtractBlock(iPoint, iPoint, Jacobian_ii);
        for (iVar = 1; iVar <= nDim; iVar++) {
          total_index = iPoint*nVar+iVar;
          Jacobian.DeleteValsRowi(total_index);
        }
      }
      
    }
    
  }
  
  for (iDim = 0; iDim < nDim; iDim++)
    delete [] Tau[iDim];
  delete [] Tau;
  delete [] Psi;
  delete [] Velocity;
  delete [] Normal;
  delete [] Edge_Vector;
  delete [] GradPsiE;
  for (iDim = 0; iDim < nDim; iDim++)
    delete [] GradPhi[iDim];
  delete [] GradPhi;
  
}


void CAdjNSSolver::BC_Isothermal_Wall(CGeometry *geometry, CSolver **solver_container, CNumerics *conv_numerics, CNumerics *visc_numerics, CConfig *config, unsigned short val_marker) {
  
  unsigned long iVertex, iPoint, total_index;
  unsigned short iDim, iVar, jVar, jDim;
  su2double *d, q, *U, dVisc_T, rho, pressure, div_phi,
  force_stress, Sigma_5, **PsiVar_Grad, phi[3] = {0.0,0.0,0.0};
  su2double phis1, phis2, sq_vel, ProjVel, Enthalpy, *GridVel, phi_u, d_n;
  su2double Energy, ViscDens, XiDens, Density, SoundSpeed, Pressure, dPhiE_dn, Laminar_Viscosity, Eddy_Viscosity,
  Sigma_xx, Sigma_yy, Sigma_zz, Sigma_xy, Sigma_xz, Sigma_yz,
  Sigma_xx5, Sigma_yy5, Sigma_zz5, Sigma_xy5, Sigma_xz5,
  Sigma_yz5, eta_xx, eta_yy, eta_zz, eta_xy, eta_xz, eta_yz;
  su2double kGTdotn=0.0, Area=0.0, Xi=0.0;
  
  su2double *Psi = new su2double[nVar];
  su2double **Tau = new su2double* [nDim];
  for (iDim = 0; iDim < nDim; iDim++)
    Tau[iDim] = new su2double [nDim];
  su2double *Velocity = new su2double[nDim];
  su2double *Normal = new su2double[nDim];
  
  su2double **GradPhi = new su2double* [nDim];
  for (iDim = 0; iDim < nDim; iDim++)
    GradPhi[iDim] = new su2double [nDim];
  su2double *GradPsiE = new su2double [nDim];
  su2double *GradT;// = new su2double[nDim];
  su2double *GradP;
  su2double *GradDens;
  su2double *dPoRho2 = new su2double[nDim];
  
  bool implicit = (config->GetKind_TimeIntScheme_AdjFlow() == EULER_IMPLICIT);
  bool grid_movement  = config->GetGrid_Movement();
  bool heat_flux_obj;
  
  su2double Prandtl_Lam  = config->GetPrandtl_Lam();
  su2double Prandtl_Turb = config->GetPrandtl_Turb();
  su2double Gas_Constant = config->GetGas_ConstantND();
  su2double Cp = (Gamma / Gamma_Minus_One) * Gas_Constant;
  su2double Thermal_Conductivity;
  su2double invrho3;
  su2double Volume;
  su2double mu2;
  su2double gpsiAv2;
  su2double gpsi5n;

  string Marker_Tag = config->GetMarker_All_TagBound(val_marker);
  string Monitoring_Tag;
  unsigned short jMarker, iMarker_Monitoring=0;
  su2double Weight_ObjFunc = 1.0;
  
  /*--- Identify marker monitoring index ---*/
  for (jMarker = 0; jMarker < config->GetnMarker_Monitoring(); jMarker++) {
    Monitoring_Tag = config->GetMarker_Monitoring_TagBound(jMarker);
    if (Monitoring_Tag==Marker_Tag)
      iMarker_Monitoring = jMarker;
  }
  /*-- Get objective weight --*/
  Weight_ObjFunc = config->GetWeight_ObjFunc(iMarker_Monitoring);
  heat_flux_obj  = ((config->GetKind_ObjFunc(iMarker_Monitoring) == TOTAL_HEATFLUX) ||
                           (config->GetKind_ObjFunc(iMarker_Monitoring) == MAXIMUM_HEATFLUX) ||
                           (config->GetKind_ObjFunc(iMarker_Monitoring) == INVERSE_DESIGN_HEATFLUX));

  for (iVertex = 0; iVertex < geometry->nVertex[val_marker]; iVertex++) {
    
    iPoint = geometry->vertex[val_marker][iVertex]->GetNode();
    
    if (geometry->node[iPoint]->GetDomain()) {
      
      /*--- Initialize the convective & viscous residuals to zero ---*/
      for (iVar = 0; iVar < nVar; iVar++) {
        Res_Conv_i[iVar] = 0.0;
        Res_Visc_i[iVar] = 0.0;
        if (implicit) {
          for (jVar = 0; jVar < nVar; jVar ++)
            Jacobian_ii[iVar][jVar] = 0.0;
        }
      }
      
      /*--- Retrieve adjoint solution at the wall boundary node ---*/
      for (iVar = 0; iVar < nVar; iVar++)
        Psi[iVar] = node[iPoint]->GetSolution(iVar);
      
      /*--- Normal vector for this vertex (negate for outward convention) ---*/
      geometry->vertex[val_marker][iVertex]->GetNormal(Normal);
      Volume = geometry->node[iPoint]->GetVolume();
      for (iDim = 0; iDim < nDim; iDim++) Normal[iDim] = -Normal[iDim];
      
      /*--- Get the force projection vector (based on the objective function) ---*/
      d = node[iPoint]->GetForceProj_Vector();
      
      /*--- Adjustments to strong boundary condition for dynamic meshes ---*/
      if ( grid_movement) {
        GridVel = geometry->node[iPoint]->GetGridVel();
        for (iDim = 0; iDim < nDim; iDim++) {
          phi[iDim] = d[iDim] - Psi[nVar-1]*GridVel[iDim];
        }
      } else {
        for (iDim = 0; iDim < nDim; iDim++) {
          phi[iDim] = d[iDim];
        }
      }
      
      /*--- Strong BC imposition for the adjoint velocity equations ---*/
      for (iDim = 0; iDim < nDim; iDim++)
        LinSysRes.SetBlock_Zero(iPoint, iDim+1);
      node[iPoint]->SetVel_ResTruncError_Zero();
      for (iDim = 0; iDim < nDim; iDim++)
        node[iPoint]->SetSolution_Old(iDim+1, phi[iDim]);
      if (implicit) {
        for (iVar = 1; iVar <= nDim; iVar++) {
          total_index = iPoint*nVar+iVar;
          Jacobian.DeleteValsRowi(total_index);
        }
      }
      
      /*--- Get transport coefficient information ---*/
      Laminar_Viscosity    = solver_container[FLOW_SOL]->node[iPoint]->GetLaminarViscosity();
      Eddy_Viscosity       = solver_container[FLOW_SOL]->node[iPoint]->GetEddyViscosity();
      Thermal_Conductivity = Cp * ( Laminar_Viscosity/Prandtl_Lam
                                   +Eddy_Viscosity/Prandtl_Turb);
      
//      GradV = solver_container[FLOW_SOL]->node[iPoint]->GetGradient_Primitive();
      
      /*--- Calculate Dirichlet condition for energy equation ---*/
      if (!heat_flux_obj) {
        q = 0.0;
      }
      else {

        Area = 0.0;
        for (iDim = 0; iDim < nDim; iDim++) Area += Normal[iDim]*Normal[iDim];
        Area = sqrt(Area);

        /*--- Temperature gradient term ---*/
        GradT = solver_container[FLOW_SOL]->node[iPoint]->GetGradient_Primitive()[0];
        kGTdotn = 0.0;
        for (iDim = 0; iDim < nDim; iDim++)
          kGTdotn += Cp * Laminar_Viscosity/Prandtl_Lam*GradT[iDim]*Normal[iDim]/Area;
        // Cp * Viscosity/Prandtl_Lam matches term used in solver_direct_mean
        /*--- constant term to multiply max heat flux objective ---*/
        Xi = solver_container[FLOW_SOL]->GetTotal_HeatFlux(); // versions for max heat flux
        Xi = pow(Xi, 1.0/pnorm-1.0)/pnorm;

        /*--- Boundary condition value ---*/
        q = Xi * pnorm * pow(kGTdotn, pnorm-1.0)*Area*Weight_ObjFunc;
      }
      
      /*--- Strong BC enforcement of the energy equation ---*/
      LinSysRes.SetBlock_Zero(iPoint, nVar-1);
      node[iPoint]->SetEnergy_ResTruncError_Zero();
      node[iPoint]->SetSolution_Old(nDim+1, q);
      if (implicit) {
        iVar = nDim+1;
        total_index = iPoint*nVar+iVar;
        Jacobian.DeleteValsRowi(total_index);
      }
      
      /*--- Additional contributions to adjoint density (weak imposition) ---*/

      /*--- Acquire gradient information ---*/
      PsiVar_Grad = node[iPoint]->GetGradient();
      GradP    = solver_container[FLOW_SOL]->node[iPoint]->GetGradient_Primitive()[nVar-1];
      GradDens = solver_container[FLOW_SOL]->node[iPoint]->GetGradient_Primitive()[nVar];

      /*--- Acqure flow information ---*/
      rho = solver_container[FLOW_SOL]->node[iPoint]->GetDensity();
      pressure = solver_container[FLOW_SOL]->node[iPoint]->GetPressure();
      invrho3 = (1.0/rho)*(1.0/rho)*(1.0/rho);

      /*--- Calculate supporting quantities ---*/
      mu2 = Thermal_Conductivity/Cp;
      gpsiAv2 = 0.0;
      gpsi5n = 0.0;
      for (iDim = 0; iDim < nDim; iDim++) {
        dPoRho2[iDim] = (GradP[iDim]*rho - 2.0*GradDens[iDim]*pressure)*invrho3;
        gpsiAv2 += -mu2*Gamma/Gamma_Minus_One * PsiVar_Grad[nVar-1][iDim]*dPoRho2[iDim];
        gpsi5n += PsiVar_Grad[nVar-1][iDim]*Normal[iDim];
      }

      /*--- Apply first order term to boundary ---*/
      Res_Conv_i[0] = gpsiAv2*Volume;

      /*--- Apply second order term to boundary ---*/
      Res_Visc_i[0] = -mu2*Gamma/(rho*Gamma_Minus_One)*(pressure/rho)*gpsi5n;

      /*--- Components of the effective and adjoint stress tensors ---*/
      PsiVar_Grad = node[iPoint]->GetGradient();
      div_phi = 0;
      for (iDim = 0; iDim < nDim; iDim++) {
        div_phi += PsiVar_Grad[iDim+1][iDim];
        for (jDim = 0; jDim < nDim; jDim++)
          Tau[iDim][jDim] = (PsiVar_Grad[iDim+1][jDim]+PsiVar_Grad[jDim+1][iDim]);
      }
      for (iDim = 0; iDim < nDim; iDim++)
        Tau[iDim][iDim] -= TWO3*div_phi;

      /*--- force_stress = n_i \Tau_{ij} d_j ---*/
      force_stress = 0.0;
      for (iDim = 0; iDim < nDim; iDim++)
        for (jDim = 0; jDim < nDim; jDim++)
          force_stress += Normal[iDim]*Tau[iDim][jDim]*d[jDim];

      /*--- \partial \mu_dyn \partial T ---*/
      //        mu_dyn = solver_container[FLOW_SOL]->node[iPoint]->GetLaminarViscosity();
      //        Temp = solver_container[FLOW_SOL]->node[iPoint]->GetTemperature();
      dVisc_T = 0.0;  // dVisc_T = mu_dyn*(Temp+3.0*mu2)/(2.0*Temp*(Temp+mu2));

      /*--- \Sigma_5 Check Area computation for Res_Conv[0] ---*/
      Sigma_5 = (Gamma/Cp)*dVisc_T*force_stress;

      /*--- Imposition of residuals ---*/
      rho = solver_container[FLOW_SOL]->node[iPoint]->GetDensity();
      pressure = solver_container[FLOW_SOL]->node[iPoint]->GetPressure();
      Res_Conv_i[0] = pressure*Sigma_5/(Gamma_Minus_One*rho*rho);

      /*--- Flux contribution and Jacobian contributions for moving
         walls. Note that these are only for the adjoint density and
         adjoint energy equations (the adjoint vel. uses a strong BC). ---*/
      if (grid_movement) {

        /*--- Get the appropriate grid velocity at this node ---*/
        GridVel = geometry->node[iPoint]->GetGridVel();

        /*--- Get the enthalpy from the direct solution ---*/
        Enthalpy = solver_container[FLOW_SOL]->node[iPoint]->GetEnthalpy();

        /*--- Compute projections, velocity squared divided by two, and
           other inner products. Note that we are imposing v = u_wall from
           the direct problem and that phi = d - \psi_5 * v ---*/
        ProjVel = 0.0; sq_vel = 0.0; phi_u = 0.0; d_n = 0.0;
        phis1 = 0.0; phis2 = Psi[0] + Enthalpy * Psi[nVar-1];
        for (iDim = 0; iDim < nDim; iDim++) {
          ProjVel += GridVel[iDim]*Normal[iDim];
          sq_vel  += 0.5*GridVel[iDim]*GridVel[iDim];
          phis1   += Normal[iDim]*phi[iDim];
          phis2   += GridVel[iDim]*phi[iDim];
          phi_u   += GridVel[iDim]*phi[iDim];
          d_n     += d[iDim]*Normal[iDim];
        }
        //          phis1 += ProjVel * Psi[nVar-1];

        /*--- Convective flux at the wall node (adjoint density & energy only) ---*/

        /*--- Version 1 (full) ---*/
        //Res_Conv_i[0] = ProjVel * Psi[0] - phis2 * ProjVel + phis1 * Gamma_Minus_One * sq_vel - ProjVel*Psi[0];
        //Res_Conv_i[nVar-1] = ProjVel * Psi[nVar-1] + phis1 * Gamma_Minus_One - ProjVel*Psi[nVar-1];

        /*--- Simplified version ---*/
        Res_Conv_i[0] = -(Psi[0] + phi_u + Psi[nVar-1]*Enthalpy)*ProjVel + d_n*Gamma_Minus_One*sq_vel;

        /*--- TO DO: Implicit contributions for convective part ---*/


        /*--- Viscous flux contributions at the wall node ---*/
        U = solver_container[FLOW_SOL]->node[iPoint]->GetSolution();
        Laminar_Viscosity = solver_container[FLOW_SOL]->node[iPoint]->GetLaminarViscosity();
        Eddy_Viscosity = solver_container[FLOW_SOL]->node[iPoint]->GetEddyViscosity(); // Should be zero at the wall
        Density = U[0];
        for (iDim = 0; iDim < nDim; iDim++) {
          Velocity[iDim] = GridVel[iDim];
        }
        Energy = U[nDim+1] / Density;
        SoundSpeed = sqrt(Gamma*Gamma_Minus_One*(Energy-sq_vel));
        Pressure = (SoundSpeed * SoundSpeed * Density) / Gamma;
        ViscDens = (Laminar_Viscosity + Eddy_Viscosity) / Density;
        XiDens = Gamma * (Laminar_Viscosity/Prandtl_Lam + Eddy_Viscosity/Prandtl_Turb) / Density;

        /*--- Average of the derivatives of the adjoint variables ---*/
        PsiVar_Grad = node[iPoint]->GetGradient();

        for (iDim = 0; iDim < nDim; iDim++) {
          GradPsiE[iDim] =  PsiVar_Grad[nVar-1][iDim];
          for (jDim = 0; jDim < nDim; jDim++)
            GradPhi[iDim][jDim] =  PsiVar_Grad[iDim+1][jDim];
        }

        /*--- Impose dPhiE_dn = 0 (adiabatic walls with frozen viscosity). Note
           that this is where a different adjoint boundary condition for temperature
           could be imposed. ---*/
        dPhiE_dn = 0.0;

        if (nDim ==2) {

          /*--- Compute the adjoint stress tensor ---*/
          Sigma_xx  = ViscDens * (FOUR3 * GradPhi[0][0] -  TWO3 * GradPhi[1][1]);
          Sigma_yy  = ViscDens * (-TWO3 * GradPhi[0][0] + FOUR3 * GradPhi[1][1]);
          Sigma_xy  = ViscDens * (GradPhi[1][0] + GradPhi[0][1]);
          Sigma_xx5 = ViscDens * ( FOUR3 * Velocity[0] * GradPsiE[0] -  TWO3 * Velocity[1] * GradPsiE[1]);
          Sigma_yy5 = ViscDens * (- TWO3 * Velocity[0] * GradPsiE[0] + FOUR3 * Velocity[1] * GradPsiE[1]);
          Sigma_xy5 = ViscDens * (Velocity[0] * GradPsiE[1] + Velocity[1] * GradPsiE[0]);
          Sigma_5   = XiDens * dPhiE_dn;
          eta_xx    = Sigma_xx + Sigma_xx5;
          eta_yy    = Sigma_yy + Sigma_yy5;
          eta_xy    = Sigma_xy + Sigma_xy5;

          /*--- Viscous flux at the wall node (adjoint density & energy only) ---*/
          Res_Visc_i[0] = - (Velocity[0] * Normal[0] * eta_xx  + Velocity[1] * Normal[1] * eta_yy
              + (Velocity[0] * Normal[1] + Velocity[1] * Normal[0]) * eta_xy
              - (sq_vel - Pressure/(Density*Gamma_Minus_One)) * Sigma_5);
          Res_Visc_i[1] = 0.0;
          Res_Visc_i[2] = 0.0;

        } else if (nDim == 3) {

          /*--- Compute the adjoint stress tensor ---*/
          Sigma_xx  = ViscDens * (FOUR3 * GradPhi[0][0] -  TWO3 * GradPhi[1][1] - TWO3  * GradPhi[2][2]);
          Sigma_yy  = ViscDens * (-TWO3 * GradPhi[0][0] + FOUR3 * GradPhi[1][1] - TWO3  * GradPhi[2][2]);
          Sigma_zz  = ViscDens * (-TWO3 * GradPhi[0][0] -  TWO3 * GradPhi[1][1] + FOUR3 * GradPhi[2][2]);
          Sigma_xy  = ViscDens * (GradPhi[1][0] + GradPhi[0][1]);
          Sigma_xz  = ViscDens * (GradPhi[2][0] + GradPhi[0][2]);
          Sigma_yz  = ViscDens * (GradPhi[2][1] + GradPhi[1][2]);
          Sigma_xx5 = ViscDens * ( FOUR3 * Velocity[0] * GradPsiE[0] -  TWO3 * Velocity[1] * GradPsiE[1] -  TWO3 * Velocity[2] * GradPsiE[2]);
          Sigma_yy5 = ViscDens * (- TWO3 * Velocity[0] * GradPsiE[0] + FOUR3 * Velocity[1] * GradPsiE[1] -  TWO3 * Velocity[2] * GradPsiE[2]);
          Sigma_zz5 = ViscDens * (- TWO3 * Velocity[0] * GradPsiE[0] -  TWO3 * Velocity[1] * GradPsiE[1] + FOUR3 * Velocity[2] * GradPsiE[2]);
          Sigma_xy5 = ViscDens * (Velocity[0] * GradPsiE[1] + Velocity[1] * GradPsiE[0]);
          Sigma_xz5 = ViscDens * (Velocity[0] * GradPsiE[2] + Velocity[2] * GradPsiE[0]);
          Sigma_yz5 = ViscDens * (Velocity[1] * GradPsiE[2] + Velocity[2] * GradPsiE[1]);
          Sigma_5   = XiDens * dPhiE_dn;
          eta_xx    = Sigma_xx + Sigma_xx5; eta_yy = Sigma_yy + Sigma_yy5; eta_zz = Sigma_zz + Sigma_zz5;
          eta_xy    = Sigma_xy + Sigma_xy5; eta_xz = Sigma_xz + Sigma_xz5; eta_yz = Sigma_yz + Sigma_yz5;

          /*--- Viscous flux at the wall node (adjoint density & energy only) ---*/
          Res_Visc_i[0] = - (Velocity[0] * Normal[0] * eta_xx  + Velocity[1] * Normal[1] * eta_yy + Velocity[2] * Normal[2] * eta_zz
              + (Velocity[0] * Normal[1] + Velocity[1] * Normal[0]) * eta_xy
              + (Velocity[0] * Normal[2] + Velocity[2] * Normal[0]) * eta_xz
              + (Velocity[2] * Normal[1] + Velocity[1] * Normal[2]) * eta_yz
              - (sq_vel - Pressure/(Density*Gamma_Minus_One)) * Sigma_5);
          Res_Visc_i[1] = 0.0;
          Res_Visc_i[2] = 0.0;
          Res_Visc_i[3] = 0.0;
        }
      }
      
      /*--- Update convective and viscous residuals ---*/
      LinSysRes.AddBlock(iPoint, Res_Conv_i);
      LinSysRes.SubtractBlock(iPoint, Res_Visc_i);
      if (implicit) {
        Jacobian.SubtractBlock(iPoint, iPoint, Jacobian_ii);
      }
      
    }
    
  }
  
  for (iDim = 0; iDim < nDim; iDim++)
    delete [] Tau[iDim];
  delete [] Tau;
  delete [] Psi;
  delete [] Velocity;
  delete [] Normal;
  delete [] GradPsiE;
  for (iDim = 0; iDim < nDim; iDim++)
    delete [] GradPhi[iDim];
  delete [] GradPhi;
  delete [] dPoRho2;
}
<|MERGE_RESOLUTION|>--- conflicted
+++ resolved
@@ -2886,22 +2886,13 @@
 void CAdjEulerSolver::SetFarfield_AoA(CGeometry *geometry, CSolver **solver_container,
                                       CConfig *config, unsigned short iMesh, bool Output) {
   
-<<<<<<< HEAD
   unsigned long Iter_Fixed_CL = config->GetUpdate_AoA_Iter_Limit();
-  unsigned long ExtIter       = config->GetExtIter();
-=======
-  unsigned long Iter_Fixed_CL = config->GetIter_Fixed_CL();
-  unsigned long InnerIter     = config->GetInnerIter();
->>>>>>> 4ed59ac7
+  unsigned long InnerIter       = config->GetInnerIter();
   bool Update_AoA             = false;
   su2double dCL_dAlpha        = config->GetdCL_dAlpha()*180.0/PI_NUMBER;
   //unsigned long Update_Alpha  = config->GetUpdate_Alpha();
   
-<<<<<<< HEAD
   //if (ExtIter == 0) AoA_Counter = 0;
-=======
-  if (InnerIter == 0) AoA_Counter = 0;
->>>>>>> 4ed59ac7
   
   /*--- Only the fine mesh level should check the convergence criteria ---*/
   
@@ -2914,15 +2905,9 @@
     /*--- Reevaluate the lift derivative with respect to Angle of Attack
      at a fix number of iterations ---*/
     
-<<<<<<< HEAD
-    if ((ExtIter % Iter_Fixed_CL == 0) && (ExtIter != 0)) {
+    if ((InnerIter % Iter_Fixed_CL == 0) && (InnerIter != 0)) {
       //AoA_Counter++;
       //if ((AoA_Counter <= Update_Alpha)) Update_AoA = true;
-=======
-    if ((InnerIter % Iter_Fixed_CL == 0) && (InnerIter != 0)) {
-      AoA_Counter++;
-      if ((AoA_Counter <= Update_Alpha)) Update_AoA = true;
->>>>>>> 4ed59ac7
       Update_AoA = true;
     }
     
