--- conflicted
+++ resolved
@@ -105,10 +105,6 @@
   Solution_Pred       =  NULL;
   Solution_Pred_Old     =  NULL;
   Solution_Pred_Old   = NULL;
-<<<<<<< HEAD
-  FlowTraction_n = NULL;
-=======
->>>>>>> 0515509c
   if (fsi_analysis) {
     Solution_Pred       =  new su2double [nVar];
     Solution_Pred_Old     =  new su2double [nVar];
@@ -165,8 +161,6 @@
   if (Reference_Geometry    != NULL) delete [] Reference_Geometry;
   if (Prestretch            != NULL) delete [] Prestretch;
   
-<<<<<<< HEAD
-=======
 
 }
 
@@ -227,6 +221,5 @@
 
   if (FlowTraction_n         != NULL) delete [] FlowTraction_n;
   if (Residual_Ext_Surf_n    != NULL) delete [] Residual_Ext_Surf_n;
->>>>>>> 0515509c
 
 }