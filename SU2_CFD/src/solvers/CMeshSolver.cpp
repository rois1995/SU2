--- conflicted
+++ resolved
@@ -858,44 +858,6 @@
 
           /*--- We need to store this point's data, so jump to the correct
           offset in the buffer of data from the restart file and load it. ---*/
-<<<<<<< HEAD
-
-          unsigned long index = counter*Restart_Vars[1];
-          for (unsigned short iDim = 0; iDim < nDim; iDim++){
-            curr_coord = Restart_Data[index+iDim];
-            displ = curr_coord - nodes->GetMesh_Coord(iPoint_Local,iDim);
-
-            if(iStep==1)
-              nodes->Set_Solution_time_n(iPoint_Local, iDim, displ);
-            else
-              nodes->Set_Solution_time_n1(iPoint_Local, iDim, displ);
-          }
-          iPoint_Global_Local++;
-
-          /*--- Increment the overall counter for how many points have been loaded. ---*/
-          counter++;
-        }
-      }
-
-      /*--- Detect a wrong solution file ---*/
-
-      if (iPoint_Global_Local < nPointDomain) { sbuf_NotMatching = 1; }
-
-      SU2_MPI::Allreduce(&sbuf_NotMatching, &rbuf_NotMatching, 1, MPI_UNSIGNED_SHORT, MPI_SUM, MPI_COMM_WORLD);
-
-      if (rbuf_NotMatching != 0) {
-        SU2_MPI::Error(string("The solution file ") + filename_n + string(" doesn't match with the mesh file!\n") +
-                      string("It could be empty lines at the end of the file."), CURRENT_FUNCTION);
-      }
-
-      /*--- Delete the class memory that is used to load the restart. ---*/
-
-      if (Restart_Vars != NULL) { delete [] Restart_Vars; Restart_Vars = NULL; }
-      if (Restart_Data != NULL) { delete [] Restart_Data; Restart_Data = NULL; }
-    }
-    InitiateComms(geometry, config, CommType);
-    CompleteComms(geometry, config, CommType);
-=======
 
           unsigned long index = counter*Restart_Vars[1];
           for (unsigned short iDim = 0; iDim < nDim; iDim++){
@@ -1522,7 +1484,6 @@
         }
       }
     }
->>>>>>> a29dc578
   }
   
   /*--- When updating the origins it is assumed that all markers have the
