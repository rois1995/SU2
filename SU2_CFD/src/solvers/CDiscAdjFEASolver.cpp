/*!
 * \file CDiscAdjFEASolver.cpp
 * \brief Main subroutines for solving adjoint FEM elasticity problems.
 * \author R. Sanchez
 * \version 7.0.3 "Blackbird"
 *
 * SU2 Project Website: https://su2code.github.io
 *
 * The SU2 Project is maintained by the SU2 Foundation
 * (http://su2foundation.org)
 *
 * Copyright 2012-2020, SU2 Contributors (cf. AUTHORS.md)
 *
 * SU2 is free software; you can redistribute it and/or
 * modify it under the terms of the GNU Lesser General Public
 * License as published by the Free Software Foundation; either
 * version 2.1 of the License, or (at your option) any later version.
 *
 * SU2 is distributed in the hope that it will be useful,
 * but WITHOUT ANY WARRANTY; without even the implied warranty of
 * MERCHANTABILITY or FITNESS FOR A PARTICULAR PURPOSE. See the GNU
 * Lesser General Public License for more details.
 *
 * You should have received a copy of the GNU Lesser General Public
 * License along with SU2. If not, see <http://www.gnu.org/licenses/>.
 */


#include "../../include/solvers/CDiscAdjFEASolver.hpp"
#include "../../include/variables/CDiscAdjFEAVariable.hpp"

CDiscAdjFEASolver::CDiscAdjFEASolver(void) : CSolver() { }

CDiscAdjFEASolver::CDiscAdjFEASolver(CGeometry *geometry, CConfig *config)  : CSolver() { }

CDiscAdjFEASolver::CDiscAdjFEASolver(CGeometry *geometry, CConfig *config, CSolver *direct_solver,
                                     unsigned short Kind_Solver, unsigned short iMesh)  : CSolver() {

  adjoint = true;

  unsigned short iVar, iMarker;

  unsigned long iPoint;
  string text_line, mesh_filename;
  string filename, AdjExt;

  bool dynamic = (config->GetTime_Domain());

  nVar = direct_solver->GetnVar();
  nDim = geometry->GetnDim();

  /*-- Store some information about direct solver ---*/
  this->KindDirect_Solver = Kind_Solver;
  this->direct_solver = direct_solver;

  nMarker      = config->GetnMarker_All();
  nPoint       = geometry->GetnPoint();
  nPointDomain = geometry->GetnPointDomain();

  /*--- Define some auxiliary vectors related to the residual ---*/

  Residual      = new su2double[nVar];         for (iVar = 0; iVar < nVar; iVar++) Residual[iVar]      = 1.0;
  Residual_RMS  = new su2double[nVar];         for (iVar = 0; iVar < nVar; iVar++) Residual_RMS[iVar]  = 1.0;
  Residual_Max  = new su2double[nVar];         for (iVar = 0; iVar < nVar; iVar++) Residual_Max[iVar]  = 1.0;

  /*--- Define some structures for locating max residuals ---*/

  Point_Max = new unsigned long[nVar]();
  Point_Max_Coord = new su2double*[nVar];
  for (iVar = 0; iVar < nVar; iVar++) {
    Point_Max_Coord[iVar] = new su2double[nDim]();
  }

  /*--- Define some auxiliary vectors related to the residual for problems with a BGS strategy---*/

  if (config->GetMultizone_Residual()) {

    Residual_BGS      = new su2double[nVar];     for (iVar = 0; iVar < nVar; iVar++) Residual_BGS[iVar]      = 1.0;
    Residual_Max_BGS  = new su2double[nVar];     for (iVar = 0; iVar < nVar; iVar++) Residual_Max_BGS[iVar]  = 1.0;

    /*--- Define some structures for locating max residuals ---*/

    Point_Max_BGS = new unsigned long[nVar]();
    Point_Max_Coord_BGS = new su2double*[nVar];
    for (iVar = 0; iVar < nVar; iVar++) {
      Point_Max_Coord_BGS[iVar] = new su2double[nDim]();
    }

  }

  /*--- Define some auxiliary vectors related to the solution ---*/

  Solution = new su2double[nVar];
  for (iVar = 0; iVar < nVar; iVar++) Solution[iVar] = 1e-16;

  if (dynamic) {
    Solution_Vel    = new su2double[nVar];
    Solution_Accel  = new su2double[nVar];

    for (iVar = 0; iVar < nVar; iVar++) Solution_Vel[iVar]      = 1e-16;
    for (iVar = 0; iVar < nVar; iVar++) Solution_Accel[iVar]    = 1e-16;
  }

  /*--- Sensitivity definition and coefficient in all the markers ---*/

  CSensitivity = new su2double* [nMarker];

  for (iMarker = 0; iMarker < nMarker; iMarker++) {
    CSensitivity[iMarker] = new su2double [geometry->nVertex[iMarker]]();
  }

  Sens_E  = new su2double[nMarker]();
  Sens_Nu = new su2double[nMarker]();
  Sens_nL = new su2double[nMarker]();

  nodes = new CDiscAdjFEABoundVariable(Solution, Solution_Accel, Solution_Vel, nPoint, nDim, nVar, dynamic, config);
  SetBaseClassPointerToNodes();

  /*--- Set which points are vertices and allocate boundary data. ---*/

  for (iPoint = 0; iPoint < nPoint; iPoint++)
    for (unsigned short iMarker = 0; iMarker < config->GetnMarker_All(); iMarker++) {
      long iVertex = geometry->node[iPoint]->GetVertex(iMarker);
      if (iVertex >= 0) {
        nodes->Set_isVertex(iPoint,true);
        break;
      }
    }
  nodes->AllocateBoundaryVariables(config);


  /*--- Store the direct solution ---*/

  for (iPoint = 0; iPoint < nPoint; iPoint++){
    nodes->SetSolution_Direct(iPoint, direct_solver->GetNodes()->GetSolution(iPoint));
  }

  if (dynamic){
    for (iPoint = 0; iPoint < nPoint; iPoint++){
      nodes->SetSolution_Accel_Direct(iPoint, direct_solver->GetNodes()->GetSolution_Accel(iPoint));
    }

    for (iPoint = 0; iPoint < nPoint; iPoint++){
      nodes->SetSolution_Vel_Direct(iPoint, direct_solver->GetNodes()->GetSolution_Vel(iPoint));
    }
  }

  /*--- Initialize vector structures for multiple material definition ---*/

  nMPROP = config->GetnElasticityMod();

  /*--- For a material to be fully defined, we need to have the same number for all three parameters ---*/
  bool checkDef = ((config->GetnElasticityMod() == config->GetnPoissonRatio()) &&
                   (config->GetnElasticityMod() == config->GetnMaterialDensity()) &&
                   (config->GetnMaterialDensity() == config->GetnPoissonRatio()));

  if (!checkDef){
    SU2_MPI::Error("WARNING: For a material to be fully defined, E, Nu and Rho need to have the same dimensions.", CURRENT_FUNCTION);
  }

  E_i           = new su2double[nMPROP]();
  Local_Sens_E  = new su2double[nMPROP]();
  Global_Sens_E = new su2double[nMPROP]();
  Total_Sens_E  = new su2double[nMPROP]();
  AD_Idx_E_i    = new int[nMPROP]();

  Nu_i           = new su2double[nMPROP]();
  Local_Sens_Nu  = new su2double[nMPROP]();
  Global_Sens_Nu = new su2double[nMPROP]();
  Total_Sens_Nu  = new su2double[nMPROP]();
  AD_Idx_Nu_i    = new int[nMPROP]();

  Rho_i           = new su2double[nMPROP](); // For inertial effects
  Local_Sens_Rho  = new su2double[nMPROP]();
  Global_Sens_Rho = new su2double[nMPROP]();
  Total_Sens_Rho  = new su2double[nMPROP]();
  AD_Idx_Rho_i    = new int[nMPROP]();

  Rho_DL_i           = new su2double[nMPROP](); // For dead loads
  Local_Sens_Rho_DL  = new su2double[nMPROP]();
  Global_Sens_Rho_DL = new su2double[nMPROP]();
  Total_Sens_Rho_DL  = new su2double[nMPROP]();
  AD_Idx_Rho_DL_i    = new int[nMPROP]();

  /*--- Initialize vector structures for multiple electric regions ---*/

  de_effects = config->GetDE_Effects();

  if (de_effects) {
    nEField = config->GetnElectric_Field();

    EField             = new su2double[nEField]();
    Local_Sens_EField  = new su2double[nEField]();
    Global_Sens_EField = new su2double[nEField]();
    Total_Sens_EField  = new su2double[nEField]();
    AD_Idx_EField      = new int[nEField]();
  }

  /*--- Initialize vector structures for structural-based design variables ---*/

  switch (config->GetDV_FEA()) {
    case YOUNG_MODULUS:
    case POISSON_RATIO:
    case DENSITY_VAL:
    case DEAD_WEIGHT:
    case ELECTRIC_FIELD:
      fea_dv = true;
      break;
    default:
      fea_dv = false;
      break;
  }

  if (fea_dv) {
    ReadDV(config);
    Local_Sens_DV  = new su2double[nDV]();
    Global_Sens_DV = new su2double[nDV]();
    Total_Sens_DV  = new su2double[nDV]();
    AD_Idx_DV_Val  = new int[nDV]();
  }

}

CDiscAdjFEASolver::~CDiscAdjFEASolver(void){

  unsigned short iMarker;

  if (CSensitivity != nullptr) {
    for (iMarker = 0; iMarker < nMarker; iMarker++) {
      delete [] CSensitivity[iMarker];
    }
    delete [] CSensitivity;
  }

  delete [] E_i;
  delete [] Nu_i;
  delete [] Rho_i;
  delete [] Rho_DL_i;

  delete [] AD_Idx_E_i;
  delete [] AD_Idx_Nu_i;
  delete [] AD_Idx_Rho_i;
  delete [] AD_Idx_Rho_DL_i;

  delete [] Local_Sens_E;
  delete [] Local_Sens_Nu;
  delete [] Local_Sens_Rho;
  delete [] Local_Sens_Rho_DL;

  delete [] Global_Sens_E;
  delete [] Global_Sens_Nu;
  delete [] Global_Sens_Rho;
  delete [] Global_Sens_Rho_DL;

  delete [] Total_Sens_E;
  delete [] Total_Sens_Nu;
  delete [] Total_Sens_Rho;
  delete [] Total_Sens_Rho_DL;

  delete [] normalLoads;
  delete [] Sens_E;
  delete [] Sens_Nu;
  delete [] Sens_nL;

  delete [] EField;
  delete [] Local_Sens_EField;
  delete [] Global_Sens_EField;
  delete [] Total_Sens_EField;
  delete [] AD_Idx_EField;

  delete [] DV_Val;
  delete [] Local_Sens_DV;
  delete [] Global_Sens_DV;
  delete [] Total_Sens_DV;
  delete [] AD_Idx_DV_Val;

  delete [] Solution_Vel;
  delete [] Solution_Accel;

  delete nodes;
}

void CDiscAdjFEASolver::SetRecording(CGeometry* geometry, CConfig *config){


  bool dynamic (config->GetTime_Domain());

  unsigned long iPoint;
  unsigned short iVar;

  /*--- Reset the solution to the initial (converged) solution ---*/

  for (iPoint = 0; iPoint < nPoint; iPoint++){
    direct_solver->GetNodes()->SetSolution(iPoint, nodes->GetSolution_Direct(iPoint));
  }

  if (dynamic){
    /*--- Reset the solution to the initial (converged) solution ---*/

    for (iPoint = 0; iPoint < nPoint; iPoint++){
      direct_solver->GetNodes()->SetSolution_Accel(iPoint, nodes->GetSolution_Accel_Direct(iPoint));
    }

    for (iPoint = 0; iPoint < nPoint; iPoint++){
      direct_solver->GetNodes()->SetSolution_Vel(iPoint, nodes->GetSolution_Vel_Direct(iPoint));
    }

    /*--- Reset the input for time n ---*/

    for (iPoint = 0; iPoint < nPoint; iPoint++){
      for (iVar = 0; iVar < nVar; iVar++){
        AD::ResetInput(direct_solver->GetNodes()->GetSolution_time_n(iPoint)[iVar]);
      }
    }
    for (iPoint = 0; iPoint < nPoint; iPoint++){
      for (iVar = 0; iVar < nVar; iVar++){
        AD::ResetInput(direct_solver->GetNodes()->GetSolution_Accel_time_n(iPoint)[iVar]);
      }
    }
    for (iPoint = 0; iPoint < nPoint; iPoint++){
      for (iVar = 0; iVar < nVar; iVar++){
        AD::ResetInput(direct_solver->GetNodes()->GetSolution_Vel_time_n(iPoint)[iVar]);
      }
    }

  }

  /*--- Set the Jacobian to zero since this is not done inside the meanflow iteration
   * when running the discrete adjoint solver. ---*/

  direct_solver->Jacobian.SetValZero();

  /*--- Set indices to zero ---*/

  RegisterVariables(geometry, config, true);

}

void CDiscAdjFEASolver::RegisterSolution(CGeometry *geometry, CConfig *config){

  bool input = true;
  bool dynamic = config->GetTime_Domain();
  bool push_index = !config->GetMultizone_Problem();

  /*--- Register solution at all necessary time instances and other variables on the tape ---*/

  direct_solver->GetNodes()->RegisterSolution(input, push_index);

  if (dynamic) {

    /*--- Register acceleration (u'') and velocity (u') at time step n ---*/
    
    direct_solver->GetNodes()->RegisterSolution_Accel(input, push_index);
    direct_solver->GetNodes()->RegisterSolution_Vel(input, push_index);
    
    /*--- Register solution (u), acceleration (u'') and velocity (u') at time step n-1 ---*/
   direct_solver->GetNodes()->Register_femSolution_time_n(input, push_index);
   direct_solver->GetNodes()->RegisterSolution_Accel_time_n(input, push_index);
   direct_solver->GetNodes()->RegisterSolution_Vel_time_n(input, push_index);
  }

}

void CDiscAdjFEASolver::RegisterVariables(CGeometry *geometry, CConfig *config, bool reset){

  /*--- Register element-based values as input ---*/

  unsigned short iVar;

  if (KindDirect_Solver == RUNTIME_FEA_SYS) {

    bool pseudo_static = config->GetPseudoStatic();

    for (iVar = 0; iVar < nMPROP; iVar++) {
      E_i[iVar]      = config->GetElasticyMod(iVar);
      Nu_i[iVar]     = config->GetPoissonRatio(iVar);
      Rho_i[iVar]    = pseudo_static? 0.0 : config->GetMaterialDensity(iVar);
      Rho_DL_i[iVar] = config->GetMaterialDensity(iVar);
    }

    /*--- Read the values of the electric field ---*/
    if (de_effects) {
      for (iVar = 0; iVar < nEField; iVar++)
        EField[iVar] = config->Get_Electric_Field_Mod(iVar);
    }

    /*--- Reset index, otherwise messes up other derivatives ---*/
    if (fea_dv) {
      for (iVar = 0; iVar < nDV; iVar++) AD::ResetInput(DV_Val[iVar]);
    }

    if (!reset) {
      bool local_index = config->GetMultizone_Problem();
      bool push_index = !local_index;

      for (iVar = 0; iVar < nMPROP; iVar++) {
        AD::RegisterInput(E_i[iVar], push_index);
        AD::RegisterInput(Nu_i[iVar], push_index);
        AD::RegisterInput(Rho_i[iVar], push_index);
        AD::RegisterInput(Rho_DL_i[iVar], push_index);
      }

      if(de_effects){
        for (iVar = 0; iVar < nEField; iVar++)
          AD::RegisterInput(EField[iVar], push_index);
      }

      if(fea_dv){
        for (iVar = 0; iVar < nDV; iVar++)
          AD::RegisterInput(DV_Val[iVar], push_index);
      }

      /*--- Explicitly store the tape indices for when we extract the derivatives ---*/
      if (local_index) {
        for (iVar = 0; iVar < nMPROP; iVar++) {
          AD::SetIndex(AD_Idx_E_i[iVar], E_i[iVar]);
          AD::SetIndex(AD_Idx_Nu_i[iVar], Nu_i[iVar]);
          AD::SetIndex(AD_Idx_Rho_i[iVar], Rho_i[iVar]);
          AD::SetIndex(AD_Idx_Rho_DL_i[iVar], Rho_DL_i[iVar]);
        }

        if (de_effects) {
          for (iVar = 0; iVar < nEField; iVar++)
            AD::SetIndex(AD_Idx_EField[iVar], EField[iVar]);
        }

        if (fea_dv) {
          for (iVar = 0; iVar < nDV; iVar++)
            AD::SetIndex(AD_Idx_DV_Val[iVar], DV_Val[iVar]);
        }
      }

      /*--- Register coordinates ---*/
      geometry->RegisterCoordinates(config);

      /*--- Register the flow tractions ---*/
      if (config->GetnMarker_Fluid_Load() > 0)
        direct_solver->GetNodes()->RegisterFlowTraction();
    }

  }

    /*--- Here it is possible to register other variables as input that influence the flow solution
     * and thereby also the objective function. The adjoint values (i.e. the derivatives) can be
     * extracted in the ExtractAdjointVariables routine. ---*/
}

void CDiscAdjFEASolver::RegisterOutput(CGeometry *geometry, CConfig *config){

  bool input = false;
  bool dynamic = config->GetTime_Domain();
  bool push_index = !config->GetMultizone_Problem();

  /*--- Register variables as output of the solver iteration ---*/

  direct_solver->GetNodes()->RegisterSolution(input, push_index);

  if (dynamic) {
    /*--- Register acceleration (u'') and velocity (u') at time step n ---*/
    direct_solver->GetNodes()->RegisterSolution_Accel(input, push_index);
    direct_solver->GetNodes()->RegisterSolution_Vel(input, push_index);
  }

}

void CDiscAdjFEASolver::RegisterObj_Func(CConfig *config){

  /*--- Here we can add new (scalar) objective functions ---*/

  switch (config->GetKind_ObjFunc()){
  case REFERENCE_GEOMETRY:
      ObjFunc_Value = direct_solver->GetTotal_OFRefGeom();
      break;
  case REFERENCE_NODE:
      ObjFunc_Value = direct_solver->GetTotal_OFRefNode();
      break;
  case VOLUME_FRACTION:
  case TOPOL_DISCRETENESS:
      ObjFunc_Value = direct_solver->GetTotal_OFVolFrac();
      break;
  case TOPOL_COMPLIANCE:
      ObjFunc_Value = direct_solver->GetTotal_OFCompliance();
      break;
  default:
      ObjFunc_Value = 0.0;  // If the objective function is computed in a different physical problem
      break;
 /*--- Template for new objective functions where TemplateObjFunction()
  *  is the routine that returns the obj. function value. The computation
  * must be done while the tape is active, i.e. between AD::StartRecording() and
  * AD::StopRecording() in DiscAdjMeanFlowIteration::Iterate(). The best place is somewhere
  * inside MeanFlowIteration::Iterate().
  *
  * case TEMPLATE_OBJECTIVE:
  *    ObjFunc_Value = TemplateObjFunction();
  *    break;
  * ---*/
  }
  if (rank == MASTER_NODE){
    AD::RegisterOutput(ObjFunc_Value);
  }
}


void CDiscAdjFEASolver::SetAdj_ObjFunc(CGeometry *geometry, CConfig *config){

  bool dynamic = (config->GetTime_Domain());
  unsigned long IterAvg_Obj = config->GetIter_Avg_Objective();
  unsigned long TimeIter = config->GetTimeIter();
  su2double seeding = 1.0;

  if (dynamic){
    if (TimeIter < IterAvg_Obj){
      seeding = 1.0/((su2double)IterAvg_Obj);
    }
    else{
      seeding = 0.0;
    }
  }

  if (rank == MASTER_NODE){
    SU2_TYPE::SetDerivative(ObjFunc_Value, SU2_TYPE::GetValue(seeding));
  } else {
    SU2_TYPE::SetDerivative(ObjFunc_Value, 0.0);
  }
}

void CDiscAdjFEASolver::ExtractAdjoint_Solution(CGeometry *geometry, CConfig *config){

  bool dynamic = config->GetTime_Domain();
  bool multizone = config->GetMultizone_Problem();

  unsigned short iVar;
  unsigned long iPoint;
  su2double residual;

  /*--- Set Residuals to zero ---*/

  for (iVar = 0; iVar < nVar; iVar++){
    SetRes_RMS(iVar,0.0);
    SetRes_Max(iVar,0.0,0);
  }

  /*--- Set the old solution, for multi-zone problems this is done after computing the
   *    residuals, otherwise the per-zone-residuals do not make sense, as on entry Solution
   *    contains contributions from other zones but on extraction it does not. ---*/

  if(!multizone) nodes->Set_OldSolution();

  for (iPoint = 0; iPoint < nPoint; iPoint++){

    /*--- Extract the adjoint solution ---*/

    if(multizone) {
      direct_solver->GetNodes()->GetAdjointSolution_LocalIndex(iPoint,Solution);
    }
    else {
      direct_solver->GetNodes()->GetAdjointSolution(iPoint,Solution);
    }

    /*--- Store the adjoint solution ---*/
if (rank == MASTER_NODE && iPoint == 0) cout << "CVC: Debug: AdjointSolution[0] = " << Solution[0] << endl;
if (rank == MASTER_NODE && iPoint == 0) cout << "CVC: Debug: AdjointSolution[1] = " << Solution[1] << endl;
    nodes->SetSolution(iPoint,Solution);

  }

  /*--- Solution for acceleration (u'') and velocity (u') at time n ---*/

  if (dynamic){

    /*--- FIRST: The acceleration solution ---*/

    /*--- Set the old acceleration solution ---*/
    nodes->Set_OldSolution_Accel();

    for (iPoint = 0; iPoint < nPoint; iPoint++){

      /*--- Extract the adjoint acceleration solution u'' ---*/

    if(multizone) {
      direct_solver->GetNodes()->GetAdjointSolution_Accel_LocalIndex(iPoint,Solution_Accel);
    }
    else {
      direct_solver->GetNodes()->GetAdjointSolution_Accel(iPoint,Solution_Accel);
    }

      /*--- Store the adjoint acceleration solution u'' ---*/
if (rank == MASTER_NODE && iPoint == 0) cout << "CVC: Debug: AdjointSolution_Accel[0] = " << Solution_Accel[0] << endl;
if (rank == MASTER_NODE && iPoint == 0) cout << "CVC: Debug: AdjointSolution_Accel[1] = " << Solution_Accel[1] << endl;
      nodes->SetSolution_Accel(iPoint,Solution_Accel);

    }

    /*--- NEXT: The velocity solution ---*/

    /*--- Set the old velocity solution ---*/
    nodes->Set_OldSolution_Vel();

    for (iPoint = 0; iPoint < nPoint; iPoint++){

      /*--- Extract the adjoint velocity solution u'' ---*/
      if(multizone) {
        direct_solver->GetNodes()->GetAdjointSolution_Vel_LocalIndex(iPoint,Solution_Vel);
      }
      else {
      direct_solver->GetNodes()->GetAdjointSolution_Vel(iPoint,Solution_Vel);
      }

      /*--- Store the adjoint velocity solution u'' ---*/
if (rank == MASTER_NODE && iPoint == 0) cout << "CVC: Debug: AdjointSolution_Vel[0] = " << Solution_Vel[0] << endl;
if (rank == MASTER_NODE && iPoint == 0) cout << "CVC: Debug: AdjointSolution_Vel[1] = " << Solution_Vel[1] << endl;
      nodes->SetSolution_Vel(iPoint,Solution_Vel);

    }

    /*--- NOW: The solution at time n ---*/
    for (iPoint = 0; iPoint < nPoint; iPoint++){

      /*--- Extract the adjoint solution at time n ---*/
      if(multizone) {
        direct_solver->GetNodes()->GetAdjointSolution_time_n_LocalIndex(iPoint,Solution);
      }
      else {
      direct_solver->GetNodes()->GetAdjointSolution_time_n(iPoint,Solution);
      }

      /*--- Store the adjoint solution at time n ---*/
if (rank == MASTER_NODE && iPoint == 0) cout << "CVC: Debug: AdjointSolution_n[0] = " << Solution[0] << endl;
if (rank == MASTER_NODE && iPoint == 0) cout << "CVC: Debug: AdjointSolution_n[1] = " << Solution[1] << endl;
      nodes->Set_Solution_time_n(iPoint,Solution);
    }

    /*--- The acceleration solution at time n... ---*/
    for (iPoint = 0; iPoint < nPoint; iPoint++){

      /*--- Extract the adjoint acceleration solution u'' at time n ---*/
      if(multizone) {
        direct_solver->GetNodes()->GetAdjointSolution_Accel_time_n_LocalIndex(iPoint,Solution_Accel);
      }
      else {
      direct_solver->GetNodes()->GetAdjointSolution_Accel_time_n(iPoint,Solution_Accel);
      }

      /*--- Store the adjoint acceleration solution u'' at time n---*/
if (rank == MASTER_NODE && iPoint == 0) cout << "CVC: Debug: AdjointSolution_Accel_n[0] = " << Solution_Accel[0] << endl;
if (rank == MASTER_NODE && iPoint == 0) cout << "CVC: Debug: AdjointSolution_Accel_n[1] = " << Solution_Accel[1] << endl;
      nodes->SetSolution_Accel_time_n(iPoint,Solution_Accel);

    }

    /*--- ... and the velocity solution at time n ---*/
    for (iPoint = 0; iPoint < nPoint; iPoint++){

      /*--- Extract the adjoint velocity solution u' at time n ---*/
      if(multizone) {
        direct_solver->GetNodes()->GetAdjointSolution_Vel_time_n_LocalIndex(iPoint,Solution_Vel);
      }
      else {
      direct_solver->GetNodes()->GetAdjointSolution_Vel_time_n(iPoint,Solution_Vel);
      }

      /*--- Store the adjoint velocity solution u' at time n ---*/
if (rank == MASTER_NODE && iPoint == 0) cout << "CVC: Debug: AdjointSolution_Vel_n[0] = " << Solution_Vel[0] << endl;
if (rank == MASTER_NODE && iPoint == 0) cout << "CVC: Debug: AdjointSolution_Vel_n[1] = " << Solution_Vel[1] << endl;
      nodes->SetSolution_Vel_time_n(iPoint,Solution_Vel);

    }

  }

  /*--- TODO: Need to set the MPI solution in the previous TS ---*/

  /*--- Set the residuals ---*/

  for (iPoint = 0; iPoint < nPointDomain; iPoint++){
    for (iVar = 0; iVar < nVar; iVar++){
      residual = nodes->GetSolution(iPoint, iVar) - nodes->GetSolution_Old(iPoint, iVar);

      AddRes_RMS(iVar,residual*residual);
      AddRes_Max(iVar,fabs(residual),geometry->node[iPoint]->GetGlobalIndex(),geometry->node[iPoint]->GetCoord());
    }
    if (dynamic){
      for (iVar = 0; iVar < nVar; iVar++){
        residual = nodes->GetSolution_Accel(iPoint, iVar) - nodes->GetSolution_Old_Accel(iPoint, iVar);

        AddRes_RMS(iVar,residual*residual);
        AddRes_Max(iVar,fabs(residual),geometry->node[iPoint]->GetGlobalIndex(),geometry->node[iPoint]->GetCoord());
      }
      for (iVar = 0; iVar < nVar; iVar++){
        residual = nodes->GetSolution_Vel(iPoint, iVar) - nodes->GetSolution_Old_Vel(iPoint, iVar);

        AddRes_RMS(iVar,residual*residual);
        AddRes_Max(iVar,fabs(residual),geometry->node[iPoint]->GetGlobalIndex(),geometry->node[iPoint]->GetCoord());
      }
    }
  }

  if(multizone) nodes->Set_OldSolution();

  SetResidual_RMS(geometry, config);

}

void CDiscAdjFEASolver::ExtractAdjoint_Variables(CGeometry *geometry, CConfig *config){

  unsigned short iVar;
  bool local_index = config->GetMultizone_Problem();

  /*--- Extract the adjoint values of the material properties ---*/
  if (KindDirect_Solver == RUNTIME_FEA_SYS){

    if (local_index) {
      for (iVar = 0; iVar < nMPROP; iVar++) {
        Local_Sens_E[iVar] = AD::GetDerivative(AD_Idx_E_i[iVar]);
        Local_Sens_Nu[iVar] = AD::GetDerivative(AD_Idx_Nu_i[iVar]);
        Local_Sens_Rho[iVar] = AD::GetDerivative(AD_Idx_Rho_i[iVar]);
        Local_Sens_Rho_DL[iVar] = AD::GetDerivative(AD_Idx_Rho_DL_i[iVar]);
      }
    }
    else {
      for (iVar = 0; iVar < nMPROP; iVar++) {
        Local_Sens_E[iVar] = SU2_TYPE::GetDerivative(E_i[iVar]);
        Local_Sens_Nu[iVar] = SU2_TYPE::GetDerivative(Nu_i[iVar]);
        Local_Sens_Rho[iVar] = SU2_TYPE::GetDerivative(Rho_i[iVar]);
        Local_Sens_Rho_DL[iVar] = SU2_TYPE::GetDerivative(Rho_DL_i[iVar]);
      }
    }

    SU2_MPI::Allreduce(Local_Sens_E, Global_Sens_E,  nMPROP, MPI_DOUBLE, MPI_SUM, MPI_COMM_WORLD);
    SU2_MPI::Allreduce(Local_Sens_Nu, Global_Sens_Nu, nMPROP, MPI_DOUBLE, MPI_SUM, MPI_COMM_WORLD);
    SU2_MPI::Allreduce(Local_Sens_Rho, Global_Sens_Rho, nMPROP, MPI_DOUBLE, MPI_SUM, MPI_COMM_WORLD);
    SU2_MPI::Allreduce(Local_Sens_Rho_DL, Global_Sens_Rho_DL, nMPROP, MPI_DOUBLE, MPI_SUM, MPI_COMM_WORLD);

    /*--- Extract the adjoint values of the electric field in the case that it is a parameter of the problem. ---*/

    if (de_effects) {
      for (iVar = 0; iVar < nEField; iVar++) {
        if (local_index) Local_Sens_EField[iVar] = AD::GetDerivative(AD_Idx_EField[iVar]);
        else             Local_Sens_EField[iVar] = SU2_TYPE::GetDerivative(EField[iVar]);
      }
      SU2_MPI::Allreduce(Local_Sens_EField, Global_Sens_EField, nEField, MPI_DOUBLE, MPI_SUM, MPI_COMM_WORLD);
    }

    if (fea_dv) {
      for (iVar = 0; iVar < nDV; iVar++) {
        if (local_index) Local_Sens_DV[iVar] = AD::GetDerivative(AD_Idx_DV_Val[iVar]);
        else             Local_Sens_DV[iVar] = SU2_TYPE::GetDerivative(DV_Val[iVar]);
      }
      SU2_MPI::Allreduce(Local_Sens_DV, Global_Sens_DV, nDV, MPI_DOUBLE, MPI_SUM, MPI_COMM_WORLD);
    }

    /*--- Extract the geometric sensitivities ---*/

    for (unsigned long iPoint = 0; iPoint < nPoint; iPoint++) {

      su2double *Coord = geometry->node[iPoint]->GetCoord();

      for (unsigned short iDim = 0; iDim < nDim; iDim++) {

        su2double Sensitivity;

        if(config->GetMultizone_Problem()) {
          Sensitivity = geometry->node[iPoint]->GetAdjointSolution(iDim);
        }
        else {
          Sensitivity = SU2_TYPE::GetDerivative(Coord[iDim]);
          /*--- Set the index manually to zero. ---*/
          AD::ResetInput(Coord[iDim]);
        }
        if (!config->GetTime_Domain() || config->GetMultizone_Problem()) {
          if (rank == MASTER_NODE && iPoint == 0) cout << "CVC: Sensitivity[" << iDim << "] = " << Sensitivity << " (Current only)" << endl;
          nodes->SetSensitivity(iPoint, iDim, Sensitivity);
        } else {
          if (rank == MASTER_NODE && iPoint == 0) cout << "CVC: Sensitivity[" << iDim << "] = " << Sensitivity << " (Adding previous = " << nodes->GetSensitivity(iPoint, iDim) << ")" << endl;
          nodes->SetSensitivity(iPoint, iDim, nodes->GetSensitivity(iPoint, iDim) + Sensitivity);
        }
      }
    }
    SetSurface_Sensitivity(geometry, config);

    /*--- Extract the flow traction sensitivities ---*/

    if (config->GetnMarker_Fluid_Load() > 0){
      su2double val_sens;
      for (unsigned long iPoint = 0; iPoint < nPoint; iPoint++){
        for (unsigned short iDim = 0; iDim < nDim; iDim++){
          val_sens = direct_solver->GetNodes()->ExtractFlowTraction_Sensitivity(iPoint,iDim);
          nodes->SetFlowTractionSensitivity(iPoint, iDim, val_sens);
        }
      }
    }

  }

}

void CDiscAdjFEASolver::SetAdjoint_Output(CGeometry *geometry, CConfig *config){

  bool dynamic = (config->GetTime_Domain());
  bool deform_mesh = (config->GetnMarker_Deform_Mesh() > 0);

  unsigned short iVar;
  unsigned long iPoint;

  for (iPoint = 0; iPoint < nPoint; iPoint++){
    for (iVar = 0; iVar < nVar; iVar++){
      Solution[iVar] = nodes->GetSolution(iPoint,iVar);
    }
    if(deform_mesh){
      for (iVar = 0; iVar < nVar; iVar++){
        Solution[iVar] += nodes->GetSourceTerm_DispAdjoint(iPoint,iVar);
      }
    }
    if (dynamic){
      for (iVar = 0; iVar < nVar; iVar++){
        Solution_Accel[iVar] = nodes->GetSolution_Accel(iPoint,iVar);
      }
      for (iVar = 0; iVar < nVar; iVar++){
        Solution_Vel[iVar] = nodes->GetSolution_Vel(iPoint,iVar);
      }
      for (iVar = 0; iVar < nVar; iVar++){
        Solution[iVar] += nodes->GetDynamic_Derivative_n(iPoint,iVar);
      }
      for (iVar = 0; iVar < nVar; iVar++){
        Solution_Accel[iVar] += nodes->GetDynamic_Derivative_Accel_n(iPoint,iVar);
      }
      for (iVar = 0; iVar < nVar; iVar++){
        Solution_Vel[iVar] += nodes->GetDynamic_Derivative_Vel_n(iPoint,iVar);
      }
    }
    direct_solver->GetNodes()->SetAdjointSolution(iPoint,Solution);
    if (dynamic){
      direct_solver->GetNodes()->SetAdjointSolution_Accel(iPoint,Solution_Accel);
      direct_solver->GetNodes()->SetAdjointSolution_Vel(iPoint,Solution_Vel);
    }

  }

}

void CDiscAdjFEASolver::Preprocessing(CGeometry *geometry, CSolver **solver_container, CConfig *config_container, unsigned short iMesh, unsigned short iRKStep, unsigned short RunTime_EqSystem, bool Output){

  bool dynamic = (config_container->GetTime_Domain());
  unsigned long iPoint;
  unsigned short iVar;

  if (dynamic){
    for (iPoint = 0; iPoint<geometry->GetnPoint(); iPoint++){
      for (iVar=0; iVar < nVar; iVar++){
        nodes->SetDynamic_Derivative_n(iPoint, iVar, nodes->GetSolution_time_n(iPoint, iVar));
      }
      for (iVar=0; iVar < nVar; iVar++){
        nodes->SetDynamic_Derivative_Accel_n(iPoint, iVar, nodes->GetSolution_Accel_time_n(iPoint, iVar));
      }
      for (iVar=0; iVar < nVar; iVar++){
        nodes->SetDynamic_Derivative_Vel_n(iPoint, iVar, nodes->GetSolution_Vel_time_n(iPoint, iVar));
      }
    }
  }

}

<<<<<<< HEAD
void CDiscAdjFEASolver::ExtractAdjoint_CrossTerm(CGeometry *geometry, CConfig *config){

  unsigned short iVar;
  unsigned long iPoint;
  bool multizone = config->GetMultizone_Problem();
  for (iPoint = 0; iPoint < nPoint; iPoint++){

    /*--- Extract the adjoint solution ---*/
    if(multizone) {
    direct_solver->GetNodes()->GetAdjointSolution_LocalIndex(iPoint,Solution);
    }
    else {
      direct_solver->GetNodes()->GetAdjointSolution(iPoint,Solution);
    }    

    for (iVar = 0; iVar < nVar; iVar++) nodes->SetCross_Term_Derivative(iPoint,iVar, Solution[iVar]);

  }

}

void CDiscAdjFEASolver::ExtractAdjoint_CrossTerm_Geometry(CGeometry *geometry, CConfig *config){

  unsigned short iVar;
  unsigned long iPoint;
  bool multizone = config->GetMultizone_Problem();

  su2double relax = config->GetAitkenStatRelax();

  for (iPoint = 0; iPoint < nPoint; iPoint++){

    /*--- Extract the adjoint solution ---*/
    if(multizone) {
    direct_solver->GetNodes()->GetAdjointSolution_LocalIndex(iPoint,Solution);
    }
    else {
      direct_solver->GetNodes()->GetAdjointSolution(iPoint,Solution);
    }
    
    /*--- Relax and set the solution ---*/

    for(iVar = 0; iVar < nVar; iVar++)
      Solution[iVar] = relax*Solution[iVar] + (1.0-relax)*nodes->GetGeometry_CrossTerm_Derivative(iPoint,iVar);

    for (iVar = 0; iVar < nVar; iVar++) nodes->SetGeometry_CrossTerm_Derivative(iPoint,iVar, Solution[iVar]);

  }

}

=======
>>>>>>> 58bc0dc8
void CDiscAdjFEASolver::SetSensitivity(CGeometry *geometry, CSolver **solver, CConfig *config){

  bool time_domain = config->GetTime_Domain();
  bool multizone = config->GetMultizone_Problem();
  unsigned short iVar;

  for (iVar = 0; iVar < nMPROP; iVar++){
    Total_Sens_E[iVar]        += Global_Sens_E[iVar];
    Total_Sens_Nu[iVar]       += Global_Sens_Nu[iVar];
    Total_Sens_Rho[iVar]      += Global_Sens_Rho[iVar];
    Total_Sens_Rho_DL[iVar]   += Global_Sens_Rho_DL[iVar];
  }

  if (de_effects){
    for (iVar = 0; iVar < nEField; iVar++)
      Total_Sens_EField[iVar]+= Global_Sens_EField[iVar];
  }

  if (fea_dv){
    for (iVar = 0; iVar < nDV; iVar++)
      Total_Sens_DV[iVar] += Global_Sens_DV[iVar];
  }

  /*--- Extract the topology optimization density sensitivities ---*/

  direct_solver->ExtractAdjoint_Variables(geometry, config);

  /*--- Extract the geometric sensitivities ---*/

  for (unsigned long iPoint = 0; iPoint < nPoint; iPoint++) {

    su2double *Coord = geometry->node[iPoint]->GetCoord();

    for (unsigned short iDim = 0; iDim < nDim; iDim++) {

      su2double Sensitivity;

      if(multizone) {
        Sensitivity = geometry->node[iPoint]->GetAdjointSolution(iDim);
      }
      else {
        Sensitivity = SU2_TYPE::GetDerivative(Coord[iDim]);
        /*--- Set the index manually to zero. ---*/
        AD::ResetInput(Coord[iDim]);
      }
      if (!time_domain || multizone) {
        nodes->SetSensitivity(iPoint, iDim, Sensitivity);
      } else {
        nodes->SetSensitivity(iPoint, iDim, nodes->GetSensitivity(iPoint, iDim) + Sensitivity);
      }
    }
  }
  SetSurface_Sensitivity(geometry, config);
}

void CDiscAdjFEASolver::SetSurface_Sensitivity(CGeometry *geometry, CConfig *config){

}

void CDiscAdjFEASolver::ReadDV(CConfig *config) {

  unsigned long index;

  string filename;
  ifstream properties_file;

  /*--- Choose the filename of the design variable ---*/

  string input_name;

  switch (config->GetDV_FEA()) {
    case YOUNG_MODULUS:
      input_name = "dv_young.opt";
      break;
    case POISSON_RATIO:
      input_name = "dv_poisson.opt";
      break;
    case DENSITY_VAL:
    case DEAD_WEIGHT:
      input_name = "dv_density.opt";
      break;
    case ELECTRIC_FIELD:
      input_name = "dv_efield.opt";
      break;
    default:
      input_name = "dv.opt";
      break;
  }

  filename = input_name;

  if (rank == MASTER_NODE) cout << "Filename: " << filename << "." << endl;

  properties_file.open(filename.data(), ios::in);

  /*--- In case there is no file, all elements get the same property (0) ---*/

  if (properties_file.fail()) {

    if (rank == MASTER_NODE)
      cout << "There is no design variable file." << endl;

    nDV   = 1;
    DV_Val = new su2double[nDV];
    for (unsigned short iDV = 0; iDV < nDV; iDV++)
      DV_Val[iDV] = 1.0;

  }
  else{

    string text_line;

     /*--- First pass: determine number of design variables ---*/

    unsigned short iDV = 0;

    /*--- Skip the first line: it is the header ---*/

    getline (properties_file, text_line);

    while (getline (properties_file, text_line)) iDV++;

    /*--- Close the restart file ---*/

    properties_file.close();

    nDV = iDV;
    DV_Val = new su2double[nDV];

    /*--- Reopen the file (TODO: improve this) ---*/

    properties_file.open(filename.data(), ios::in);

    /*--- Skip the first line: it is the header ---*/

    getline (properties_file, text_line);

    iDV = 0;
    while (getline (properties_file, text_line)) {

      istringstream point_line(text_line);

      point_line >> index >> DV_Val[iDV];

      iDV++;

    }

    /*--- Close the restart file ---*/

    properties_file.close();

  }

}

void CDiscAdjFEASolver::LoadRestart(CGeometry **geometry, CSolver ***solver, CConfig *config, int val_iter, bool val_update_geo) {

  unsigned short iVar;
  unsigned long index, counter;
  string restart_filename, filename;

  /*--- Restart the solution from file information ---*/

  filename = config->GetSolution_AdjFileName();
  restart_filename = config->GetObjFunc_Extension(filename);
  restart_filename = config->GetFilename(restart_filename, "", val_iter);

  /*--- Read and store the restart metadata. ---*/

//  Read_SU2_Restart_Metadata(geometry[MESH_0], config, true, restart_filename);

  /*--- Read the restart data from either an ASCII or binary SU2 file. ---*/

  if (config->GetRead_Binary_Restart()) {
    Read_SU2_Restart_Binary(geometry[MESH_0], config, restart_filename);
  } else {
    Read_SU2_Restart_ASCII(geometry[MESH_0], config, restart_filename);
  }

  /*--- Read all lines in the restart file ---*/

  long iPoint_Local; unsigned long iPoint_Global = 0; unsigned long iPoint_Global_Local = 0;

  /*--- Skip coordinates ---*/

  unsigned short skipVars = geometry[MESH_0]->GetnDim();

  /*--- Load data from the restart into correct containers. ---*/

  counter = 0;
  for (iPoint_Global = 0; iPoint_Global < geometry[MESH_0]->GetGlobal_nPointDomain(); iPoint_Global++ ) {

    /*--- Retrieve local index. If this node from the restart file lives
     on the current processor, we will load and instantiate the vars. ---*/

    iPoint_Local = geometry[MESH_0]->GetGlobal_to_Local_Point(iPoint_Global);

    if (iPoint_Local > -1) {

      /*--- We need to store this point's data, so jump to the correct
       offset in the buffer of data from the restart file and load it. ---*/

      index = counter*Restart_Vars[1] + skipVars;
      for (iVar = 0; iVar < nVar; iVar++) Solution[iVar] = Restart_Data[index+iVar];
      nodes->SetSolution(iPoint_Local,Solution);
      iPoint_Global_Local++;

      /*--- Increment the overall counter for how many points have been loaded. ---*/
      counter++;
    }

  }

  /*--- Detect a wrong solution file ---*/

  if (iPoint_Global_Local < nPointDomain) {
    SU2_MPI::Error(string("The solution file ") + filename + string(" doesn't match with the mesh file!\n") +
                   string("It could be empty lines at the end of the file."), CURRENT_FUNCTION);
  }

  /*--- Delete the class memory that is used to load the restart. ---*/

  delete [] Restart_Vars; Restart_Vars = nullptr;
  delete [] Restart_Data; Restart_Data = nullptr;

}<|MERGE_RESOLUTION|>--- conflicted
+++ resolved
@@ -860,59 +860,6 @@
 
 }
 
-<<<<<<< HEAD
-void CDiscAdjFEASolver::ExtractAdjoint_CrossTerm(CGeometry *geometry, CConfig *config){
-
-  unsigned short iVar;
-  unsigned long iPoint;
-  bool multizone = config->GetMultizone_Problem();
-  for (iPoint = 0; iPoint < nPoint; iPoint++){
-
-    /*--- Extract the adjoint solution ---*/
-    if(multizone) {
-    direct_solver->GetNodes()->GetAdjointSolution_LocalIndex(iPoint,Solution);
-    }
-    else {
-      direct_solver->GetNodes()->GetAdjointSolution(iPoint,Solution);
-    }    
-
-    for (iVar = 0; iVar < nVar; iVar++) nodes->SetCross_Term_Derivative(iPoint,iVar, Solution[iVar]);
-
-  }
-
-}
-
-void CDiscAdjFEASolver::ExtractAdjoint_CrossTerm_Geometry(CGeometry *geometry, CConfig *config){
-
-  unsigned short iVar;
-  unsigned long iPoint;
-  bool multizone = config->GetMultizone_Problem();
-
-  su2double relax = config->GetAitkenStatRelax();
-
-  for (iPoint = 0; iPoint < nPoint; iPoint++){
-
-    /*--- Extract the adjoint solution ---*/
-    if(multizone) {
-    direct_solver->GetNodes()->GetAdjointSolution_LocalIndex(iPoint,Solution);
-    }
-    else {
-      direct_solver->GetNodes()->GetAdjointSolution(iPoint,Solution);
-    }
-    
-    /*--- Relax and set the solution ---*/
-
-    for(iVar = 0; iVar < nVar; iVar++)
-      Solution[iVar] = relax*Solution[iVar] + (1.0-relax)*nodes->GetGeometry_CrossTerm_Derivative(iPoint,iVar);
-
-    for (iVar = 0; iVar < nVar; iVar++) nodes->SetGeometry_CrossTerm_Derivative(iPoint,iVar, Solution[iVar]);
-
-  }
-
-}
-
-=======
->>>>>>> 58bc0dc8
 void CDiscAdjFEASolver::SetSensitivity(CGeometry *geometry, CSolver **solver, CConfig *config){
 
   bool time_domain = config->GetTime_Domain();
