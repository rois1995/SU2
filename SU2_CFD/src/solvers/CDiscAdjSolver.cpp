--- conflicted
+++ resolved
@@ -621,13 +621,7 @@
 
   /*--- Skip coordinates ---*/
   unsigned short skipVars = geometry[MESH_0]->GetnDim();
-<<<<<<< HEAD
-  // bool turbulent =(config->GetKind_Turb_Model() !=NONE); 
-  // bool turb_SST  = ((turbulent) && (config->GetKind_Turb_Model() == SST));
-  // bool turb_SA   = ((turbulent) && (config->GetKind_Turb_Model() == SA));
-=======
-
->>>>>>> 3a744b52
+
   // nijso: daniel, we have to add progvar here?
 
   /*--- Skip flow adjoint variables ---*/
