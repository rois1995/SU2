/*!
 * \file CFEAVariable.cpp
 * \brief Definition of the variables for FEM elastic structural problems.
 * \author R. Sanchez
 * \version 6.2.0 "Falcon"
 *
 * The current SU2 release has been coordinated by the
 * SU2 International Developers Society <www.su2devsociety.org>
 * with selected contributions from the open-source community.
 *
 * The main research teams contributing to the current release are:
 *  - Prof. Juan J. Alonso's group at Stanford University.
 *  - Prof. Piero Colonna's group at Delft University of Technology.
 *  - Prof. Nicolas R. Gauger's group at Kaiserslautern University of Technology.
 *  - Prof. Alberto Guardone's group at Polytechnic University of Milan.
 *  - Prof. Rafael Palacios' group at Imperial College London.
 *  - Prof. Vincent Terrapon's group at the University of Liege.
 *  - Prof. Edwin van der Weide's group at the University of Twente.
 *  - Lab. of New Concepts in Aeronautics at Tech. Institute of Aeronautics.
 *
 * Copyright 2012-2019, Francisco D. Palacios, Thomas D. Economon,
 *                      Tim Albring, and the SU2 contributors.
 *
 * SU2 is free software; you can redistribute it and/or
 * modify it under the terms of the GNU Lesser General Public
 * License as published by the Free Software Foundation; either
 * version 2.1 of the License, or (at your option) any later version.
 *
 * SU2 is distributed in the hope that it will be useful,
 * but WITHOUT ANY WARRANTY; without even the implied warranty of
 * MERCHANTABILITY or FITNESS FOR A PARTICULAR PURPOSE. See the GNU
 * Lesser General Public License for more details.
 *
 * You should have received a copy of the GNU Lesser General Public
 * License along with SU2. If not, see <http://www.gnu.org/licenses/>.
 */

#include "../../include/variables/CFEAVariable.hpp"


CFEAVariable::CFEAVariable(const su2double *val_fea, Idx_t npoint, Idx_t ndim, Idx_t nvar, CConfig *config)
  : CVariable(npoint, ndim, nvar, config) {

  bool nonlinear_analysis = (config->GetGeometricConditions() == LARGE_DEFORMATIONS);
  bool body_forces        = config->GetDeadLoad();
  bool incremental_load   = config->GetIncrementalLoad();
  bool prestretch_fem     = config->GetPrestretch();  // Structure is prestretched
  bool discrete_adjoint   = config->GetDiscrete_Adjoint();
  bool refgeom            = config->GetRefGeom(); // Reference geometry needs to be stored
<<<<<<< HEAD
  bool dynamic_analysis   = config->GetTime_Domain();
  bool fsi_analysis       = (config->GetnMarker_Fluid_Load() > 0);
=======
  bool dynamic_analysis   = (config->GetDynamic_Analysis() == DYNAMIC);
  bool fsi_analysis       = config->GetFSI_Simulation();
>>>>>>> d6fa48d3

  VonMises_Stress.resize(nPoint) = su2double(0.0);

  if (nDim==2) Stress.resize(nPoint,3);
  else         Stress.resize(nPoint,6);

  /*--- Initialization of variables ---*/
  for (Idx_t iPoint = 0; iPoint < nPoint; ++iPoint)
    for (Idx_t iVar = 0; iVar < nVar; iVar++)
      Solution(iPoint,iVar) = val_fea[iVar];

  if (dynamic_analysis) {
    Solution_Vel.resize(nPoint,nVar);
    Solution_Accel.resize(nPoint,nVar);
    
    for (Idx_t iPoint = 0; iPoint < nPoint; ++iPoint) {
      for (Idx_t iVar = 0; iVar < nVar; iVar++) {
        Solution_Vel(iPoint,iVar) = val_fea[iVar+nVar];
        Solution_Accel(iPoint,iVar) = val_fea[iVar+2*nVar];
      }
    }
    Solution_Vel_time_n = Solution_Vel;
    Solution_Accel_time_n = Solution_Accel;
  }

  if (fsi_analysis) {
    Solution_Pred = Solution;
    Solution_Pred_Old = Solution;
  }

  /*--- If we are going to use incremental analysis, we need a way to store the old solution ---*/

  if (incremental_load && nonlinear_analysis) Solution_Old.resize(nPoint,nVar) = su2double(0.0);

  /*--- If we are running a discrete adjoint iteration, we need this vector for cross-dependencies ---*/

  else if (discrete_adjoint && fsi_analysis) Solution_Old = Solution;

  /*--- Body residual ---*/
  if (body_forces) Residual_Ext_Body.resize(nPoint,nVar) = su2double(0.0);

  if (refgeom) Reference_Geometry.resize(nPoint,nVar);

  if (prestretch_fem)  Prestretch.resize(nPoint,nVar);
  
  if (config->GetMultizone_Problem())
    Set_BGSSolution_k();
}

void CFEAVariable::SetSolution_Vel_time_n() { Solution_Vel_time_n = Solution_Vel; }

void CFEAVariable::SetSolution_Accel_time_n() { Solution_Accel_time_n = Solution_Accel; }

void CFEAVariable::Register_femSolution_time_n() {
  for (Idx_t iPoint = 0; iPoint < nPoint; iPoint++)
    for (Idx_t iVar = 0; iVar < nVar; iVar++)
      AD::RegisterInput(Solution_time_n(iPoint,iVar));
}

void CFEAVariable::RegisterSolution_Vel(bool input) {
  if (input) {
    for (Idx_t iPoint = 0; iPoint < nPoint; iPoint++)
      for (Idx_t iVar = 0; iVar < nVar; iVar++)
        AD::RegisterInput(Solution_Vel(iPoint,iVar));
  }
  else {
    for (Idx_t iPoint = 0; iPoint < nPoint; iPoint++)
      for (Idx_t iVar = 0; iVar < nVar; iVar++)
        AD::RegisterOutput(Solution_Vel(iPoint,iVar));
  }
}

void CFEAVariable::RegisterSolution_Vel_time_n() {
  for (Idx_t iPoint = 0; iPoint < nPoint; iPoint++)
    for (Idx_t iVar = 0; iVar < nVar; iVar++)
      AD::RegisterInput(Solution_Vel_time_n(iPoint,iVar));
}

void CFEAVariable::RegisterSolution_Accel(bool input) {
  if (input) {
    for (Idx_t iPoint = 0; iPoint < nPoint; iPoint++)
      for (Idx_t iVar = 0; iVar < nVar; iVar++)
        AD::RegisterInput(Solution_Accel(iPoint,iVar));
  }
  else {
    for (Idx_t iPoint = 0; iPoint < nPoint; iPoint++)
      for (Idx_t iVar = 0; iVar < nVar; iVar++)
        AD::RegisterOutput(Solution_Accel(iPoint,iVar));
  }
}

void CFEAVariable::RegisterSolution_Accel_time_n() {
  for (Idx_t iPoint = 0; iPoint < nPoint; iPoint++)
    for (Idx_t iVar = 0; iVar < nVar; iVar++)
      AD::RegisterInput(Solution_Accel_time_n(iPoint,iVar));
}<|MERGE_RESOLUTION|>--- conflicted
+++ resolved
@@ -47,13 +47,8 @@
   bool prestretch_fem     = config->GetPrestretch();  // Structure is prestretched
   bool discrete_adjoint   = config->GetDiscrete_Adjoint();
   bool refgeom            = config->GetRefGeom(); // Reference geometry needs to be stored
-<<<<<<< HEAD
   bool dynamic_analysis   = config->GetTime_Domain();
-  bool fsi_analysis       = (config->GetnMarker_Fluid_Load() > 0);
-=======
-  bool dynamic_analysis   = (config->GetDynamic_Analysis() == DYNAMIC);
   bool fsi_analysis       = config->GetFSI_Simulation();
->>>>>>> d6fa48d3
 
   VonMises_Stress.resize(nPoint) = su2double(0.0);
 
