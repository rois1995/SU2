/*!
 * \file output_adj_flow_inc.cpp
 * \brief Main subroutines for flow discrete adjoint output
 * \author R. Sanchez
 * \version 7.1.0 "Blackbird"
 *
 * SU2 Project Website: https://su2code.github.io
 *
 * The SU2 Project is maintained by the SU2 Foundation
 * (http://su2foundation.org)
 *
 * Copyright 2012-2020, SU2 Contributors (cf. AUTHORS.md)
 *
 * SU2 is free software; you can redistribute it and/or
 * modify it under the terms of the GNU Lesser General Public
 * License as published by the Free Software Foundation; either
 * version 2.1 of the License, or (at your option) any later version.
 *
 * SU2 is distributed in the hope that it will be useful,
 * but WITHOUT ANY WARRANTY; without even the implied warranty of
 * MERCHANTABILITY or FITNESS FOR A PARTICULAR PURPOSE. See the GNU
 * Lesser General Public License for more details.
 *
 * You should have received a copy of the GNU Lesser General Public
 * License along with SU2. If not, see <http://www.gnu.org/licenses/>.
 */


#include "../../include/output/CAdjFlowIncOutput.hpp"

#include "../../../Common/include/geometry/CGeometry.hpp"
#include "../../include/solvers/CSolver.hpp"

CAdjFlowIncOutput::CAdjFlowIncOutput(CConfig *config, unsigned short nDim) : COutput(config, nDim, false) {

  turb_model = config->GetKind_Turb_Model();
  scalar_model = config->GetKind_Scalar_Model();

  heat = config->GetEnergy_Equation();

  weakly_coupled_heat = config->GetWeakly_Coupled_Heat();

  rad_model = config->GetKind_RadiationModel();

  /*--- Set the default history fields if nothing is set in the config file ---*/

  if (nRequestedHistoryFields == 0){
    requestedHistoryFields.emplace_back("ITER");
    requestedHistoryFields.emplace_back("RMS_RES");
    requestedHistoryFields.emplace_back("SENSITIVITY");
    nRequestedHistoryFields = requestedHistoryFields.size();
  }

  if (nRequestedScreenFields == 0){
    if (config->GetTime_Domain()) requestedScreenFields.emplace_back("TIME_ITER");
    if (multiZone) requestedScreenFields.emplace_back("OUTER_ITER");
    requestedScreenFields.emplace_back("INNER_ITER");
    requestedScreenFields.emplace_back("RMS_ADJ_PRESSURE");
    requestedScreenFields.emplace_back("RMS_ADJ_VELOCITY-X");
    requestedScreenFields.emplace_back("SENS_GEO");
    requestedScreenFields.emplace_back("SENS_AOA");
    nRequestedScreenFields = requestedScreenFields.size();
  }

  if (nRequestedVolumeFields == 0){
    requestedVolumeFields.emplace_back("COORDINATES");
    requestedVolumeFields.emplace_back("SOLUTION");
    requestedVolumeFields.emplace_back("SENSITIVITY");
    nRequestedVolumeFields = requestedVolumeFields.size();
  }

  if (find(requestedVolumeFields.begin(), requestedVolumeFields.end(), string("SENSITIVITY")) == requestedVolumeFields.end()) {
    requestedVolumeFields.emplace_back("SENSITIVITY");
    nRequestedVolumeFields ++;
  }

  stringstream ss;
  ss << "Zone " << config->GetiZone() << " (Adj. Incomp. Fluid)";
  multiZoneHeaderString = ss.str();

  /*--- Set the volume filename --- */

  volumeFilename = config->GetAdj_FileName();

  /*--- Set the surface filename --- */

  surfaceFilename = config->GetSurfAdjCoeff_FileName();

  /*--- Set the restart filename --- */

  restartFilename = config->GetRestart_AdjFileName();

  /*--- Add the obj. function extension --- */

  restartFilename = config->GetObjFunc_Extension(restartFilename);

  /*--- Set the default convergence field --- */

  if (convFields.empty() ) convFields.emplace_back("RMS_ADJ_PRESSURE");

}

CAdjFlowIncOutput::~CAdjFlowIncOutput(void) {}

void CAdjFlowIncOutput::SetHistoryOutputFields(CConfig *config){

  /// BEGIN_GROUP: RMS_RES, DESCRIPTION: The root-mean-square residuals of the SOLUTION variables.
  /// DESCRIPTION: Root-mean square residual of the adjoint Pressure.
  AddHistoryOutput("RMS_ADJ_PRESSURE",    "rms[A_P]",  ScreenOutputFormat::FIXED, "RMS_RES", "Root-mean square residual of the adjoint Pressure.", HistoryFieldType::RESIDUAL);
  /// DESCRIPTION: Root-mean square residual of the adjoint Velocity x-component.
  AddHistoryOutput("RMS_ADJ_VELOCITY-X", "rms[A_U]", ScreenOutputFormat::FIXED, "RMS_RES", "Root-mean square residual of the adjoint Velocity x-component.", HistoryFieldType::RESIDUAL);
  /// DESCRIPTION: Root-mean square residual of the adjoint Velocity y-component.
  AddHistoryOutput("RMS_ADJ_VELOCITY-Y", "rms[A_V]", ScreenOutputFormat::FIXED, "RMS_RES", "Root-mean square residual of the adjoint Velocity y-component.", HistoryFieldType::RESIDUAL);
  /// DESCRIPTION: Root-mean square residual of the adjoint Velocity z-component.
  AddHistoryOutput("RMS_ADJ_VELOCITY-Z", "rms[A_W]", ScreenOutputFormat::FIXED, "RMS_RES", "Root-mean square residual of the adjoint Velocity z-component.", HistoryFieldType::RESIDUAL);
  /// DESCRIPTION: Maximum residual of the temperature.
  AddHistoryOutput("RMS_ADJ_TEMPERATURE", "rms[A_T]", ScreenOutputFormat::FIXED, "RMS_RES", "Root-mean square residual of the adjoint temperature.", HistoryFieldType::RESIDUAL);
  if (!config->GetFrozen_Visc_Disc() || !config->GetFrozen_Visc_Cont()){
    switch(turb_model){
    case SA: case SA_NEG: case SA_E: case SA_COMP: case SA_E_COMP:
      /// DESCRIPTION: Root-mean square residual of the adjoint nu tilde.
      AddHistoryOutput("RMS_ADJ_NU_TILDE", "rms[A_nu]", ScreenOutputFormat::FIXED, "RMS_RES", "Root-mean square residual of the adjoint nu tilde.", HistoryFieldType::RESIDUAL);
      break;
    case SST:
      /// DESCRIPTION: Root-mean square residual of the adjoint kinetic energy.
      AddHistoryOutput("RMS_ADJ_TKE", "rms[A_k]", ScreenOutputFormat::FIXED, "RMS_RES", "Root-mean square residual of the adjoint kinetic energy.", HistoryFieldType::RESIDUAL);
      /// DESCRIPTION: Root-mean square residual of the adjoint dissipation.
      AddHistoryOutput("RMS_ADJ_DISSIPATION",    "rms[A_w]", ScreenOutputFormat::FIXED, "RMS_RES", "Root-mean square residual of the adjoint dissipation.", HistoryFieldType::RESIDUAL);
      break;
    default: break;
    }
  }
  
  if (config->AddRadiation()){
    /// DESCRIPTION: Root-mean square residual of the adjoint radiative energy tilde.
    AddHistoryOutput("RMS_ADJ_RAD_ENERGY", "rms[A_P1]", ScreenOutputFormat::FIXED, "RMS_RES", "Root-mean square residual of the P1 radiative energy.",HistoryFieldType::RESIDUAL);
  }
  
  switch (scalar_model) {
    case PROGRESS_VARIABLE:
      // DESCRIPTION: Root-mean square residual of the adjoint progress variable.
      AddHistoryOutput("RMS_ADJ_PROGRESS_VARIABLE", "rms[A_prog]", ScreenOutputFormat::FIXED, "RMS_RES", "Root-mean square residual of the adjoint progress variable.", HistoryFieldType::RESIDUAL);   
      // DESCRIPTION: Root-mean square residual of the adjoint enthalpy.
      AddHistoryOutput("RMS_ADJ_ENTHALPY",          "rms[A_enth]", ScreenOutputFormat::FIXED, "RMS_RES", "Root-mean square residual of the adjoint enthalpy.", HistoryFieldType::RESIDUAL);   
      // DESCRIPTION: Root-mean square residual of the adjoint CO mass fraction.
      AddHistoryOutput("RMS_ADJ_CO",                "rms[A_CO]",   ScreenOutputFormat::FIXED, "RMS_RES", "Root-mean square residual of the adjoint CO.", HistoryFieldType::RESIDUAL);
      // DESCRIPTION: Root-mean square residual of the adjoint NOx mass fraction.
<<<<<<< HEAD
      AddHistoryOutput("RMS_ADJ_NOX",               "rms[A_NOX]",  ScreenOutputFormat::FIXED, "RMS_RES", "Root-mean square residual of the adjoint NOx.", HistoryFieldType::RESIDUAL);
=======
      AddHistoryOutput("RMS_ADJ_NOX",                "rms[A_NOX]", ScreenOutputFormat::FIXED, "RMS_RES", "Root-mean square residual of the adjoint NOx.", HistoryFieldType::RESIDUAL);
>>>>>>> cff5b319
      break;
    case NO_SCALAR_MODEL:
      break;
  }
  /// END_GROUP

  /// BEGIN_GROUP: MAX_RES, DESCRIPTION: The maximum residuals of the SOLUTION variables.
  /// DESCRIPTION: Maximum residual of the adjoint Pressure.
  AddHistoryOutput("MAX_ADJ_PRESSURE",    "max[A_Rho]",  ScreenOutputFormat::FIXED, "MAX_RES", "Maximum residual of the adjoint Pressure.", HistoryFieldType::RESIDUAL);
  /// DESCRIPTION: Maximum residual of the adjoint Velocity x-component
  AddHistoryOutput("MAX_ADJ_VELOCITY-X", "max[A_RhoU]", ScreenOutputFormat::FIXED, "MAX_RES", "Maximum residual of the adjoint Velocity x-component", HistoryFieldType::RESIDUAL);
  /// DESCRIPTION: Maximum residual of the adjoint Velocity y-component
  AddHistoryOutput("MAX_ADJ_VELOCITY-Y", "max[A_RhoV]", ScreenOutputFormat::FIXED, "MAX_RES", "Maximum residual of the adjoint Velocity y-component", HistoryFieldType::RESIDUAL);
  /// DESCRIPTION: Maximum residual of the adjoint Velocity z-component
  AddHistoryOutput("MAX_ADJ_VELOCITY-Z", "max[A_RhoW]", ScreenOutputFormat::FIXED, "MAX_RES", "Maximum residual of the adjoint Velocity z-component", HistoryFieldType::RESIDUAL);
  /// DESCRIPTION: Maximum residual of the temperature.
  AddHistoryOutput("MAX_ADJ_TEMPERATURE", "max[A_T]", ScreenOutputFormat::FIXED, "MAX_RES", "Maximum residual of the temperature.", HistoryFieldType::RESIDUAL);
  if (!config->GetFrozen_Visc_Disc() || !config->GetFrozen_Visc_Cont()){
    switch(turb_model){
    case SA: case SA_NEG: case SA_E: case SA_COMP: case SA_E_COMP:
      /// DESCRIPTION: Maximum residual of the adjoint nu tilde.
      AddHistoryOutput("MAX_ADJ_NU_TILDE", "max[A_nu]", ScreenOutputFormat::FIXED, "MAX_RES", "Maximum residual of the adjoint nu tilde.", HistoryFieldType::RESIDUAL);
      break;
    case SST:
      /// DESCRIPTION: Maximum residual of the adjoint kinetic energy.
      AddHistoryOutput("MAX_ADJ_TKE", "max[A_k]", ScreenOutputFormat::FIXED, "MAX_RES", "Maximum residual of the adjoint kinetic energy.", HistoryFieldType::RESIDUAL);
      /// DESCRIPTION: Maximum residual of the adjoint dissipation.
      AddHistoryOutput("MAX_ADJ_DISSIPATION",    "max[A_w]", ScreenOutputFormat::FIXED, "MAX_RES", "Maximum residual of the adjoint dissipation.", HistoryFieldType::RESIDUAL);
      break;
    default: break;
    }
  }
  /// END_GROUP

  /// BEGIN_GROUP: BGS_RES, DESCRIPTION: The block Gauss Seidel residuals of the SOLUTION variables.
  /// DESCRIPTION: BGS residual of the adjoint Pressure.
  AddHistoryOutput("BGS_ADJ_PRESSURE",    "bgs[A_Rho]",  ScreenOutputFormat::FIXED, "BGS_RES", "BGS residual of the adjoint Pressure.", HistoryFieldType::RESIDUAL);
  /// DESCRIPTION: BGS residual of the adjoint Velocity x-component
  AddHistoryOutput("BGS_ADJ_VELOCITY-X", "bgs[A_RhoU]", ScreenOutputFormat::FIXED, "BGS_RES", "BGS residual of the adjoint Velocity x-component", HistoryFieldType::RESIDUAL);
  /// DESCRIPTION: BGS residual of the adjoint Velocity y-component
  AddHistoryOutput("BGS_ADJ_VELOCITY-Y", "bgs[A_RhoV]", ScreenOutputFormat::FIXED, "BGS_RES", "BGS residual of the adjoint Velocity y-component", HistoryFieldType::RESIDUAL);
  /// DESCRIPTION: BGS residual of the adjoint Velocity z-component
  AddHistoryOutput("BGS_ADJ_VELOCITY-Z", "bgs[A_RhoW]", ScreenOutputFormat::FIXED, "BGS_RES", "BGS residual of the adjoint Velocity z-component", HistoryFieldType::RESIDUAL);
  /// DESCRIPTION: BGS residual of the temperature.
  AddHistoryOutput("BGS_ADJ_TEMPERATURE", "bgs[A_T]", ScreenOutputFormat::FIXED, "BGS_RES", "BGS residual of the adjoint temperature.", HistoryFieldType::RESIDUAL);
  if (!config->GetFrozen_Visc_Disc() || !config->GetFrozen_Visc_Cont()){
    switch(turb_model){
    case SA: case SA_NEG: case SA_E: case SA_COMP: case SA_E_COMP:
      /// DESCRIPTION: BGS residual of the adjoint nu tilde.
      AddHistoryOutput("BGS_ADJ_NU_TILDE", "bgs[A_nu]", ScreenOutputFormat::FIXED, "BGS_RES", "BGS residual of the adjoint nu tilde.", HistoryFieldType::RESIDUAL);
      break;
    case SST:
      /// DESCRIPTION: BGS residual of the adjoint kinetic energy.
      AddHistoryOutput("BGS_ADJ_TKE", "bgs[A_k]", ScreenOutputFormat::FIXED, "BGS_RES", "BGS residual of the adjoint kinetic energy.", HistoryFieldType::RESIDUAL);
      /// DESCRIPTION: BGS residual of the adjoint dissipation.
      AddHistoryOutput("BGS_ADJ_DISSIPATION",    "bgs[A_w]", ScreenOutputFormat::FIXED, "BGS_RES", "BGS residual of the adjoint dissipation.", HistoryFieldType::RESIDUAL);
      break;
    default: break;
    }
  }
  if (config->AddRadiation()){
    /// DESCRIPTION: Root-mean square residual of the adjoint radiative energy tilde.
    AddHistoryOutput("BGS_ADJ_RAD_ENERGY", "bgs[A_P1]", ScreenOutputFormat::FIXED, "BGS_RES", "BGS residual  of the P1 radiative energy.",HistoryFieldType::RESIDUAL);
  }
  /// END_GROUP

  /// BEGIN_GROUP: SENSITIVITY, DESCRIPTION: Sensitivities of different geometrical or boundary values.
  /// DESCRIPTION: Sum of the geometrical sensitivities on all markers set in MARKER_MONITORING.
  AddHistoryOutput("SENS_GEO",   "Sens_Geo",   ScreenOutputFormat::SCIENTIFIC, "SENSITIVITY", "Sum of the geometrical sensitivities on all markers set in MARKER_MONITORING.", HistoryFieldType::COEFFICIENT);
  /// DESCRIPTION: Sensitivity of the objective function with respect to the far-field pressure.
  AddHistoryOutput("SENS_PRESS", "Sens_Press", ScreenOutputFormat::SCIENTIFIC, "SENSITIVITY", "Sensitivity of the objective function with respect to the far-field pressure.", HistoryFieldType::COEFFICIENT);
  /// DESCRIPTION: Sensitivity of the objective function with respect to the far-field temperature.
  AddHistoryOutput("SENS_TEMP",  "Sens_Temp",  ScreenOutputFormat::SCIENTIFIC, "SENSITIVITY", " Sensitivity of the objective function with respect to the far-field temperature.", HistoryFieldType::COEFFICIENT);
  /// DESCRIPTION: Sensitivity of the objective function with respect to the inlet velocity.
  AddHistoryOutput("SENS_VEL_IN", "Sens_Vin", ScreenOutputFormat::SCIENTIFIC, "SENSITIVITY", " Sensitivity of the objective function with respect to the inlet velocity.", HistoryFieldType::COEFFICIENT);
  /// DESCRIPTION: Sensitivity of the objective function with respect to the outlet pressure.
  AddHistoryOutput("SENS_PRESS_OUT",  "Sens_Pout",  ScreenOutputFormat::SCIENTIFIC, "SENSITIVITY", "Sensitivity of the objective function with respect to the outlet pressure.", HistoryFieldType::COEFFICIENT);
  /// END_GROUP

  AddHistoryOutput("LINSOL_ITER", "LinSolIter", ScreenOutputFormat::INTEGER, "LINSOL", "Number of iterations of the linear solver.");
  AddHistoryOutput("LINSOL_RESIDUAL", "LinSolRes", ScreenOutputFormat::FIXED, "LINSOL", "Residual of the linear solver.");

  if (config->GetDeform_Mesh()){
    AddHistoryOutput("DEFORM_ITER", "DeformIter", ScreenOutputFormat::INTEGER, "DEFORM", "Linear solver iterations for the mesh deformation");
    AddHistoryOutput("DEFORM_RESIDUAL", "DeformRes", ScreenOutputFormat::FIXED, "DEFORM", "Residual of the linear solver for the mesh deformation");
  }

}

void CAdjFlowIncOutput::LoadHistoryData(CConfig *config, CGeometry *geometry, CSolver **solver) {

  CSolver* adjflow_solver = solver[ADJFLOW_SOL];
  CSolver* adjturb_solver = solver[ADJTURB_SOL];
  CSolver* adjheat_solver = solver[ADJHEAT_SOL];
  CSolver* adjrad_solver = solver[ADJRAD_SOL];
  CSolver* mesh_solver = solver[MESH_SOL];
  CSolver* adjscalar_solver = solver[ADJSCALAR_SOL];

  SetHistoryOutputValue("RMS_ADJ_PRESSURE", log10(adjflow_solver->GetRes_RMS(0)));
  SetHistoryOutputValue("RMS_ADJ_VELOCITY-X", log10(adjflow_solver->GetRes_RMS(1)));
  SetHistoryOutputValue("RMS_ADJ_VELOCITY-Y", log10(adjflow_solver->GetRes_RMS(2)));
  if (nDim == 3) {
    SetHistoryOutputValue("RMS_ADJ_VELOCITY-Z", log10(adjflow_solver->GetRes_RMS(3)));
  }
  if (weakly_coupled_heat){
    SetHistoryOutputValue("RMS_ADJ_TEMPERATURE",         log10(adjheat_solver->GetRes_RMS(0)));
  }
  if (heat){
    if (nDim == 3) SetHistoryOutputValue("RMS_ADJ_TEMPERATURE",         log10(adjflow_solver->GetRes_RMS(4)));
    else           SetHistoryOutputValue("RMS_ADJ_TEMPERATURE",         log10(adjflow_solver->GetRes_RMS(3)));
  }
  if (!config->GetFrozen_Visc_Disc() || !config->GetFrozen_Visc_Cont()){
    switch(turb_model){
    case SA: case SA_NEG: case SA_E: case SA_COMP: case SA_E_COMP:
      SetHistoryOutputValue("RMS_ADJ_NU_TILDE", log10(adjturb_solver->GetRes_RMS(0)));
      break;
    case SST:
      SetHistoryOutputValue("RMS_ADJ_TKE", log10(adjturb_solver->GetRes_RMS(0)));
      SetHistoryOutputValue("RMS_ADJ_DISSIPATION",    log10(adjturb_solver->GetRes_RMS(1)));
      break;
    default: break;
    }
  }
  
  if (config->AddRadiation()){
    SetHistoryOutputValue("RMS_ADJ_RAD_ENERGY", log10(adjrad_solver->GetRes_RMS(0)));
  }

  switch (scalar_model) {
    case PROGRESS_VARIABLE:
      // DESCRIPTION: Root-mean square residual of the adjoint progress variable.
      SetHistoryOutputValue("RMS_ADJ_PROGRESS_VARIABLE", log10(adjscalar_solver->GetRes_RMS(I_PROG_VAR)));
      // DESCRIPTION: Root-mean square residual of the adjoint enthalpy.
      SetHistoryOutputValue("RMS_ADJ_ENTHALPY", log10(adjscalar_solver->GetRes_RMS(I_ENTHALPY)));
      // DESCRIPTION: Root-mean square residual of the adjoint CO mass fraction.
      SetHistoryOutputValue("RMS_ADJ_CO", log10(adjscalar_solver->GetRes_RMS(I_CO)));
      // DESCRIPTION: Root-mean square residual of the adjoint NOx mass fraction.
      SetHistoryOutputValue("RMS_ADJ_NOX", log10(adjscalar_solver->GetRes_RMS(I_NOX)));
      break;
    case NO_SCALAR_MODEL:
      break;
  }

  SetHistoryOutputValue("MAX_ADJ_PRESSURE", log10(adjflow_solver->GetRes_Max(0)));
  SetHistoryOutputValue("MAX_ADJ_VELOCITY-X", log10(adjflow_solver->GetRes_Max(1)));
  SetHistoryOutputValue("MAX_ADJ_VELOCITY-Y", log10(adjflow_solver->GetRes_Max(2)));
  if (nDim == 3) {
    SetHistoryOutputValue("MAX_ADJ_VELOCITY-Z", log10(adjflow_solver->GetRes_Max(3)));
  }
  if (weakly_coupled_heat){
    SetHistoryOutputValue("MAX_ADJ_TEMPERATURE",         log10(adjheat_solver->GetRes_Max(0)));
  }
  if (heat){
    if (nDim == 3) SetHistoryOutputValue("MAX_ADJ_TEMPERATURE",         log10(adjflow_solver->GetRes_Max(4)));
    else           SetHistoryOutputValue("MAX_ADJ_TEMPERATURE",         log10(adjflow_solver->GetRes_Max(3)));
  }
  if (!config->GetFrozen_Visc_Disc() || !config->GetFrozen_Visc_Cont()){
    switch(turb_model){
    case SA: case SA_NEG: case SA_E: case SA_COMP: case SA_E_COMP:
      SetHistoryOutputValue("MAX_ADJ_NU_TILDE", log10(adjturb_solver->GetRes_Max(0)));
      break;
    case SST:
      SetHistoryOutputValue("MAX_ADJ_TKE", log10(adjturb_solver->GetRes_Max(0)));
      SetHistoryOutputValue("MAX_ADJ_DISSIPATION",    log10(adjturb_solver->GetRes_Max(1)));
      break;
    default: break;
    }
  }

  if (multiZone){
    SetHistoryOutputValue("BGS_ADJ_PRESSURE", log10(adjflow_solver->GetRes_BGS(0)));
    SetHistoryOutputValue("BGS_ADJ_VELOCITY-X", log10(adjflow_solver->GetRes_BGS(1)));
    SetHistoryOutputValue("BGS_ADJ_VELOCITY-Y", log10(adjflow_solver->GetRes_BGS(2)));
    if (nDim == 3) {
      SetHistoryOutputValue("BGS_ADJ_VELOCITY-Z", log10(adjflow_solver->GetRes_BGS(3)));
    }
    if (weakly_coupled_heat){
      SetHistoryOutputValue("BGS_ADJ_TEMPERATURE",         log10(adjheat_solver->GetRes_BGS(0)));
    }
    if (heat){
      if (nDim == 3) SetHistoryOutputValue("BGS_ADJ_TEMPERATURE",         log10(adjflow_solver->GetRes_BGS(4)));
      else           SetHistoryOutputValue("BGS_ADJ_TEMPERATURE",         log10(adjflow_solver->GetRes_BGS(3)));
    }
    if (!config->GetFrozen_Visc_Disc() || !config->GetFrozen_Visc_Cont()){
      switch(turb_model){
      case SA: case SA_NEG: case SA_E: case SA_COMP: case SA_E_COMP:
        SetHistoryOutputValue("BGS_ADJ_NU_TILDE", log10(adjturb_solver->GetRes_BGS(0)));
        break;
      case SST:
        SetHistoryOutputValue("BGS_ADJ_TKE", log10(adjturb_solver->GetRes_BGS(0)));
        SetHistoryOutputValue("BGS_ADJ_DISSIPATION",    log10(adjturb_solver->GetRes_BGS(1)));
        break;
      default: break;
      }
    }
    if (config->AddRadiation()){
      SetHistoryOutputValue("BGS_ADJ_RAD_ENERGY", log10(adjrad_solver->GetRes_BGS(0)));
    }
  }

  SetHistoryOutputValue("SENS_GEO", adjflow_solver->GetTotal_Sens_Geo());
  SetHistoryOutputValue("SENS_PRESS", adjflow_solver->GetTotal_Sens_Press());
  SetHistoryOutputValue("SENS_TEMP", adjflow_solver->GetTotal_Sens_Temp());
  SetHistoryOutputValue("SENS_VEL_IN", adjflow_solver->GetTotal_Sens_ModVel());
  SetHistoryOutputValue("SENS_PRESS_OUT", adjflow_solver->GetTotal_Sens_BPress());

  SetHistoryOutputValue("LINSOL_ITER", adjflow_solver->GetIterLinSolver());
  SetHistoryOutputValue("LINSOL_RESIDUAL", log10(adjflow_solver->GetResLinSolver()));

  if (config->GetDeform_Mesh()) {
    SetHistoryOutputValue("DEFORM_ITER", mesh_solver->System.GetIterations());
    SetHistoryOutputValue("DEFORM_RESIDUAL", log10(mesh_solver->System.GetResidual()));
  }

}

void CAdjFlowIncOutput::SetVolumeOutputFields(CConfig *config){


  // Grid coordinates
  AddVolumeOutput("COORD-X", "x", "COORDINATES", "x-component of the coordinate vector");
  AddVolumeOutput("COORD-Y", "y", "COORDINATES", "y-component of the coordinate vector");
  if (nDim == 3)
    AddVolumeOutput("COORD-Z", "z", "COORDINATES", "z-component of the coordinate vector");

  /// BEGIN_GROUP: SOLUTION, DESCRIPTION: The SOLUTION variables of the adjoint solver.
  /// DESCRIPTION: Adjoint Pressure.
  AddVolumeOutput("ADJ_PRESSURE",    "Adjoint_Pressure",    "SOLUTION", "Adjoint pressure");
  /// DESCRIPTION: Adjoint Velocity x-component.
  AddVolumeOutput("ADJ_VELOCITY-X", "Adjoint_Velocity_x", "SOLUTION", "x-component of the adjoint velocity vector");
  /// DESCRIPTION: Adjoint Velocity y-component.
  AddVolumeOutput("ADJ_VELOCITY-Y", "Adjoint_Velocity_y", "SOLUTION", "y-component of the adjoint velocity vector");
  if (nDim == 3)
    /// DESCRIPTION: Adjoint Velocity z-component.
    AddVolumeOutput("ADJ_VELOCITY-Z", "Adjoint_Velocity_z", "SOLUTION", "z-component of the adjoint velocity vector");

  AddVolumeOutput("ADJ_TEMPERATURE", "Adjoint_Temperature", "SOLUTION",  "Adjoint temperature");


  if (!config->GetFrozen_Visc_Disc()){
    switch(turb_model){
    case SA: case SA_NEG: case SA_E: case SA_COMP: case SA_E_COMP:
      /// DESCRIPTION: Adjoint nu tilde.
      AddVolumeOutput("ADJ_NU_TILDE", "Adjoint_Nu_Tilde", "SOLUTION", "Adjoint Spalart-Allmaras variable");
      break;
    case SST:
      /// DESCRIPTION: Adjoint kinetic energy.
      AddVolumeOutput("ADJ_TKE", "Adjoint_TKE", "SOLUTION", "Adjoint turbulent kinetic energy");
      /// DESCRIPTION: Adjoint dissipation.
      AddVolumeOutput("ADJ_DISSIPATION", "Adjoint_Omega", "SOLUTION", "Adjoint rate of dissipation");
      break;
    default: break;
    }
  }

  if (config->AddRadiation()){
    AddVolumeOutput("ADJ_P1_ENERGY",  "Adjoint_Energy(P1)", "SOLUTION", "Adjoint radiative energy");
  }
  /// END_GROUP

  // Scalars
  switch (scalar_model) {
    case PROGRESS_VARIABLE:
      // DESCRIPTION: Adjoint progress variable.
      AddVolumeOutput("ADJ_PROGRESS_VARIABLE", "Adjoint_Progress_Variable", "SOLUTION", "Adjoint progress variable");
      // DESCRIPTION: Adjoint enthalpy.
      AddVolumeOutput("ADJ_ENTHALPY", "Adjoint_Enthalpy", "SOLUTION", "Adjoint enthalpy");
      // DESCRIPTION: Adjoint CO mass fraction.
      AddVolumeOutput("ADJ_CO", "Adjoint_CO", "SOLUTION", "Adjoint CO");
      // DESCRIPTION: Adjoint NOx mass fraction.
      AddVolumeOutput("ADJ_NOX", "Adjoint_NOx", "SOLUTION", "Adjoint NOx");
      break;
    case NO_SCALAR_MODEL:
      break;
  }

  // Grid velocity
  if (config->GetDynamic_Grid()){
    AddVolumeOutput("GRID_VELOCITY-X", "Grid_Velocity_x", "GRID_VELOCITY", "x-component of the grid velocity vector");
    AddVolumeOutput("GRID_VELOCITY-Y", "Grid_Velocity_y", "GRID_VELOCITY", "y-component of the grid velocity vector");
    if (nDim == 3 )
      AddVolumeOutput("GRID_VELOCITY-Z", "Grid_Velocity_z", "GRID_VELOCITY", "z-component of the grid velocity vector");
  }

  /// BEGIN_GROUP: RESIDUAL, DESCRIPTION: Residuals of the SOLUTION variables.
  /// DESCRIPTION: Residual of the adjoint Pressure.
  AddVolumeOutput("RES_ADJ_PRESSURE",    "Residual_Adjoint_Pressure",    "RESIDUAL", "Residual of the adjoint pressure");
  /// DESCRIPTION: Residual of the adjoint Velocity x-component.
  AddVolumeOutput("RES_ADJ_VELOCITY-X", "Residual_Adjoint_Velocity_x", "RESIDUAL", "Residual of the adjoint x-velocity");
  /// DESCRIPTION: Residual of the adjoint Velocity y-component.
  AddVolumeOutput("RES_ADJ_VELOCITY-Y", "Residual_Adjoint_Velocity_y", "RESIDUAL", "Residual of the adjoint y-velocity");
  if (nDim == 3)
    /// DESCRIPTION: Residual of the adjoint Velocity z-component.
    AddVolumeOutput("RES_ADJ_VELOCITY-Z", "Residual_Adjoint_Velocity_z", "RESIDUAL", "Residual of the adjoint z-velocity");
  /// DESCRIPTION: Residual of the adjoint energy.
  AddVolumeOutput("RES_ADJ_TEMPERATURE", "Residual_Adjoint_Heat", "RESIDUAL", "Residual of the adjoint temperature");
  if (!config->GetFrozen_Visc_Disc()){
    switch(turb_model){
    case SA: case SA_NEG: case SA_E: case SA_COMP: case SA_E_COMP:
      /// DESCRIPTION: Residual of the nu tilde.
      AddVolumeOutput("RES_ADJ_NU_TILDE", "Residual_Adjoint_Nu_Tilde", "RESIDUAL", "Residual of the adjoint Spalart-Allmaras variable");
      break;
    case SST:
      /// DESCRIPTION: Residual of the adjoint kinetic energy.
      AddVolumeOutput("RES_ADJ_TKE", "Residual_Adjoint_TKE", "RESIDUAL", "Residual of the adjoint turb. kinetic energy");
      /// DESCRIPTION: Residual of the adjoint dissipation.
      AddVolumeOutput("RES_ADJ_DISSIPATION", "Residual_Adjoint_Omega", "RESIDUAL", "Residual of adjoint rate of dissipation");
      break;
    default: break;
    }
  }
  if (config->AddRadiation()){
    AddVolumeOutput("RES_P1_ENERGY",  "Residual_Adjoint_Energy_P1", "RESIDUAL", "Residual of adjoint radiative energy");
  }
  /// END_GROUP

  /// BEGIN_GROUP: SENSITIVITY, DESCRIPTION: Geometrical sensitivities of the current objective function.
  /// DESCRIPTION: Sensitivity x-component.
  AddVolumeOutput("SENSITIVITY-X", "Sensitivity_x", "SENSITIVITY", "x-component of the sensitivity vector");
  /// DESCRIPTION: Sensitivity y-component.
  AddVolumeOutput("SENSITIVITY-Y", "Sensitivity_y", "SENSITIVITY", "y-component of the sensitivity vector");
  if (nDim == 3)
    /// DESCRIPTION: Sensitivity z-component.
    AddVolumeOutput("SENSITIVITY-Z", "Sensitivity_z", "SENSITIVITY", "z-component of the sensitivity vector");
  /// DESCRIPTION: Sensitivity in normal direction.
  AddVolumeOutput("SENSITIVITY", "Surface_Sensitivity", "SENSITIVITY", "sensitivity in normal direction");
  /// END_GROUP

}

void CAdjFlowIncOutput::LoadVolumeData(CConfig *config, CGeometry *geometry, CSolver **solver, unsigned long iPoint){

  CVariable* Node_AdjFlow = solver[ADJFLOW_SOL]->GetNodes();
<<<<<<< HEAD
  CVariable* Node_AdjHeat   = nullptr;
  CVariable* Node_AdjTurb   = nullptr;
  CVariable* Node_AdjRad    = nullptr;
  CVariable* Node_AdjScalar = nullptr;
  CPoint*    Node_Geo       = geometry->nodes;
  
=======
  CVariable* Node_AdjHeat = nullptr;
  CVariable* Node_AdjTurb = nullptr;
  CVariable* Node_AdjRad  = nullptr;
  CVariable* Node_AdjScalar = nullptr;
  CPoint*    Node_Geo     = geometry->nodes;

>>>>>>> cff5b319
  if (config->GetKind_Turb_Model() != NONE && !config->GetFrozen_Visc_Disc()){
    Node_AdjTurb = solver[ADJTURB_SOL]->GetNodes();
  }
  if (weakly_coupled_heat){
    Node_AdjHeat = solver[ADJHEAT_SOL]->GetNodes();
  }
  if (config->GetKind_RadiationModel() != NONE){
    Node_AdjRad = solver[ADJRAD_SOL]->GetNodes();
  }

  // Scalars
  switch (scalar_model) {
    case PROGRESS_VARIABLE:
      Node_AdjScalar = solver[ADJSCALAR_SOL]->GetNodes();
      break;
    case NO_SCALAR_MODEL:
      break;
  }

  SetVolumeOutputValue("COORD-X", iPoint,  Node_Geo->GetCoord(iPoint, 0));
  SetVolumeOutputValue("COORD-Y", iPoint,  Node_Geo->GetCoord(iPoint, 1));
  if (nDim == 3)
    SetVolumeOutputValue("COORD-Z", iPoint, Node_Geo->GetCoord(iPoint, 2));

  SetVolumeOutputValue("ADJ_PRESSURE",   iPoint, Node_AdjFlow->GetSolution(iPoint, 0));
  SetVolumeOutputValue("ADJ_VELOCITY-X", iPoint, Node_AdjFlow->GetSolution(iPoint, 1));
  SetVolumeOutputValue("ADJ_VELOCITY-Y", iPoint, Node_AdjFlow->GetSolution(iPoint, 2));
  if (nDim == 3){
    SetVolumeOutputValue("ADJ_VELOCITY-Z", iPoint, Node_AdjFlow->GetSolution(iPoint, 3));
  }

  if (weakly_coupled_heat){
    SetVolumeOutputValue("ADJ_TEMPERATURE", iPoint, Node_AdjHeat->GetSolution(iPoint, 0));
  }
  else {
    if (nDim == 3) SetVolumeOutputValue("ADJ_TEMPERATURE", iPoint, Node_AdjFlow->GetSolution(iPoint, 4));
    else           SetVolumeOutputValue("ADJ_TEMPERATURE", iPoint, Node_AdjFlow->GetSolution(iPoint, 3));
  }
  // Turbulent
  if (!config->GetFrozen_Visc_Disc()){
    switch(turb_model){
    case SST:
      SetVolumeOutputValue("ADJ_TKE",         iPoint, Node_AdjTurb->GetSolution(iPoint, 0));
      SetVolumeOutputValue("ADJ_DISSIPATION", iPoint, Node_AdjTurb->GetSolution(iPoint, 1));
      break;
    case SA: case SA_COMP: case SA_E:
    case SA_E_COMP: case SA_NEG:
      SetVolumeOutputValue("ADJ_NU_TILDE", iPoint, Node_AdjTurb->GetSolution(iPoint, 0));
      break;
    case NONE:
      break;
    }
  }
  // Radiation
  if (config->AddRadiation()){
    SetVolumeOutputValue("ADJ_P1_ENERGY", iPoint, Node_AdjRad->GetSolution(iPoint, 0));
  }

  // Scalars
  switch (scalar_model) {
    case PROGRESS_VARIABLE:
      /// DESCRIPTION: Adjoint progress variable.
      SetVolumeOutputValue("ADJ_PROGRESS_VARIABLE", iPoint, Node_AdjScalar->GetSolution(iPoint, I_PROG_VAR));
      /// DESCRIPTION: Adjoint enthalpy.
      SetVolumeOutputValue("ADJ_ENTHALPY", iPoint, Node_AdjScalar->GetSolution(iPoint, I_ENTHALPY));      
      /// DESCRIPTION: Adjoint CO mass fraction.
      SetVolumeOutputValue("ADJ_CO", iPoint, Node_AdjScalar->GetSolution(iPoint, I_CO));
      /// DESCRIPTION: Adjoint NO mass fraction.
      SetVolumeOutputValue("ADJ_NOX", iPoint, Node_AdjScalar->GetSolution(iPoint, I_NOX));      
      break;
    case NO_SCALAR_MODEL:
      break;
  }

  // Residuals
  SetVolumeOutputValue("RES_ADJ_PRESSURE",   iPoint, Node_AdjFlow->GetSolution(iPoint, 0) - Node_AdjFlow->GetSolution_Old(iPoint, 0));
  SetVolumeOutputValue("RES_ADJ_VELOCITY-X", iPoint, Node_AdjFlow->GetSolution(iPoint, 1) - Node_AdjFlow->GetSolution_Old(iPoint, 1));
  SetVolumeOutputValue("RES_ADJ_VELOCITY-Y", iPoint, Node_AdjFlow->GetSolution(iPoint, 2) - Node_AdjFlow->GetSolution_Old(iPoint, 2));
  if (nDim == 3){
    SetVolumeOutputValue("RES_ADJ_VELOCITY-Z", iPoint, Node_AdjFlow->GetSolution(iPoint, 3) - Node_AdjFlow->GetSolution_Old(iPoint, 3));
    SetVolumeOutputValue("RES_ADJ_TEMPERATURE",     iPoint, Node_AdjFlow->GetSolution(iPoint, 4) - Node_AdjFlow->GetSolution_Old(iPoint, 4));
  } else {
    SetVolumeOutputValue("RES_ADJ_TEMPERATURE",     iPoint, Node_AdjFlow->GetSolution(iPoint, 3) - Node_AdjFlow->GetSolution_Old(iPoint, 3));
  }
  if (!config->GetFrozen_Visc_Disc()){
    switch(config->GetKind_Turb_Model()){
    case SST:
      SetVolumeOutputValue("RES_ADJ_TKE",         iPoint, Node_AdjTurb->GetSolution(iPoint, 0) - Node_AdjTurb->GetSolution_Old(iPoint, 0));
      SetVolumeOutputValue("RES_ADJ_DISSIPATION", iPoint, Node_AdjTurb->GetSolution(iPoint, 1) - Node_AdjTurb->GetSolution_Old(iPoint, 1));
      break;
    case SA: case SA_COMP: case SA_E:
    case SA_E_COMP: case SA_NEG:
      SetVolumeOutputValue("RES_ADJ_NU_TILDE", iPoint, Node_AdjTurb->GetSolution(iPoint, 0) - Node_AdjTurb->GetSolution_Old(iPoint, 0));
      break;
    case NONE:
      break;
    }
  }
  if (config->AddRadiation()){
    SetVolumeOutputValue("RES_P1_ENERGY", iPoint, Node_AdjRad->GetSolution(iPoint, 0) - Node_AdjRad->GetSolution_Old(iPoint, 0));
  }

  SetVolumeOutputValue("SENSITIVITY-X", iPoint, Node_AdjFlow->GetSensitivity(iPoint, 0));
  SetVolumeOutputValue("SENSITIVITY-Y", iPoint, Node_AdjFlow->GetSensitivity(iPoint, 1));
  if (nDim == 3)
    SetVolumeOutputValue("SENSITIVITY-Z", iPoint, Node_AdjFlow->GetSensitivity(iPoint, 2));

}

void CAdjFlowIncOutput::LoadSurfaceData(CConfig *config, CGeometry *geometry, CSolver **solver, unsigned long iPoint, unsigned short iMarker, unsigned long iVertex){

  SetVolumeOutputValue("SENSITIVITY", iPoint, solver[ADJFLOW_SOL]->GetCSensitivity(iMarker, iVertex));

}


bool CAdjFlowIncOutput::SetInit_Residuals(CConfig *config){

  return (config->GetTime_Marching() != STEADY && (curInnerIter == 0))||
        (config->GetTime_Marching() == STEADY && (curTimeIter < 2));

}

bool CAdjFlowIncOutput::SetUpdate_Averages(CConfig *config){
  return false;

//  return (config->GetUnsteady_Simulation() != STEADY && !dualtime);

}<|MERGE_RESOLUTION|>--- conflicted
+++ resolved
@@ -145,11 +145,7 @@
       // DESCRIPTION: Root-mean square residual of the adjoint CO mass fraction.
       AddHistoryOutput("RMS_ADJ_CO",                "rms[A_CO]",   ScreenOutputFormat::FIXED, "RMS_RES", "Root-mean square residual of the adjoint CO.", HistoryFieldType::RESIDUAL);
       // DESCRIPTION: Root-mean square residual of the adjoint NOx mass fraction.
-<<<<<<< HEAD
       AddHistoryOutput("RMS_ADJ_NOX",               "rms[A_NOX]",  ScreenOutputFormat::FIXED, "RMS_RES", "Root-mean square residual of the adjoint NOx.", HistoryFieldType::RESIDUAL);
-=======
-      AddHistoryOutput("RMS_ADJ_NOX",                "rms[A_NOX]", ScreenOutputFormat::FIXED, "RMS_RES", "Root-mean square residual of the adjoint NOx.", HistoryFieldType::RESIDUAL);
->>>>>>> cff5b319
       break;
     case NO_SCALAR_MODEL:
       break;
@@ -483,21 +479,12 @@
 void CAdjFlowIncOutput::LoadVolumeData(CConfig *config, CGeometry *geometry, CSolver **solver, unsigned long iPoint){
 
   CVariable* Node_AdjFlow = solver[ADJFLOW_SOL]->GetNodes();
-<<<<<<< HEAD
-  CVariable* Node_AdjHeat   = nullptr;
-  CVariable* Node_AdjTurb   = nullptr;
-  CVariable* Node_AdjRad    = nullptr;
-  CVariable* Node_AdjScalar = nullptr;
-  CPoint*    Node_Geo       = geometry->nodes;
-  
-=======
   CVariable* Node_AdjHeat = nullptr;
   CVariable* Node_AdjTurb = nullptr;
   CVariable* Node_AdjRad  = nullptr;
   CVariable* Node_AdjScalar = nullptr;
   CPoint*    Node_Geo     = geometry->nodes;
 
->>>>>>> cff5b319
   if (config->GetKind_Turb_Model() != NONE && !config->GetFrozen_Visc_Disc()){
     Node_AdjTurb = solver[ADJTURB_SOL]->GetNodes();
   }
