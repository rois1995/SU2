/*!
 * \file output_flow_inc.cpp
 * \brief Main subroutines for incompressible flow output
 * \author R. Sanchez
 * \version 7.0.8 "Blackbird"
 *
 * SU2 Project Website: https://su2code.github.io
 *
 * The SU2 Project is maintained by the SU2 Foundation
 * (http://su2foundation.org)
 *
 * Copyright 2012-2020, SU2 Contributors (cf. AUTHORS.md)
 *
 * SU2 is free software; you can redistribute it and/or
 * modify it under the terms of the GNU Lesser General Public
 * License as published by the Free Software Foundation; either
 * version 2.1 of the License, or (at your option) any later version.
 *
 * SU2 is distributed in the hope that it will be useful,
 * but WITHOUT ANY WARRANTY; without even the implied warranty of
 * MERCHANTABILITY or FITNESS FOR A PARTICULAR PURPOSE. See the GNU
 * Lesser General Public License for more details.
 *
 * You should have received a copy of the GNU Lesser General Public
 * License along with SU2. If not, see <http://www.gnu.org/licenses/>.
 */


#include "../../include/output/CFlowIncOutput.hpp"

#include "../../../Common/include/geometry/CGeometry.hpp"
#include "../../include/solvers/CSolver.hpp"

CFlowIncOutput::CFlowIncOutput(CConfig *config, unsigned short nDim) : CFlowOutput(config, nDim, false) {

  turb_model = config->GetKind_Turb_Model();
  scalar_model = config->GetKind_Scalar_Model();
  heat = config->GetEnergy_Equation();
  weakly_coupled_heat = config->GetWeakly_Coupled_Heat();

  /*--- Set the default history fields if nothing is set in the config file ---*/

  if (nRequestedHistoryFields == 0){
    requestedHistoryFields.emplace_back("ITER");
    requestedHistoryFields.emplace_back("RMS_RES");
    nRequestedHistoryFields = requestedHistoryFields.size();
  }

  if (nRequestedScreenFields == 0){
    if (multiZone) requestedScreenFields.emplace_back("OUTER_ITER");
    requestedScreenFields.emplace_back("INNER_ITER");
    requestedScreenFields.emplace_back("RMS_PRESSURE");
    requestedScreenFields.emplace_back("RMS_VELOCITY-X");
    requestedScreenFields.emplace_back("RMS_VELOCITY-Y");
    nRequestedScreenFields = requestedScreenFields.size();
  }

  if (nRequestedVolumeFields == 0){
    requestedVolumeFields.emplace_back("COORDINATES");
    requestedVolumeFields.emplace_back("SOLUTION");
    requestedVolumeFields.emplace_back("PRIMITIVE");
    if (config->GetGrid_Movement()) requestedVolumeFields.emplace_back("GRID_VELOCITY");
    nRequestedVolumeFields = requestedVolumeFields.size();
  }

  stringstream ss;
  ss << "Zone " << config->GetiZone() << " (Incomp. Fluid)";
  multiZoneHeaderString = ss.str();

  /*--- Set the volume filename --- */

  volumeFilename = config->GetVolume_FileName();

  /*--- Set the surface filename --- */

  surfaceFilename = config->GetSurfCoeff_FileName();

  /*--- Set the restart filename --- */

  restartFilename = config->GetRestart_FileName();

  /*--- Set the default convergence field --- */

  if (convFields.empty() ) convFields.emplace_back("RMS_PRESSURE");

}

CFlowIncOutput::~CFlowIncOutput(void) {}


void CFlowIncOutput::SetHistoryOutputFields(CConfig *config){

  /// BEGIN_GROUP: RMS_RES, DESCRIPTION: The root-mean-square residuals of the SOLUTION variables.
  /// DESCRIPTION: Root-mean square residual of the pressure.
  AddHistoryOutput("RMS_PRESSURE",   "rms[P]", ScreenOutputFormat::FIXED,   "RMS_RES", "Root-mean square residual of the pressure.", HistoryFieldType::RESIDUAL);
  /// DESCRIPTION: Root-mean square residual of the velocity x-component.
  AddHistoryOutput("RMS_VELOCITY-X", "rms[U]", ScreenOutputFormat::FIXED,   "RMS_RES", "Root-mean square residual of the velocity x-component.", HistoryFieldType::RESIDUAL);
  /// DESCRIPTION: Root-mean square residual of the velocity y-component.
  AddHistoryOutput("RMS_VELOCITY-Y", "rms[V]", ScreenOutputFormat::FIXED,   "RMS_RES", "Root-mean square residual of the velocity y-component.", HistoryFieldType::RESIDUAL);
  /// DESCRIPTION: Root-mean square residual of the velocity z-component.
  if (nDim == 3) AddHistoryOutput("RMS_VELOCITY-Z", "rms[W]", ScreenOutputFormat::FIXED,   "RMS_RES", "Root-mean square residual of the velocity z-component.", HistoryFieldType::RESIDUAL);
  /// DESCRIPTION: Maximum residual of the temperature.
  if (heat || weakly_coupled_heat) AddHistoryOutput("RMS_TEMPERATURE", "rms[T]", ScreenOutputFormat::FIXED, "RMS_RES", "Root-mean square residual of the temperature.", HistoryFieldType::RESIDUAL);
  /// DESCRIPTION: Root-mean square residual of the radiative energy (P1 model).
  if (config->AddRadiation()) AddHistoryOutput("RMS_RAD_ENERGY", "rms[E_Rad]",  ScreenOutputFormat::FIXED, "RMS_RES", "Root-mean square residual of the radiative energy.", HistoryFieldType::RESIDUAL);

  switch(turb_model){
  case SA: case SA_NEG: case SA_E: case SA_COMP: case SA_E_COMP:
    /// DESCRIPTION: Root-mean square residual of nu tilde (SA model).
    AddHistoryOutput("RMS_NU_TILDE",       "rms[nu]", ScreenOutputFormat::FIXED, "RMS_RES", "Root-mean square residual of nu tilde (SA model).", HistoryFieldType::RESIDUAL);
    break;
  case SST: case SST_SUST:
    /// DESCRIPTION: Root-mean square residual of kinetic energy (SST model).
    AddHistoryOutput("RMS_TKE", "rms[k]",  ScreenOutputFormat::FIXED, "RMS_RES", "Root-mean square residual of kinetic energy (SST model).", HistoryFieldType::RESIDUAL);
    /// DESCRIPTION: Root-mean square residual of the dissipation (SST model).
    AddHistoryOutput("RMS_DISSIPATION",    "rms[w]",  ScreenOutputFormat::FIXED, "RMS_RES", "Root-mean square residual of dissipation (SST model).", HistoryFieldType::RESIDUAL);
    break;
  default: break;
  }
  
  switch(scalar_model){
    case PASSIVE_SCALAR:
      AddHistoryOutput("RMS_PASSIVE_SCALAR", "rms[c]", ScreenOutputFormat::FIXED, "RMS_RES", "Root-mean squared residual of the passive scalar equation.", HistoryFieldType::RESIDUAL);
      break;
    case PROGRESS_VARIABLE:
      AddHistoryOutput("RMS_PROGRESS_VARIABLE", "rms[PV]"       , ScreenOutputFormat::FIXED  , "RMS_RES", "Root-mean squared residual of the progress variable equation.", HistoryFieldType::RESIDUAL);
      AddHistoryOutput("RMS_ENTHALPY"         , "rms[Enth]"     , ScreenOutputFormat::FIXED  , "RMS_RES", "Root-mean squared residual of the enthalpy equation."         , HistoryFieldType::RESIDUAL);
      AddHistoryOutput("RMS_Y_CO"             , "rms[Y_CO]"     , ScreenOutputFormat::FIXED  , "RMS_RES", "Root-mean squared residual of the CO mass fraction equation." , HistoryFieldType::RESIDUAL);
      AddHistoryOutput("RMS_Y_NOX"            , "rms[Y_NOx]"    , ScreenOutputFormat::FIXED  , "RMS_RES", "Root-mean squared residual of the NOx mass fraction equation.", HistoryFieldType::RESIDUAL);
      AddHistoryOutput("N_TABLE_MISSES"       , "# table misses", ScreenOutputFormat::INTEGER, "RMS_RES", "number of table misses"                              , HistoryFieldType::RESIDUAL);
      break;
    default: break;
  }
  /// END_GROUP

  /// BEGIN_GROUP: MAX_RES, DESCRIPTION: The maximum residuals of the SOLUTION variables.
  /// DESCRIPTION: Maximum residual of the pressure.
  AddHistoryOutput("MAX_PRESSURE",   "max[P]", ScreenOutputFormat::FIXED,   "MAX_RES", "Maximum residual of the pressure.", HistoryFieldType::RESIDUAL);
  /// DESCRIPTION: Maximum residual of the velocity x-component.
  AddHistoryOutput("MAX_VELOCITY-X", "max[U]", ScreenOutputFormat::FIXED,   "MAX_RES", "Maximum residual of the velocity x-component.", HistoryFieldType::RESIDUAL);
  /// DESCRIPTION: Maximum residual of the velocity y-component.
  AddHistoryOutput("MAX_VELOCITY-Y", "max[V]", ScreenOutputFormat::FIXED,   "MAX_RES", "Maximum residual of the velocity y-component.", HistoryFieldType::RESIDUAL);
  /// DESCRIPTION: Maximum residual of the velocity z-component.
  if (nDim == 3)
    AddHistoryOutput("MAX_VELOCITY-Z", "max[W]", ScreenOutputFormat::FIXED,   "MAX_RES", "Maximum residual of the velocity z-component.", HistoryFieldType::RESIDUAL);
  /// DESCRIPTION: Maximum residual of the temperature.
  if (heat || weakly_coupled_heat)
    AddHistoryOutput("MAX_TEMPERATURE", "max[T]", ScreenOutputFormat::FIXED, "MAX_RES", "Root-mean square residual of the temperature.", HistoryFieldType::RESIDUAL);

  switch(turb_model){
  case SA: case SA_NEG: case SA_E: case SA_COMP: case SA_E_COMP:
    /// DESCRIPTION: Maximum residual of nu tilde (SA model).
    AddHistoryOutput("MAX_NU_TILDE",       "max[nu]", ScreenOutputFormat::FIXED, "MAX_RES", "Maximum residual of nu tilde (SA model).", HistoryFieldType::RESIDUAL);
    break;
  case SST: case SST_SUST:
    /// DESCRIPTION: Maximum residual of kinetic energy (SST model).
    AddHistoryOutput("MAX_TKE", "max[k]",  ScreenOutputFormat::FIXED, "MAX_RES", "Maximum residual of kinetic energy (SST model).", HistoryFieldType::RESIDUAL);
    /// DESCRIPTION: Maximum residual of the dissipation (SST model).
    AddHistoryOutput("MAX_DISSIPATION",    "max[w]",  ScreenOutputFormat::FIXED, "MAX_RES", "Maximum residual of dissipation (SST model).", HistoryFieldType::RESIDUAL);
    break;
  default: break;
  }
  
  switch(scalar_model){
    case PASSIVE_SCALAR:
      AddHistoryOutput("MAX_PASSIVE_SCALAR", "max[c]", ScreenOutputFormat::FIXED, "MAX_RES", "Maximum residual of the passive scalar equation.", HistoryFieldType::RESIDUAL);
      break;
    case PROGRESS_VARIABLE:
      AddHistoryOutput("MAX_PROGRESS_VARIABLE" , "max[PV]"    , ScreenOutputFormat::FIXED , "MAX_RES", "Maximum residual of the progress variable equation." , HistoryFieldType::RESIDUAL);
      AddHistoryOutput("MAX_ENTHALPY"          , "max[Enth]"  , ScreenOutputFormat::FIXED , "MAX_RES", "Maximum residual of the enthalpy equation."          , HistoryFieldType::RESIDUAL);
      AddHistoryOutput("MAX_Y_CO"              , "max[Y_CO]"  , ScreenOutputFormat::FIXED , "MAX_RES", "Maximum residual of the CO mass fraction equation."  , HistoryFieldType::RESIDUAL);
      AddHistoryOutput("MAX_Y_NOX"             , "max[Y_NOx]" , ScreenOutputFormat::FIXED , "MAX_RES", "Maximum residual of the NOx mass fraction equation." , HistoryFieldType::RESIDUAL);
      break;
    default: break;
  }
  /// END_GROUP

  /// BEGIN_GROUP: BGS_RES, DESCRIPTION: The block-gauss seidel residuals of the SOLUTION variables.
  /// DESCRIPTION: Maximum residual of the pressure.
  AddHistoryOutput("BGS_PRESSURE",   "bgs[P]", ScreenOutputFormat::FIXED,   "BGS_RES", "BGS residual of the pressure.", HistoryFieldType::RESIDUAL);
  /// DESCRIPTION: Maximum residual of the velocity x-component.
  AddHistoryOutput("BGS_VELOCITY-X", "bgs[U]", ScreenOutputFormat::FIXED,   "BGS_RES", "BGS residual of the velocity x-component.", HistoryFieldType::RESIDUAL);
  /// DESCRIPTION: Maximum residual of the velocity y-component.
  AddHistoryOutput("BGS_VELOCITY-Y", "bgs[V]", ScreenOutputFormat::FIXED,   "BGS_RES", "BGS residual of the velocity y-component.", HistoryFieldType::RESIDUAL);
  /// DESCRIPTION: Maximum residual of the velocity z-component.
  if (nDim == 3)
    AddHistoryOutput("BGS_VELOCITY-Z", "bgs[W]", ScreenOutputFormat::FIXED,   "BGS_RES", "BGS residual of the velocity z-component.", HistoryFieldType::RESIDUAL);
  /// DESCRIPTION: Maximum residual of the temperature.
  if (heat || weakly_coupled_heat)
    AddHistoryOutput("BGS_TEMPERATURE", "bgs[T]", ScreenOutputFormat::FIXED, "BGS_RES", "BGS residual of the temperature.", HistoryFieldType::RESIDUAL);
  /// DESCRIPTION: Multizone residual of the radiative energy (P1 model).
  if (config->AddRadiation()) AddHistoryOutput("BGS_RAD_ENERGY", "bgs[E_Rad]",  ScreenOutputFormat::FIXED, "BGS_RES", "BGS residual of the radiative energy.", HistoryFieldType::RESIDUAL);

  switch(turb_model){
  case SA: case SA_NEG: case SA_E: case SA_COMP: case SA_E_COMP:
    /// DESCRIPTION: Maximum residual of nu tilde (SA model).
    AddHistoryOutput("BGS_NU_TILDE",       "bgs[nu]", ScreenOutputFormat::FIXED, "BGS_RES", "BGS residual of nu tilde (SA model).", HistoryFieldType::RESIDUAL);
    break;
  case SST: case SST_SUST:
    /// DESCRIPTION: Maximum residual of kinetic energy (SST model).
    AddHistoryOutput("BGS_TKE", "bgs[k]",  ScreenOutputFormat::FIXED, "BGS_RES", "BGS residual of kinetic energy (SST model).", HistoryFieldType::RESIDUAL);
    /// DESCRIPTION: Maximum residual of the dissipation (SST model).
    AddHistoryOutput("BGS_DISSIPATION",    "bgs[w]",  ScreenOutputFormat::FIXED, "BGS_RES", "BGS residual of dissipation (SST model).", HistoryFieldType::RESIDUAL);
    break;
  default: break;
  }
  
  switch(scalar_model){
    case PASSIVE_SCALAR:
      AddHistoryOutput("BGS_PASSIVE_SCALAR", "bgs[c]", ScreenOutputFormat::FIXED, "BGS_RES", "BGS residual of the passive scalar equation.", HistoryFieldType::RESIDUAL);
      break;
    case PROGRESS_VARIABLE:
      AddHistoryOutput("BGS_PROGRESS_VARIABLE" , "bgs[PV]"    , ScreenOutputFormat::FIXED , "BGS_RES", "BGS residual of the progress variable equation." , HistoryFieldType::RESIDUAL);
      AddHistoryOutput("BGS_ENTHALPY"          , "bgs[Enth]"  , ScreenOutputFormat::FIXED , "BGS_RES", "BGS residual of the enthalpy equation."          , HistoryFieldType::RESIDUAL);
      AddHistoryOutput("BGS_Y_CO"              , "bgs[Y_CO]"  , ScreenOutputFormat::FIXED , "BGS_RES", "BGS residual of the CO mass fraction equation."  , HistoryFieldType::RESIDUAL);
      AddHistoryOutput("BGS_Y_NOX"             , "bgs[Y_NOx]" , ScreenOutputFormat::FIXED , "BGS_RES", "BGS residual of the NOx mass fraction equation." , HistoryFieldType::RESIDUAL);
      break;
    default: break;
  }
  /// END_GROUP

  /// BEGIN_GROUP: ROTATING_FRAME, DESCRIPTION: Coefficients related to a rotating frame of reference.
  /// DESCRIPTION: Merit
  AddHistoryOutput("MERIT", "CMerit", ScreenOutputFormat::SCIENTIFIC, "ROTATING_FRAME", "Merit", HistoryFieldType::COEFFICIENT);
  /// DESCRIPTION: CT
  AddHistoryOutput("CT",    "CT",     ScreenOutputFormat::SCIENTIFIC, "ROTATING_FRAME", "CT", HistoryFieldType::COEFFICIENT);
  /// DESCRIPTION: CQ
  AddHistoryOutput("CQ",    "CQ",     ScreenOutputFormat::SCIENTIFIC, "ROTATING_FRAME", "CQ", HistoryFieldType::COEFFICIENT);
  /// END_GROUP

  /// BEGIN_GROUP: HEAT_COEFF, DESCRIPTION: Heat coefficients on all surfaces set with MARKER_MONITORING.
  /// DESCRIPTION: Total heatflux
  AddHistoryOutput("TOTAL_HEATFLUX", "HF",      ScreenOutputFormat::SCIENTIFIC, "HEAT", "Total heatflux on all surfaces set with MARKER_MONITORING.", HistoryFieldType::COEFFICIENT);
  /// DESCRIPTION: Maximal heatflux
  AddHistoryOutput("HEATFLUX_MAX", "maxHF",    ScreenOutputFormat::SCIENTIFIC, "HEAT", "Total maximum heatflux on all surfaces set with MARKER_MONITORING.", HistoryFieldType::COEFFICIENT);
  /// DESCRIPTION: Temperature
  AddHistoryOutput("TEMPERATURE", "Temp", ScreenOutputFormat::SCIENTIFIC, "HEAT",  "Total avg. temperature on all surfaces set with MARKER_MONITORING.", HistoryFieldType::COEFFICIENT);
  /// END_GROUP

  /// DESCRIPTION: Angle of attack
  AddHistoryOutput("AOA",         "AoA",                      ScreenOutputFormat::SCIENTIFIC,"AOA", "Angle of attack");
  /// DESCRIPTION: Linear solver iterations
  AddHistoryOutput("LINSOL_ITER", "LinSolIter", ScreenOutputFormat::INTEGER, "LINSOL", "Number of iterations of the linear solver.");
  AddHistoryOutput("LINSOL_RESIDUAL", "LinSolRes", ScreenOutputFormat::FIXED, "LINSOL", "Residual of the linear solver.");

  AddHistoryOutput("MIN_DELTA_TIME", "Min DT", ScreenOutputFormat::SCIENTIFIC, "CFL_NUMBER", "Current minimum local time step");
  AddHistoryOutput("MAX_DELTA_TIME", "Max DT", ScreenOutputFormat::SCIENTIFIC, "CFL_NUMBER", "Current maximum local time step");

  AddHistoryOutput("MIN_CFL", "Min CFL", ScreenOutputFormat::SCIENTIFIC, "CFL_NUMBER", "Current minimum of the local CFL numbers");
  AddHistoryOutput("MAX_CFL", "Max CFL", ScreenOutputFormat::SCIENTIFIC, "CFL_NUMBER", "Current maximum of the local CFL numbers");
  AddHistoryOutput("AVG_CFL", "Avg CFL", ScreenOutputFormat::SCIENTIFIC, "CFL_NUMBER", "Current average of the local CFL numbers");

  if (config->GetDeform_Mesh()){
    AddHistoryOutput("DEFORM_MIN_VOLUME", "MinVolume", ScreenOutputFormat::SCIENTIFIC, "DEFORM", "Minimum volume in the mesh");
    AddHistoryOutput("DEFORM_MAX_VOLUME", "MaxVolume", ScreenOutputFormat::SCIENTIFIC, "DEFORM", "Maximum volume in the mesh");
    AddHistoryOutput("DEFORM_ITER", "DeformIter", ScreenOutputFormat::INTEGER, "DEFORM", "Linear solver iterations for the mesh deformation");
    AddHistoryOutput("DEFORM_RESIDUAL", "DeformRes", ScreenOutputFormat::FIXED, "DEFORM", "Residual of the linear solver for the mesh deformation");
  }

  /*--- Add analyze surface history fields --- */

  AddAnalyzeSurfaceOutput(config);

  /*--- Add aerodynamic coefficients fields --- */

  AddAerodynamicCoefficients(config);

}

void CFlowIncOutput::LoadHistoryData(CConfig *config, CGeometry *geometry, CSolver **solver) {

  CSolver* flow_solver = solver[FLOW_SOL];
  CSolver* turb_solver = solver[TURB_SOL];
  CSolver* heat_solver = solver[HEAT_SOL];
  CSolver* rad_solver  = solver[RAD_SOL];
  CSolver* mesh_solver = solver[MESH_SOL];

  CSolver* scalar_solver = solver[SCALAR_SOL];
  SetHistoryOutputValue("RMS_PRESSURE", log10(flow_solver->GetRes_RMS(0)));
  SetHistoryOutputValue("RMS_VELOCITY-X", log10(flow_solver->GetRes_RMS(1)));
  SetHistoryOutputValue("RMS_VELOCITY-Y", log10(flow_solver->GetRes_RMS(2)));
  if (nDim == 3) SetHistoryOutputValue("RMS_VELOCITY-Z", log10(flow_solver->GetRes_RMS(3)));

  switch(turb_model){
  case SA: case SA_NEG: case SA_E: case SA_COMP: case SA_E_COMP:
    SetHistoryOutputValue("RMS_NU_TILDE", log10(turb_solver->GetRes_RMS(0)));
    break;
  case SST: case SST_SUST:
    SetHistoryOutputValue("RMS_TKE", log10(turb_solver->GetRes_RMS(0)));
    SetHistoryOutputValue("RMS_DISSIPATION",    log10(turb_solver->GetRes_RMS(1)));
    break;
  }

  if (config->AddRadiation())
    SetHistoryOutputValue("RMS_RAD_ENERGY", log10(rad_solver->GetRes_RMS(0)));


  
  switch(scalar_model){
    case PASSIVE_SCALAR:
      SetHistoryOutputValue("RMS_PASSIVE_SCALAR", log10(scalar_solver->GetRes_RMS(0)));
      break;
    case PROGRESS_VARIABLE:
      SetHistoryOutputValue("RMS_PROGRESS_VARIABLE", log10(scalar_solver->GetRes_RMS(I_PROG_VAR)));
      SetHistoryOutputValue("RMS_ENTHALPY"         , log10(scalar_solver->GetRes_RMS(I_ENTHALPY)));
      SetHistoryOutputValue("RMS_Y_CO"             , log10(scalar_solver->GetRes_RMS(I_CO)      ));
      SetHistoryOutputValue("RMS_Y_NOX"            , log10(scalar_solver->GetRes_RMS(I_NOX)     ));
      SetHistoryOutputValue("N_TABLE_MISSES"       , scalar_solver->GetNTableMisses());
      break;
  }
  
  SetHistoryOutputValue("MAX_PRESSURE", log10(flow_solver->GetRes_Max(0)));
  SetHistoryOutputValue("MAX_VELOCITY-X", log10(flow_solver->GetRes_Max(1)));
  SetHistoryOutputValue("MAX_VELOCITY-Y", log10(flow_solver->GetRes_Max(2)));
  if (nDim == 3) SetHistoryOutputValue("RMS_VELOCITY-Z", log10(flow_solver->GetRes_Max(3)));

  switch(turb_model){
  case SA: case SA_NEG: case SA_E: case SA_COMP: case SA_E_COMP:
    SetHistoryOutputValue("MAX_NU_TILDE", log10(turb_solver->GetRes_Max(0)));
    break;
  case SST: case SST_SUST:
    SetHistoryOutputValue("MAX_TKE", log10(turb_solver->GetRes_Max(0)));
    SetHistoryOutputValue("MAX_DISSIPATION",    log10(turb_solver->GetRes_Max(1)));
    break;
  }
  
  switch(scalar_model){
    case PASSIVE_SCALAR:
      SetHistoryOutputValue("MAX_PASSIVE_SCALAR", log10(scalar_solver->GetRes_Max(0)));
      break;
    case PROGRESS_VARIABLE:
      SetHistoryOutputValue("MAX_PROGRESS_VARIABLE", log10(scalar_solver->GetRes_Max(I_PROG_VAR)));
      SetHistoryOutputValue("MAX_ENTHALPY"         , log10(scalar_solver->GetRes_Max(I_ENTHALPY)));
      SetHistoryOutputValue("MAX_Y_CO"             , log10(scalar_solver->GetRes_Max(I_CO)      ));
      SetHistoryOutputValue("MAX_Y_NOX"            , log10(scalar_solver->GetRes_Max(I_NOX)     ));
      break;
  }
  
  if (multiZone){
    SetHistoryOutputValue("BGS_PRESSURE", log10(flow_solver->GetRes_BGS(0)));
    SetHistoryOutputValue("BGS_VELOCITY-X", log10(flow_solver->GetRes_BGS(1)));
    SetHistoryOutputValue("BGS_VELOCITY-Y", log10(flow_solver->GetRes_BGS(2)));
    if (nDim == 3) SetHistoryOutputValue("BGS_VELOCITY-Z", log10(flow_solver->GetRes_BGS(3)));

    switch(turb_model){
    case SA: case SA_NEG: case SA_E: case SA_COMP: case SA_E_COMP:
      SetHistoryOutputValue("BGS_NU_TILDE", log10(turb_solver->GetRes_BGS(0)));
      break;
    case SST:
      SetHistoryOutputValue("BGS_TKE", log10(turb_solver->GetRes_BGS(0)));
      SetHistoryOutputValue("BGS_DISSIPATION",    log10(turb_solver->GetRes_BGS(1)));
      break;
    }

    if (config->AddRadiation())
      SetHistoryOutputValue("BGS_RAD_ENERGY", log10(rad_solver->GetRes_BGS(0)));

    
    switch(scalar_model){
      case PASSIVE_SCALAR:
        SetHistoryOutputValue("BGS_PASSIVE_SCALAR", log10(scalar_solver->GetRes_BGS(0)));
        break;
      case PROGRESS_VARIABLE:
        SetHistoryOutputValue("BGS_PROGRESS_VARIABLE", log10(scalar_solver->GetRes_BGS(I_PROG_VAR)));
        SetHistoryOutputValue("BGS_ENTHALPY"         , log10(scalar_solver->GetRes_BGS(I_ENTHALPY)));
        SetHistoryOutputValue("BGS_Y_CO"             , log10(scalar_solver->GetRes_BGS(I_CO)      ));
        SetHistoryOutputValue("BGS_Y_NOX"            , log10(scalar_solver->GetRes_BGS(I_NOX)     )); 
        break;
    }
  }

  if (weakly_coupled_heat){
    SetHistoryOutputValue("TOTAL_HEATFLUX",     heat_solver->GetTotal_HeatFlux());
    SetHistoryOutputValue("HEATFLUX_MAX", heat_solver->GetTotal_MaxHeatFlux());
    SetHistoryOutputValue("TEMPERATURE",  heat_solver->GetTotal_AvgTemperature());
    SetHistoryOutputValue("RMS_TEMPERATURE",         log10(heat_solver->GetRes_RMS(0)));
    SetHistoryOutputValue("MAX_TEMPERATURE",         log10(heat_solver->GetRes_Max(0)));
    if (multiZone) SetHistoryOutputValue("BGS_TEMPERATURE",         log10(heat_solver->GetRes_BGS(0)));
  }
  if (heat){
    SetHistoryOutputValue("TOTAL_HEATFLUX",     flow_solver->GetTotal_HeatFlux());
    SetHistoryOutputValue("HEATFLUX_MAX", flow_solver->GetTotal_MaxHeatFlux());
    SetHistoryOutputValue("TEMPERATURE",  flow_solver->GetTotal_AvgTemperature());
    if (nDim == 3) SetHistoryOutputValue("RMS_TEMPERATURE",         log10(flow_solver->GetRes_RMS(4)));
    else           SetHistoryOutputValue("RMS_TEMPERATURE",         log10(flow_solver->GetRes_RMS(3)));

    if (nDim == 3) SetHistoryOutputValue("MAX_TEMPERATURE",         log10(flow_solver->GetRes_Max(4)));
    else           SetHistoryOutputValue("MAX_TEMPERATURE",         log10(flow_solver->GetRes_Max(3)));
    if (multiZone){
      if (nDim == 3) SetHistoryOutputValue("BGS_TEMPERATURE",         log10(flow_solver->GetRes_BGS(4)));
      else           SetHistoryOutputValue("BGS_TEMPERATURE",         log10(flow_solver->GetRes_BGS(3)));
    }

  }

  SetHistoryOutputValue("LINSOL_ITER", flow_solver->GetIterLinSolver());
  SetHistoryOutputValue("LINSOL_RESIDUAL", log10(flow_solver->GetResLinSolver()));

  if (config->GetDeform_Mesh()){
    SetHistoryOutputValue("DEFORM_MIN_VOLUME", mesh_solver->GetMinimum_Volume());
    SetHistoryOutputValue("DEFORM_MAX_VOLUME", mesh_solver->GetMaximum_Volume());
    SetHistoryOutputValue("DEFORM_ITER", mesh_solver->GetIterLinSolver());
    SetHistoryOutputValue("DEFORM_RESIDUAL", log10(mesh_solver->GetResLinSolver()));
  }

  SetHistoryOutputValue("MIN_DELTA_TIME", flow_solver->GetMin_Delta_Time());
  SetHistoryOutputValue("MAX_DELTA_TIME", flow_solver->GetMax_Delta_Time());

  SetHistoryOutputValue("MIN_CFL", flow_solver->GetMin_CFL_Local());
  SetHistoryOutputValue("MAX_CFL", flow_solver->GetMax_CFL_Local());
  SetHistoryOutputValue("AVG_CFL", flow_solver->GetAvg_CFL_Local());

  /*--- Set the analyse surface history values --- */
  
  SetAnalyzeSurface(solver, geometry, config, false);
  
  /*--- Set aeroydnamic coefficients --- */

  SetAerodynamicCoefficients(config, flow_solver);

  /*--- Set rotating frame coefficients --- */

  SetRotatingFrameCoefficients(config, flow_solver);

}


void CFlowIncOutput::SetVolumeOutputFields(CConfig *config){

  // Grid coordinates
  AddVolumeOutput("COORD-X", "x", "COORDINATES", "x-component of the coordinate vector");
  AddVolumeOutput("COORD-Y", "y", "COORDINATES", "y-component of the coordinate vector");
  if (nDim == 3)
    AddVolumeOutput("COORD-Z", "z", "COORDINATES", "z-component of the coordinate vector");

  // SOLUTION variables
  AddVolumeOutput("PRESSURE",   "Pressure",   "SOLUTION", "Pressure");
  AddVolumeOutput("VELOCITY-X", "Velocity_x", "SOLUTION", "x-component of the velocity vector");
  AddVolumeOutput("VELOCITY-Y", "Velocity_y", "SOLUTION", "y-component of the velocity vector");
  if (nDim == 3)
    AddVolumeOutput("VELOCITY-Z", "Velocity_z", "SOLUTION", "z-component of the velocity vector");
  if (heat || weakly_coupled_heat) 
    AddVolumeOutput("TEMPERATURE",  "Temperature","SOLUTION", "Temperature");  
  
  switch(turb_model){
  case SST: case SST_SUST:
    AddVolumeOutput("TKE", "Turb_Kin_Energy", "SOLUTION", "Turbulent kinetic energy");
    AddVolumeOutput("DISSIPATION", "Omega", "SOLUTION", "Rate of dissipation");
    break;
  case SA: case SA_COMP: case SA_E:
  case SA_E_COMP: case SA_NEG:
    AddVolumeOutput("NU_TILDE", "Nu_Tilde", "SOLUTION", "Spalart–Allmaras variable");
    break;
  case NONE:
    break;
  }
  
  switch(scalar_model){
    case PASSIVE_SCALAR:
      AddVolumeOutput("PASSIVE_SCALAR", "Passive_Scalar", "SOLUTION", "Passive scalar solution");
      break;
    case PROGRESS_VARIABLE:
      AddVolumeOutput("PROGRESS_VARIABLE", "Progress_Variable", "SOLUTION", "Progress variable solution");
      AddVolumeOutput("ENTHALPY"         , "Enthalpy"         , "SOLUTION", "Enthalpy solution"         );
      AddVolumeOutput("Y_CO"             , "Y_CO"             , "SOLUTION", "CO Mass fraction solution" );
      AddVolumeOutput("Y_NOX"            , "Y_NOx"            , "SOLUTION", "NOx Mass fraction solution");
      for (int i_lookup = 0; i_lookup < config->GetNLookups(); ++i_lookup)
        if (config->GetLookupName(i_lookup)!="NULL"){ 
          string strname1="lookup_"+config->GetLookupName(i_lookup);
          AddVolumeOutput(config->GetLookupName(i_lookup),strname1,"LOOKUP",config->GetLookupName(i_lookup));
        }

      break;
    case NO_SCALAR_MODEL:
      break;
  }

  // Radiation variables
  if (config->AddRadiation())
    AddVolumeOutput("P1-RAD", "Radiative_Energy(P1)", "SOLUTION", "Radiative Energy");

  // Sources
  switch (scalar_model) {
    case PASSIVE_SCALAR:
      break;
    case PROGRESS_VARIABLE:
      AddVolumeOutput("SOURCE_PROGRESS_VARIABLE", "Source_Progress_Variable", "SOURCE", "Source Progress Variable");
      AddVolumeOutput("SOURCE_ENTHALPY"         , "Source_Enthalpy"         , "SOURCE", "Source Enthalpy"         );
      AddVolumeOutput("SOURCE_Y_CO"             , "Source_Y_CO"             , "SOURCE", "Source Y_CO"             );
      AddVolumeOutput("SOURCE_Y_NOX"            , "Source_Y_NOx"            , "SOURCE", "Source Y_NOx"            );
    case NO_SCALAR_MODEL:
      break;
  }

  // Grid velocity
  if (config->GetGrid_Movement()){
    AddVolumeOutput("GRID_VELOCITY-X", "Grid_Velocity_x", "GRID_VELOCITY", "x-component of the grid velocity vector");
    AddVolumeOutput("GRID_VELOCITY-Y", "Grid_Velocity_y", "GRID_VELOCITY", "y-component of the grid velocity vector");
    if (nDim == 3 )
      AddVolumeOutput("GRID_VELOCITY-Z", "Grid_Velocity_z", "GRID_VELOCITY", "z-component of the grid velocity vector");
  }

  // Primitive variables
  AddVolumeOutput("PRESSURE_COEFF", "Pressure_Coefficient", "PRIMITIVE", "Pressure coefficient");
  AddVolumeOutput("DENSITY",        "Density",              "PRIMITIVE", "Density");

  if (config->GetKind_Solver() == INC_RANS || config->GetKind_Solver() == INC_NAVIER_STOKES){
    AddVolumeOutput("LAMINAR_VISCOSITY", "Laminar_Viscosity", "PRIMITIVE", "Laminar viscosity");

    AddVolumeOutput("SKIN_FRICTION-X", "Skin_Friction_Coefficient_x", "PRIMITIVE", "x-component of the skin friction vector");
    AddVolumeOutput("SKIN_FRICTION-Y", "Skin_Friction_Coefficient_y", "PRIMITIVE", "y-component of the skin friction vector");
    if (nDim == 3)
      AddVolumeOutput("SKIN_FRICTION-Z", "Skin_Friction_Coefficient_z", "PRIMITIVE", "z-component of the skin friction vector");

    AddVolumeOutput("HEAT_FLUX", "Heat_Flux", "PRIMITIVE", "Heat-flux");
    AddVolumeOutput("Y_PLUS", "Y_Plus", "PRIMITIVE", "Non-dim. wall distance (Y-Plus)");

  }

  if (config->GetKind_Solver() == INC_RANS) {
    AddVolumeOutput("EDDY_VISCOSITY", "Eddy_Viscosity", "PRIMITIVE", "Turbulent eddy viscosity");
  }

  if (config->GetKind_Trans_Model() == BC){
    AddVolumeOutput("INTERMITTENCY", "gamma_BC", "INTERMITTENCY", "Intermittency");
  }

  //Residuals
  AddVolumeOutput("RES_PRESSURE", "Residual_Pressure", "RESIDUAL", "Residual of the pressure");
  AddVolumeOutput("RES_VELOCITY-X", "Residual_Velocity_x", "RESIDUAL", "Residual of the x-velocity component");
  AddVolumeOutput("RES_VELOCITY-Y", "Residual_Velocity_y", "RESIDUAL", "Residual of the y-velocity component");
  if (nDim == 3)
    AddVolumeOutput("RES_VELOCITY-Z", "Residual_Velocity_z", "RESIDUAL", "Residual of the z-velocity component");
  AddVolumeOutput("RES_TEMPERATURE", "Residual_Temperature", "RESIDUAL", "Residual of the temperature");
  
  switch(turb_model){
  case SST: case SST_SUST:
    AddVolumeOutput("RES_TKE", "Residual_TKE", "RESIDUAL", "Residual of turbulent kinetic energy");
    AddVolumeOutput("RES_DISSIPATION", "Residual_Omega", "RESIDUAL", "Residual of the rate of dissipation.");
    break;
  case SA: case SA_COMP: case SA_E:
  case SA_E_COMP: case SA_NEG:
    AddVolumeOutput("RES_NU_TILDE", "Residual_Nu_Tilde", "RESIDUAL", "Residual of the Spalart–Allmaras variable");
    break;
  case NONE:
    break;
  }
  
  switch(scalar_model){
    case PASSIVE_SCALAR:
      AddVolumeOutput("RES_PASSIVE_SCALAR", "Residual_Passive_Scalar", "RESIDUAL", "Residual of passive scalar equation");
      break;
    case PROGRESS_VARIABLE:
      AddVolumeOutput("RES_PROGRESS_VARIABLE", "Residual_Progress_Variable", "RESIDUAL", "Residual of the Progress Variable equation");
      AddVolumeOutput("RES_ENTHALPY"         , "Residual_Enthalpy"         , "RESIDUAL", "Residual of the Enthalpy equation"         );
      AddVolumeOutput("RES_Y_CO"             , "Residual_Y_CO"             , "RESIDUAL", "Residual of the Y_CO equation"             );
      AddVolumeOutput("RES_Y_NOX"            , "Residual_Y_NOx"            , "RESIDUAL", "Residual of the Y_NOx equation"            );
    break;

    case NO_SCALAR_MODEL:
      break;
  }
  
  // Limiter values
  AddVolumeOutput("LIMITER_PRESSURE", "Limiter_Pressure", "LIMITER", "Limiter value of the pressure");
  AddVolumeOutput("LIMITER_VELOCITY-X", "Limiter_Velocity_x", "LIMITER", "Limiter value of the x-velocity");
  AddVolumeOutput("LIMITER_VELOCITY-Y", "Limiter_Velocity_y", "LIMITER", "Limiter value of the y-velocity");
  if (nDim == 3)
    AddVolumeOutput("LIMITER_VELOCITY-Z", "Limiter_Velocity_z", "LIMITER", "Limiter value of the z-velocity");
  AddVolumeOutput("LIMITER_TEMPERATURE", "Limiter_Temperature", "LIMITER", "Limiter value of the temperature");
  
  switch(turb_model){
  case SST: case SST_SUST:
    AddVolumeOutput("LIMITER_TKE", "Limiter_TKE", "LIMITER", "Limiter value of turb. kinetic energy.");
    AddVolumeOutput("LIMITER_DISSIPATION", "Limiter_Omega", "LIMITER", "Limiter value of dissipation rate.");
    break;
  case SA: case SA_COMP: case SA_E:
  case SA_E_COMP: case SA_NEG:
    AddVolumeOutput("LIMITER_NU_TILDE", "Limiter_Nu_Tilde", "LIMITER", "Limiter value of Spalart–Allmaras variable.");
    break;
  case NONE:
    break;
  }
  
  switch(scalar_model){
    case PASSIVE_SCALAR:
      AddVolumeOutput("LIMITER_PASSIVE_SCALAR", "Limiter_Passive_Scalar", "LIMITER", "Limiter value for the passive scalar");
      break;
    case PROGRESS_VARIABLE:
      AddVolumeOutput("LIMITER_PROGRESS_VARIABLE", "Limiter_Progress_Variable", "LIMITER", "Limiter value for the Progress Variable equation");
      AddVolumeOutput("LIMITER_ENTHALPY"         , "Limiter_Enthalpy"         , "LIMITER", "Limiter value for the Enthalpy equation"         );
      AddVolumeOutput("LIMITER_Y_CO"             , "Limiter_Y_CO"             , "LIMITER", "Limiter value for the Y_CO equation"             );
      AddVolumeOutput("LIMITER_Y_NOX"            , "Limiter_Y_NOx"            , "LIMITER", "Limiter value for the Y_NOx equation"            );
      break;
    case NO_SCALAR_MODEL:
      break;
  }
  
  // Hybrid RANS-LES
  if (config->GetKind_HybridRANSLES() != NO_HYBRIDRANSLES){
    AddVolumeOutput("DES_LENGTHSCALE", "DES_LengthScale", "DDES", "DES length scale value");
    AddVolumeOutput("WALL_DISTANCE", "Wall_Distance", "DDES", "Wall distance value");
  }

  // Roe Low Dissipation
  if (config->GetKind_RoeLowDiss() != NO_ROELOWDISS){
    AddVolumeOutput("ROE_DISSIPATION", "Roe_Dissipation", "ROE_DISSIPATION", "Value of the Roe dissipation");
  }

  if(config->GetKind_Solver() == INC_RANS || config->GetKind_Solver() == INC_NAVIER_STOKES){
    if (nDim == 3){
      AddVolumeOutput("VORTICITY_X", "Vorticity_x", "VORTEX_IDENTIFICATION", "x-component of the vorticity vector");
      AddVolumeOutput("VORTICITY_Y", "Vorticity_y", "VORTEX_IDENTIFICATION", "y-component of the vorticity vector");
      AddVolumeOutput("VORTICITY_Z", "Vorticity_z", "VORTEX_IDENTIFICATION", "z-component of the vorticity vector");
    } else {
      AddVolumeOutput("VORTICITY", "Vorticity", "VORTEX_IDENTIFICATION", "Value of the vorticity");
    }
    AddVolumeOutput("Q_CRITERION", "Q_Criterion", "VORTEX_IDENTIFICATION", "Value of the Q-Criterion");
  }

  if(config->GetKind_TimeIntScheme_Flow()==EULER_IMPLICIT){
    AddVolumeOutput("TIMESTEP", "timestep", "TIMESTEP", "local timestep");
  }


  // Mesh quality metrics, computed in CPhysicalGeometry::ComputeMeshQualityStatistics.
  AddVolumeOutput("ORTHOGONALITY", "Orthogonality", "MESH_QUALITY", "Orthogonality Angle (deg.)");
  AddVolumeOutput("ASPECT_RATIO",  "Aspect_Ratio",  "MESH_QUALITY", "CV Face Area Aspect Ratio");
  AddVolumeOutput("VOLUME_RATIO",  "Volume_Ratio",  "MESH_QUALITY", "CV Sub-Volume Ratio");

  // MPI-Rank
  AddVolumeOutput("RANK", "Rank", "MPI", "Rank of the MPI-partition");
}

void CFlowIncOutput::LoadVolumeData(CConfig *config, CGeometry *geometry, CSolver **solver, unsigned long iPoint){

  CVariable* Node_Flow = solver[FLOW_SOL]->GetNodes();
  CVariable* Node_Heat = nullptr;
  CVariable* Node_Turb = nullptr;
  CVariable* Node_Rad = nullptr;

  CVariable* Node_Scalar = NULL;
  if (config->GetKind_Turb_Model() != NONE){
    Node_Turb = solver[TURB_SOL]->GetNodes();
  }
  if (weakly_coupled_heat){
    Node_Heat = solver[HEAT_SOL]->GetNodes();
  }
  if (config->GetKind_Scalar_Model() != NONE){
    Node_Scalar = solver[SCALAR_SOL]->GetNodes();
  }
  
  CPoint*    Node_Geo  = geometry->nodes;

  SetVolumeOutputValue("COORD-X", iPoint,  Node_Geo->GetCoord(iPoint, 0));
  SetVolumeOutputValue("COORD-Y", iPoint,  Node_Geo->GetCoord(iPoint, 1));
  if (nDim == 3)
    SetVolumeOutputValue("COORD-Z", iPoint, Node_Geo->GetCoord(iPoint, 2));

  SetVolumeOutputValue("PRESSURE",   iPoint, Node_Flow->GetSolution(iPoint, 0));
  SetVolumeOutputValue("VELOCITY-X", iPoint, Node_Flow->GetSolution(iPoint, 1));
  SetVolumeOutputValue("VELOCITY-Y", iPoint, Node_Flow->GetSolution(iPoint, 2));
  if (nDim == 3)
    SetVolumeOutputValue("VELOCITY-Z", iPoint, Node_Flow->GetSolution(iPoint, 3));

  if (heat) SetVolumeOutputValue("TEMPERATURE", iPoint, Node_Flow->GetSolution(iPoint, nDim+1));
  if (weakly_coupled_heat) SetVolumeOutputValue("TEMPERATURE", iPoint, Node_Heat->GetSolution(iPoint, 0));

  switch(config->GetKind_Turb_Model()){
  case SST: case SST_SUST:
    SetVolumeOutputValue("TKE", iPoint, Node_Turb->GetSolution(iPoint, 0));
    SetVolumeOutputValue("DISSIPATION", iPoint, Node_Turb->GetSolution(iPoint, 1));
    break;
  case SA: case SA_COMP: case SA_E:
  case SA_E_COMP: case SA_NEG:
    SetVolumeOutputValue("NU_TILDE", iPoint, Node_Turb->GetSolution(iPoint, 0));
    break;
  case NONE:
    break;
  }
  
  // Solution data
  switch(scalar_model){
    case PASSIVE_SCALAR:
      SetVolumeOutputValue("PASSIVE_SCALAR", iPoint, Node_Scalar->GetSolution(iPoint, 0));
      break;
    case PROGRESS_VARIABLE:
      SetVolumeOutputValue("PROGRESS_VARIABLE", iPoint, Node_Scalar->GetSolution(iPoint, I_PROG_VAR));
      SetVolumeOutputValue("ENTHALPY"         , iPoint, Node_Scalar->GetSolution(iPoint, I_ENTHALPY));
      SetVolumeOutputValue("Y_CO"             , iPoint, Node_Scalar->GetSolution(iPoint, I_CO      ));
      SetVolumeOutputValue("Y_NOX"            , iPoint, Node_Scalar->GetSolution(iPoint, I_NOX     ));
      for (int i_lookup = 0; i_lookup < config->GetNLookups(); ++i_lookup){
        if (config->GetLookupName(i_lookup)!="NULL") 
          SetVolumeOutputValue(config->GetLookupName(i_lookup), iPoint, Node_Scalar->GetLookupScalar(iPoint, i_lookup));
      }
      break;
    case NO_SCALAR_MODEL:
      break;
  }

  // Radiation solver
  if (config->AddRadiation()){
    Node_Rad = solver[RAD_SOL]->GetNodes();
    SetVolumeOutputValue("P1-RAD", iPoint, Node_Rad->GetSolution(iPoint,0));
  }

  // Sources
    switch(scalar_model){
    case PASSIVE_SCALAR:
      break;
    case PROGRESS_VARIABLE:
      SetVolumeOutputValue("SOURCE_PROGRESS_VARIABLE", iPoint, Node_Scalar->GetSourceScalar(iPoint, I_PROG_VAR));
      SetVolumeOutputValue("SOURCE_ENTHALPY"         , iPoint, Node_Scalar->GetSourceScalar(iPoint, I_ENTHALPY));
      SetVolumeOutputValue("SOURCE_Y_CO"             , iPoint, Node_Scalar->GetSourceScalar(iPoint, I_CO      ));
      SetVolumeOutputValue("SOURCE_Y_NOX"            , iPoint, Node_Scalar->GetSourceScalar(iPoint, I_NOX     ));
      break;
    case NO_SCALAR_MODEL:
      break;
  }

  if (config->GetGrid_Movement()){
    SetVolumeOutputValue("GRID_VELOCITY-X", iPoint, Node_Geo->GetGridVel(iPoint)[0]);
    SetVolumeOutputValue("GRID_VELOCITY-Y", iPoint, Node_Geo->GetGridVel(iPoint)[1]);
    if (nDim == 3)
      SetVolumeOutputValue("GRID_VELOCITY-Z", iPoint, Node_Geo->GetGridVel(iPoint)[2]);
  }

  su2double VelMag = 0.0;
  for (unsigned short iDim = 0; iDim < nDim; iDim++){
    VelMag += pow(solver[FLOW_SOL]->GetVelocity_Inf(iDim),2.0);
  }
  su2double factor = 1.0/(0.5*solver[FLOW_SOL]->GetDensity_Inf()*VelMag);
  SetVolumeOutputValue("PRESSURE_COEFF", iPoint, (Node_Flow->GetPressure(iPoint) - config->GetPressure_FreeStreamND())*factor);
  SetVolumeOutputValue("DENSITY", iPoint, Node_Flow->GetDensity(iPoint));

  if (config->GetKind_Solver() == INC_RANS || config->GetKind_Solver() == INC_NAVIER_STOKES){
    SetVolumeOutputValue("LAMINAR_VISCOSITY", iPoint, Node_Flow->GetLaminarViscosity(iPoint));
  }

  if (config->GetKind_Solver() == INC_RANS) {
    SetVolumeOutputValue("EDDY_VISCOSITY", iPoint, Node_Flow->GetEddyViscosity(iPoint));
  }

  if (config->GetKind_Trans_Model() == BC){
    SetVolumeOutputValue("INTERMITTENCY", iPoint, Node_Turb->GetGammaBC(iPoint));
  }

  SetVolumeOutputValue("RES_PRESSURE", iPoint, solver[FLOW_SOL]->LinSysRes(iPoint, 0));
  SetVolumeOutputValue("RES_VELOCITY-X", iPoint, solver[FLOW_SOL]->LinSysRes(iPoint, 1));
  SetVolumeOutputValue("RES_VELOCITY-Y", iPoint, solver[FLOW_SOL]->LinSysRes(iPoint, 2));
  if (nDim == 3){
    SetVolumeOutputValue("RES_VELOCITY-Z", iPoint, solver[FLOW_SOL]->LinSysRes(iPoint, 3));
    SetVolumeOutputValue("RES_TEMPERATURE", iPoint, solver[FLOW_SOL]->LinSysRes(iPoint, 4));
  } else {
    SetVolumeOutputValue("RES_TEMPERATURE", iPoint, solver[FLOW_SOL]->LinSysRes(iPoint, 3));
  }

  switch(config->GetKind_Turb_Model()){
  case SST: case SST_SUST:
    SetVolumeOutputValue("RES_TKE", iPoint, solver[TURB_SOL]->LinSysRes(iPoint, 0));
    SetVolumeOutputValue("RES_DISSIPATION", iPoint, solver[TURB_SOL]->LinSysRes(iPoint, 1));
    break;
  case SA: case SA_COMP: case SA_E:
  case SA_E_COMP: case SA_NEG:
    SetVolumeOutputValue("RES_NU_TILDE", iPoint, solver[TURB_SOL]->LinSysRes(iPoint, 0));
    break;
  case NONE:
    break;
  }
  
  switch(scalar_model){
    case PASSIVE_SCALAR:
      SetVolumeOutputValue("RES_PASSIVE_SCALAR", iPoint, solver[SCALAR_SOL]->LinSysRes(iPoint, 0));
      break;
    case PROGRESS_VARIABLE:
      SetVolumeOutputValue("RES_PROGRESS_VARIABLE", iPoint, solver[SCALAR_SOL]->LinSysRes(iPoint, I_PROG_VAR));
      SetVolumeOutputValue("RES_ENTHALPY"         , iPoint, solver[SCALAR_SOL]->LinSysRes(iPoint, I_ENTHALPY));
      SetVolumeOutputValue("RES_Y_CO"             , iPoint, solver[SCALAR_SOL]->LinSysRes(iPoint, I_CO      ));
      SetVolumeOutputValue("RES_Y_NOX"            , iPoint, solver[SCALAR_SOL]->LinSysRes(iPoint, I_NOX     ));
     break;      
    case NO_SCALAR_MODEL:
      break;
  }
  
  SetVolumeOutputValue("LIMITER_PRESSURE", iPoint, Node_Flow->GetLimiter_Primitive(iPoint, 0));
  SetVolumeOutputValue("LIMITER_VELOCITY-X", iPoint, Node_Flow->GetLimiter_Primitive(iPoint, 1));
  SetVolumeOutputValue("LIMITER_VELOCITY-Y", iPoint, Node_Flow->GetLimiter_Primitive(iPoint, 2));
  if (nDim == 3){
    SetVolumeOutputValue("LIMITER_VELOCITY-Z", iPoint, Node_Flow->GetLimiter_Primitive(iPoint, 3));
    SetVolumeOutputValue("LIMITER_TEMPERATURE", iPoint, Node_Flow->GetLimiter_Primitive(iPoint, 4));
  } else {
    SetVolumeOutputValue("LIMITER_TEMPERATURE", iPoint, Node_Flow->GetLimiter_Primitive(iPoint, 3));
  }

  switch(config->GetKind_Turb_Model()){
  case SST: case SST_SUST:
    SetVolumeOutputValue("LIMITER_TKE", iPoint, Node_Turb->GetLimiter_Primitive(iPoint, 0));
    SetVolumeOutputValue("LIMITER_DISSIPATION", iPoint, Node_Turb->GetLimiter_Primitive(iPoint, 1));
    break;
  case SA: case SA_COMP: case SA_E:
  case SA_E_COMP: case SA_NEG:
    SetVolumeOutputValue("LIMITER_NU_TILDE", iPoint, Node_Turb->GetLimiter_Primitive(iPoint, 0));
    break;
  case NONE:
    break;
  }
  
  switch(scalar_model){
    case PASSIVE_SCALAR:
      SetVolumeOutputValue("LIMITER_PASSIVE_SCALAR", iPoint, Node_Scalar->GetLimiter(iPoint, 0));
      break;
    case PROGRESS_VARIABLE:
      SetVolumeOutputValue("LIMITER_PROGRESS_VARIABLE", iPoint, Node_Scalar->GetLimiter(iPoint, I_PROG_VAR));
      SetVolumeOutputValue("LIMITER_ENTHALPY"         , iPoint, Node_Scalar->GetLimiter(iPoint, I_ENTHALPY));
      SetVolumeOutputValue("LIMITER_Y_CO"             , iPoint, Node_Scalar->GetLimiter(iPoint, I_CO      ));
      SetVolumeOutputValue("LIMITER_Y_NOX"            , iPoint, Node_Scalar->GetLimiter(iPoint, I_NOX     ));
      break;          
    case NO_SCALAR_MODEL:
      break;
  }
  
  if (config->GetKind_HybridRANSLES() != NO_HYBRIDRANSLES){
    SetVolumeOutputValue("DES_LENGTHSCALE", iPoint, Node_Flow->GetDES_LengthScale(iPoint));
    SetVolumeOutputValue("WALL_DISTANCE", iPoint, Node_Geo->GetWall_Distance(iPoint));
  }

  if (config->GetKind_RoeLowDiss() != NO_ROELOWDISS){
    SetVolumeOutputValue("ROE_DISSIPATION", iPoint, Node_Flow->GetRoe_Dissipation(iPoint));
  }

  if(config->GetKind_Solver() == INC_RANS || config->GetKind_Solver() == INC_NAVIER_STOKES){
    if (nDim == 3){
      SetVolumeOutputValue("VORTICITY_X", iPoint, Node_Flow->GetVorticity(iPoint)[0]);
      SetVolumeOutputValue("VORTICITY_Y", iPoint, Node_Flow->GetVorticity(iPoint)[1]);
      SetVolumeOutputValue("VORTICITY_Z", iPoint, Node_Flow->GetVorticity(iPoint)[2]);
    } else {
      SetVolumeOutputValue("VORTICITY", iPoint, Node_Flow->GetVorticity(iPoint)[2]);
    }
    SetVolumeOutputValue("Q_CRITERION", iPoint, GetQ_Criterion(&(Node_Flow->GetGradient_Primitive(iPoint)[1])));
  }

<<<<<<< HEAD
  if(config->GetKind_TimeIntScheme_Flow()==EULER_IMPLICIT){
    SetVolumeOutputValue("TIMESTEP", iPoint, Node_Flow->GetDelta_Time(iPoint));
  }
=======
  // Mesh quality metrics
  if (config->GetWrt_MeshQuality()) {
    SetVolumeOutputValue("ORTHOGONALITY", iPoint, geometry->Orthogonality[iPoint]);
    SetVolumeOutputValue("ASPECT_RATIO",  iPoint, geometry->Aspect_Ratio[iPoint]);
    SetVolumeOutputValue("VOLUME_RATIO",  iPoint, geometry->Volume_Ratio[iPoint]);
  }

  // MPI-Rank
  SetVolumeOutputValue("RANK", iPoint, rank);
>>>>>>> 03f82b34
}

void CFlowIncOutput::LoadSurfaceData(CConfig *config, CGeometry *geometry, CSolver **solver, unsigned long iPoint, unsigned short iMarker, unsigned long iVertex){

  if ((config->GetKind_Solver() == INC_NAVIER_STOKES) || (config->GetKind_Solver()  == INC_RANS)) {
    SetVolumeOutputValue("SKIN_FRICTION-X", iPoint, solver[FLOW_SOL]->GetCSkinFriction(iMarker, iVertex, 0));
    SetVolumeOutputValue("SKIN_FRICTION-Y", iPoint, solver[FLOW_SOL]->GetCSkinFriction(iMarker, iVertex, 1));
    if (nDim == 3)
      SetVolumeOutputValue("SKIN_FRICTION-Z", iPoint, solver[FLOW_SOL]->GetCSkinFriction(iMarker, iVertex, 2));

    if (weakly_coupled_heat)
      SetVolumeOutputValue("HEAT_FLUX", iPoint, solver[HEAT_SOL]->GetHeatFlux(iMarker, iVertex));
    else {
      SetVolumeOutputValue("HEAT_FLUX", iPoint, solver[FLOW_SOL]->GetHeatFlux(iMarker, iVertex));

    }
    SetVolumeOutputValue("Y_PLUS", iPoint, solver[FLOW_SOL]->GetYPlus(iMarker, iVertex));
  }

}

bool CFlowIncOutput::SetInit_Residuals(CConfig *config){

  return (config->GetTime_Marching() != STEADY && (curInnerIter == 0))||
        (config->GetTime_Marching() == STEADY && (curInnerIter < 2));

}

bool CFlowIncOutput::SetUpdate_Averages(CConfig *config){

  return (config->GetTime_Marching() != STEADY && (curInnerIter == config->GetnInner_Iter() - 1 || convergence));

}<|MERGE_RESOLUTION|>--- conflicted
+++ resolved
@@ -839,11 +839,10 @@
     SetVolumeOutputValue("Q_CRITERION", iPoint, GetQ_Criterion(&(Node_Flow->GetGradient_Primitive(iPoint)[1])));
   }
 
-<<<<<<< HEAD
   if(config->GetKind_TimeIntScheme_Flow()==EULER_IMPLICIT){
     SetVolumeOutputValue("TIMESTEP", iPoint, Node_Flow->GetDelta_Time(iPoint));
   }
-=======
+
   // Mesh quality metrics
   if (config->GetWrt_MeshQuality()) {
     SetVolumeOutputValue("ORTHOGONALITY", iPoint, geometry->Orthogonality[iPoint]);
@@ -853,7 +852,6 @@
 
   // MPI-Rank
   SetVolumeOutputValue("RANK", iPoint, rank);
->>>>>>> 03f82b34
 }
 
 void CFlowIncOutput::LoadSurfaceData(CConfig *config, CGeometry *geometry, CSolver **solver, unsigned long iPoint, unsigned short iMarker, unsigned long iVertex){
