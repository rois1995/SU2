/*!
 * \file output_elasticity.cpp
 * \brief Main subroutines for FEA output
 * \author R. Sanchez
 * \version 7.0.8 "Blackbird"
 *
 * SU2 Project Website: https://su2code.github.io
 *
 * The SU2 Project is maintained by the SU2 Foundation
 * (http://su2foundation.org)
 *
 * Copyright 2012-2020, SU2 Contributors (cf. AUTHORS.md)
 *
 * SU2 is free software; you can redistribute it and/or
 * modify it under the terms of the GNU Lesser General Public
 * License as published by the Free Software Foundation; either
 * version 2.1 of the License, or (at your option) any later version.
 *
 * SU2 is distributed in the hope that it will be useful,
 * but WITHOUT ANY WARRANTY; without even the implied warranty of
 * MERCHANTABILITY or FITNESS FOR A PARTICULAR PURPOSE. See the GNU
 * Lesser General Public License for more details.
 *
 * You should have received a copy of the GNU Lesser General Public
 * License along with SU2. If not, see <http://www.gnu.org/licenses/>.
 */


#include "../../include/output/CElasticityOutput.hpp"

#include "../../../Common/include/geometry/CGeometry.hpp"
#include "../../include/solvers/CSolver.hpp"

CElasticityOutput::CElasticityOutput(CConfig *config, unsigned short nDim) : COutput(config, nDim, false) {

  linear_analysis = (config->GetGeometricConditions() == SMALL_DEFORMATIONS);  // Linear analysis.
  nonlinear_analysis = (config->GetGeometricConditions() == LARGE_DEFORMATIONS);  // Nonlinear analysis.
  dynamic = (config->GetTime_Domain());  // Dynamic analysis.

  /*--- Initialize number of variables ---*/
  if (linear_analysis) nVar_FEM = nDim;
  if (nonlinear_analysis) nVar_FEM = 3;

  /*--- Default fields for screen output ---*/
  if (nRequestedHistoryFields == 0){
    requestedHistoryFields.emplace_back("ITER");
    requestedHistoryFields.emplace_back("RMS_RES");
    nRequestedHistoryFields = requestedHistoryFields.size();
  }

  /*--- Default fields for screen output ---*/
  if (nRequestedScreenFields == 0){
    if (dynamic) requestedScreenFields.emplace_back("TIME_ITER");
    if (multiZone) requestedScreenFields.emplace_back("OUTER_ITER");
    requestedScreenFields.emplace_back("INNER_ITER");
    if(linear_analysis){
      requestedScreenFields.emplace_back("RMS_DISP_X");
      requestedScreenFields.emplace_back("RMS_DISP_Y");
      requestedScreenFields.emplace_back("RMS_DISP_Z");
    }
    if(nonlinear_analysis){
      requestedScreenFields.emplace_back("RMS_UTOL");
      requestedScreenFields.emplace_back("RMS_RTOL");
      requestedScreenFields.emplace_back("RMS_ETOL");
    }
    requestedScreenFields.emplace_back("VMS");
    nRequestedScreenFields = requestedScreenFields.size();
  }

  /*--- Default fields for volume output ---*/
  if (nRequestedVolumeFields == 0){
    requestedVolumeFields.emplace_back("COORDINATES");
    requestedVolumeFields.emplace_back("SOLUTION");
    requestedVolumeFields.emplace_back("STRESS");
<<<<<<< HEAD
    if (dynamic) {
      requestedVolumeFields.emplace_back("VELOCITY");
      requestedVolumeFields.emplace_back("ACCELERATION");
    }
=======
    if (config->GetTopology_Optimization()) requestedVolumeFields.emplace_back("TOPOLOGY");
>>>>>>> 23d3f413
    nRequestedVolumeFields = requestedVolumeFields.size();
  }

  stringstream ss;
  ss << "Zone " << config->GetiZone() << " (Structure)";
  multiZoneHeaderString = ss.str();

  /*--- Set the volume filename --- */

  volumeFilename = config->GetVolume_FileName();

  /*--- Set the surface filename --- */

  surfaceFilename = config->GetSurfCoeff_FileName();

  /*--- Set the restart filename --- */

  restartFilename = config->GetRestart_FileName();

  /*--- Set the default convergence field --- */

  if (convFields.empty() ) convFields.emplace_back("RMS_DISP_X");

}

CElasticityOutput::~CElasticityOutput(void) {}

void CElasticityOutput::LoadHistoryData(CConfig *config, CGeometry *geometry, CSolver **solver)  {

  CSolver* fea_solver = solver[FEA_SOL];

  /*--- Residuals: ---*/
  /*--- Linear analysis: RMS of the displacements in the nDim coordinates ---*/
  /*--- Nonlinear analysis: UTOL, RTOL and DTOL (defined in the Postprocessing function) ---*/


  if (linear_analysis){
    SetHistoryOutputValue("RMS_DISP_X", log10(fea_solver->GetRes_RMS(0)));
    SetHistoryOutputValue("RMS_DISP_Y", log10(fea_solver->GetRes_RMS(1)));
    if (nDim == 3){
      SetHistoryOutputValue("RMS_DISP_Z", log10(fea_solver->GetRes_RMS(2)));
    }
  } else if (nonlinear_analysis){
    SetHistoryOutputValue("RMS_UTOL", log10(fea_solver->GetRes_FEM(0)));
    SetHistoryOutputValue("RMS_RTOL", log10(fea_solver->GetRes_FEM(1)));
    SetHistoryOutputValue("RMS_ETOL", log10(fea_solver->GetRes_FEM(2)));
  }

  if (multiZone){
    SetHistoryOutputValue("BGS_DISP_X", log10(fea_solver->GetRes_BGS(0)));
    SetHistoryOutputValue("BGS_DISP_Y", log10(fea_solver->GetRes_BGS(1)));
    if (nDim == 3) SetHistoryOutputValue("BGS_DISP_Z", log10(fea_solver->GetRes_BGS(2)));
  }

  SetHistoryOutputValue("VMS", fea_solver->GetTotal_CFEA());
  SetHistoryOutputValue("LOAD_INCREMENT", fea_solver->GetLoad_Increment()*100);
  SetHistoryOutputValue("LOAD_RAMP", fea_solver->GetForceCoeff());

  SetHistoryOutputValue("LINSOL_ITER", fea_solver->GetIterLinSolver());
  SetHistoryOutputValue("LINSOL_RESIDUAL", log10(fea_solver->GetResLinSolver()));

  SetHistoryOutputValue("COMBO", fea_solver->GetTotal_ComboObj());

}

void CElasticityOutput::SetHistoryOutputFields(CConfig *config){

  AddHistoryOutput("LINSOL_ITER", "LinSolIter", ScreenOutputFormat::INTEGER, "LINSOL", "Number of iterations of the linear solver.");
  AddHistoryOutput("LINSOL_RESIDUAL", "LinSolRes", ScreenOutputFormat::FIXED, "LINSOL", "Residual of the linear solver.");

  // Residuals

  AddHistoryOutput("RMS_UTOL",   "rms[U]", ScreenOutputFormat::FIXED,  "RMS_RES", "", HistoryFieldType::RESIDUAL);
  AddHistoryOutput("RMS_RTOL",   "rms[R]", ScreenOutputFormat::FIXED,  "RMS_RES", "", HistoryFieldType::RESIDUAL);
  AddHistoryOutput("RMS_ETOL",   "rms[E]", ScreenOutputFormat::FIXED,  "RMS_RES", "", HistoryFieldType::RESIDUAL);

  AddHistoryOutput("RMS_DISP_X", "rms[DispX]", ScreenOutputFormat::FIXED,  "RMS_RES", "", HistoryFieldType::RESIDUAL);
  AddHistoryOutput("RMS_DISP_Y", "rms[DispY]", ScreenOutputFormat::FIXED,  "RMS_RES", "", HistoryFieldType::RESIDUAL);
  AddHistoryOutput("RMS_DISP_Z", "rms[DispZ]", ScreenOutputFormat::FIXED,  "RMS_RES", "", HistoryFieldType::RESIDUAL);

  AddHistoryOutput("BGS_DISP_X", "bgs[DispX]", ScreenOutputFormat::FIXED,  "BGS_RES", "", HistoryFieldType::RESIDUAL);
  AddHistoryOutput("BGS_DISP_Y", "bgs[DispY]", ScreenOutputFormat::FIXED,  "BGS_RES", "", HistoryFieldType::RESIDUAL);
  AddHistoryOutput("BGS_DISP_Z", "bgs[DispZ]", ScreenOutputFormat::FIXED,  "BGS_RES", "", HistoryFieldType::RESIDUAL);

  AddHistoryOutput("VMS",            "VonMises", ScreenOutputFormat::SCIENTIFIC, "", "VMS");
  AddHistoryOutput("LOAD_INCREMENT", "Load[%]",  ScreenOutputFormat::PERCENT, "", "LOAD_INCREMENT");
  AddHistoryOutput("LOAD_RAMP",      "Load_Ramp",       ScreenOutputFormat::FIXED, "", "LOAD_RAMP");

  AddHistoryOutput("COMBO", "ObjFun", ScreenOutputFormat::SCIENTIFIC, "COMBO", "", HistoryFieldType::COEFFICIENT);

}

void CElasticityOutput::LoadVolumeData(CConfig *config, CGeometry *geometry, CSolver **solver, unsigned long iPoint){

  CVariable* Node_Struc = solver[FEA_SOL]->GetNodes();
  CPoint*    Node_Geo  = geometry->nodes;

  SetVolumeOutputValue("COORD-X", iPoint,  Node_Geo->GetCoord(iPoint, 0));
  SetVolumeOutputValue("COORD-Y", iPoint,  Node_Geo->GetCoord(iPoint, 1));
  if (nDim == 3)
    SetVolumeOutputValue("COORD-Z", iPoint, Node_Geo->GetCoord(iPoint, 2));

  SetVolumeOutputValue("DISPLACEMENT-X", iPoint, Node_Struc->GetSolution(iPoint, 0));
  SetVolumeOutputValue("DISPLACEMENT-Y", iPoint, Node_Struc->GetSolution(iPoint, 1));
  if (nDim == 3) SetVolumeOutputValue("DISPLACEMENT-Z", iPoint, Node_Struc->GetSolution(iPoint, 2));

  if(dynamic){
    SetVolumeOutputValue("VELOCITY-X", iPoint, Node_Struc->GetSolution_Vel(iPoint, 0));
    SetVolumeOutputValue("VELOCITY-Y", iPoint, Node_Struc->GetSolution_Vel(iPoint, 1));
    if (nDim == 3) SetVolumeOutputValue("VELOCITY-Z", iPoint, Node_Struc->GetSolution_Vel(iPoint, 2));

    SetVolumeOutputValue("ACCELERATION-X", iPoint, Node_Struc->GetSolution_Accel(iPoint, 0));
    SetVolumeOutputValue("ACCELERATION-Y", iPoint, Node_Struc->GetSolution_Accel(iPoint, 1));
    if (nDim == 3) SetVolumeOutputValue("ACCELERATION-Z", iPoint, Node_Struc->GetSolution_Accel(iPoint, 2));
  }

  SetVolumeOutputValue("STRESS-XX", iPoint, Node_Struc->GetStress_FEM(iPoint)[0]);
  SetVolumeOutputValue("STRESS-YY", iPoint, Node_Struc->GetStress_FEM(iPoint)[1]);
  SetVolumeOutputValue("STRESS-XY", iPoint, Node_Struc->GetStress_FEM(iPoint)[2]);
  if (nDim == 3){
    SetVolumeOutputValue("STRESS-ZZ", iPoint, Node_Struc->GetStress_FEM(iPoint)[3]);
    SetVolumeOutputValue("STRESS-XZ", iPoint, Node_Struc->GetStress_FEM(iPoint)[4]);
    SetVolumeOutputValue("STRESS-YZ", iPoint, Node_Struc->GetStress_FEM(iPoint)[5]);
  }
  SetVolumeOutputValue("VON_MISES_STRESS", iPoint, Node_Struc->GetVonMises_Stress(iPoint));

  if (config->GetTopology_Optimization()) {
    SetVolumeOutputValue("TOPOL_DENSITY", iPoint, Node_Struc->GetAuxVar(iPoint));
  }
}

void CElasticityOutput::SetVolumeOutputFields(CConfig *config){

  // Grid coordinates
  AddVolumeOutput("COORD-X", "x", "COORDINATES", "x-component of the coordinate vector");
  AddVolumeOutput("COORD-Y", "y", "COORDINATES", "y-component of the coordinate vector");
  if (nDim == 3)
    AddVolumeOutput("COORD-Z", "z", "COORDINATES", "z-component of the coordinate vector");

  AddVolumeOutput("DISPLACEMENT-X",    "Displacement_x", "SOLUTION", "x-component of the displacement vector");
  AddVolumeOutput("DISPLACEMENT-Y",    "Displacement_y", "SOLUTION", "y-component of the displacement vector");
  if (nDim == 3) AddVolumeOutput("DISPLACEMENT-Z", "Displacement_z", "SOLUTION", "z-component of the displacement vector");

  if(dynamic){
    AddVolumeOutput("VELOCITY-X",    "Velocity_x", "VELOCITY", "x-component of the velocity vector");
    AddVolumeOutput("VELOCITY-Y",    "Velocity_y", "VELOCITY", "y-component of the velocity vector");
    if (nDim == 3) AddVolumeOutput("VELOCITY-Z", "Velocity_z", "VELOCITY", "z-component of the velocity vector");

    AddVolumeOutput("ACCELERATION-X",    "Acceleration_x", "ACCELERATION", "x-component of the acceleration vector");
    AddVolumeOutput("ACCELERATION-Y",    "Acceleration_y", "ACCELERATION", "y-component of the acceleration vector");
    if (nDim == 3) AddVolumeOutput("ACCELERATION-Z", "Acceleration_z", "ACCELERATION", "z-component of the acceleration vector");
  }

  AddVolumeOutput("STRESS-XX",    "Sxx", "STRESS", "x-component of the normal stress vector");
  AddVolumeOutput("STRESS-YY",    "Syy", "STRESS", "y-component of the normal stress vector");
  AddVolumeOutput("STRESS-XY",    "Sxy", "STRESS", "xy shear stress component");

  if (nDim == 3) {
    AddVolumeOutput("STRESS-ZZ",    "Szz", "STRESS", "z-component of the normal stress vector");
    AddVolumeOutput("STRESS-XZ",    "Sxz", "STRESS", "xz shear stress component");
    AddVolumeOutput("STRESS-YZ",    "Syz", "STRESS", "yz shear stress component");
  }

  AddVolumeOutput("VON_MISES_STRESS", "Von_Mises_Stress", "STRESS", "von-Mises stress");

  if (config->GetTopology_Optimization()) {
    AddVolumeOutput("TOPOL_DENSITY", "Topology_Density", "TOPOLOGY", "filtered topology density");
  }
}

bool CElasticityOutput::SetInit_Residuals(CConfig *config){

  return (config->GetTime_Domain() == NO && (curInnerIter  == 0));

}<|MERGE_RESOLUTION|>--- conflicted
+++ resolved
@@ -72,14 +72,11 @@
     requestedVolumeFields.emplace_back("COORDINATES");
     requestedVolumeFields.emplace_back("SOLUTION");
     requestedVolumeFields.emplace_back("STRESS");
-<<<<<<< HEAD
     if (dynamic) {
       requestedVolumeFields.emplace_back("VELOCITY");
       requestedVolumeFields.emplace_back("ACCELERATION");
     }
-=======
     if (config->GetTopology_Optimization()) requestedVolumeFields.emplace_back("TOPOLOGY");
->>>>>>> 23d3f413
     nRequestedVolumeFields = requestedVolumeFields.size();
   }
 
