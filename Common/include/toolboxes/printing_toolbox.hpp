--- conflicted
+++ resolved
@@ -111,14 +111,11 @@
    */
   void PrintFooter();
   
-<<<<<<< HEAD
-=======
   /*!
    * \brief Set the floating point precision.
    */
   void SetPrecision(int precision);
   
->>>>>>> a6544479
   template<typename T> CTablePrinter& operator<<(T input){
 
     int indent = 0;
@@ -231,8 +228,6 @@
   
 }
 
-<<<<<<< HEAD
-=======
 const static char* ws = " \t\n\r\f\v";
 
 // trim from end of string (right)
@@ -252,5 +247,4 @@
     return ltrim(rtrim(s, t), t);
 }
 
->>>>>>> a6544479
 }