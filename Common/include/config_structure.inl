--- conflicted
+++ resolved
@@ -843,13 +843,11 @@
 
 inline void CConfig::SetKind_Solver(unsigned short val_solver) { Kind_Solver = val_solver; }
 
-<<<<<<< HEAD
 inline unsigned short CConfig::GetKind_Incomp_System(void) { return Kind_Incomp_System; }
 
 inline void CConfig::SetIncomp_System(unsigned short val_system) { Kind_Incomp_System = val_system; }
-=======
+
 inline unsigned short CConfig::GetKind_MZSolver(void) { return Kind_MZSolver; }
->>>>>>> 84b84f65
 
 inline unsigned short CConfig::GetKind_Regime(void) { return Kind_Regime; }
 
@@ -1090,6 +1088,8 @@
 inline unsigned short CConfig::GetKind_ADER_Predictor(void) { return Kind_ADER_Predictor; }
 
 inline unsigned short CConfig::GetKind_TimeIntScheme_Heat(void) { return Kind_TimeIntScheme_Heat; }
+
+inline unsigned short CConfig::GetKind_TimeIntScheme_Poisson(void) { return Kind_TimeIntScheme_Poisson; }
 
 inline unsigned short CConfig::GetKind_TimeStep_Heat(void) { return Kind_TimeStep_Heat; }
 
