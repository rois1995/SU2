/*!
 * \file CConfig.hpp
 * \brief All the information about the definition of the physical problem.
 *        The subroutines and functions are in the <i>CConfig.cpp</i> file.
 * \author F. Palacios, T. Economon, B. Tracey
 * \version 8.0.1 "Harrier"
 *
 * SU2 Project Website: https://su2code.github.io
 *
 * The SU2 Project is maintained by the SU2 Foundation
 * (http://su2foundation.org)
 *
 * Copyright 2012-2024, SU2 Contributors (cf. AUTHORS.md)
 *
 * SU2 is free software; you can redistribute it and/or
 * modify it under the terms of the GNU Lesser General Public
 * License as published by the Free Software Foundation; either
 * version 2.1 of the License, or (at your option) any later version.
 *
 * SU2 is distributed in the hope that it will be useful,
 * but WITHOUT ANY WARRANTY; without even the implied warranty of
 * MERCHANTABILITY or FITNESS FOR A PARTICULAR PURPOSE. See the GNU
 * Lesser General Public License for more details.
 *
 * You should have received a copy of the GNU Lesser General Public
 * License along with SU2. If not, see <http://www.gnu.org/licenses/>.
 */

#pragma once

#include "parallelization/mpi_structure.hpp"

#include <iostream>
#include <cstdlib>
#include <fstream>
#include <sstream>
#include <string>
#include <cstring>
#include <vector>
#include <array>
#include <stdlib.h>
#include <cmath>
#include <map>
#include <assert.h>

#include "option_structure.hpp"
#include "containers/container_decorators.hpp"

#ifdef HAVE_CGNS
#include "cgnslib.h"
#endif

using namespace std;

/*!
 * \class CConfig
 * \brief Main class for defining the problem; basically this class reads the configuration file, and
 *        stores all the information.
 * \author F. Palacios
 */

class CConfig {
private:
  SU2_MPI::Comm SU2_Communicator; /*!< \brief MPI communicator of SU2.*/
  int rank, size;                 /*!< \brief MPI rank and size.*/
  bool base_config;
  SU2_COMPONENT Kind_SU2;        /*!< \brief Kind of SU2 software component.*/
  unsigned short Ref_NonDim;      /*!< \brief Kind of non dimensionalization.*/
  unsigned short Ref_Inc_NonDim;  /*!< \brief Kind of non dimensionalization.*/
  unsigned short Kind_AverageProcess;            /*!< \brief Kind of mixing process.*/
  unsigned short Kind_PerformanceAverageProcess; /*!< \brief Kind of mixing process.*/
  unsigned short Kind_MixingPlaneInterface;      /*!< \brief Kind of mixing process.*/
  unsigned short Kind_SpanWise;                  /*!< \brief Kind of span-wise section computation.*/
  unsigned short iZone, nZone;    /*!< \brief Number of zones in the mesh. */
  unsigned short nZoneSpecified;  /*!< \brief Number of zones that are specified in config file. */
  su2double Highlite_Area;        /*!< \brief Highlite area. */
  su2double Fan_Poly_Eff;         /*!< \brief Fan polytropic effeciency. */
  su2double MinLogResidual;       /*!< \brief Minimum value of the log residual. */
  su2double EA_ScaleFactor;       /*!< \brief Equivalent Area scaling factor */
  su2double AdjointLimit;         /*!< \brief Adjoint variable limit */
  string* ConvField;              /*!< \brief Field used for convergence check.*/
  string FluidName;              /*!< \brief name of the applied fluid. */

  string* WndConvField;              /*!< \brief Function where to apply the windowed convergence criteria for the time average of the unsteady (single zone) flow problem. */
  unsigned short nConvField;         /*!< \brief Number of fields used to monitor convergence.*/
  unsigned short nWndConvField;      /*!< \brief Number of fields used to monitor time convergence.*/
  unsigned short Wnd_Cauchy_Elems;   /*!< \brief Number of elements to evaluate in the time iteration  for convergence of the time average of the unsteady (single zone)´ flow problem.  */
  su2double Wnd_Cauchy_Eps;          /*!< \brief Epsilon used for the convergence of the time average of the unsteady (single zone)´ flow problem. */
  unsigned long Wnd_StartConv_Iter;  /*!< \brief Start convergence criteria at this iteration after Start_Iter_Wnd. */
  bool Wnd_Cauchy_Crit;              /*!< \brief True => Cauchy criterion is used for time average objective function in unsteady flows. */

  bool MG_AdjointFlow;              /*!< \brief MG with the adjoint flow problem */
  su2double *PressureLimits,
  *DensityLimits,
  *TemperatureLimits;             /*!< \brief Limits for the primitive variables */
  bool ActDisk_DoubleSurface;     /*!< \brief actuator disk double surface  */
  bool Engine_HalfModel;          /*!< \brief only half model is in the computational grid  */
  bool ActDisk_SU2_DEF;           /*!< \brief actuator disk double surface  */
  unsigned short nFFD_Iter;       /*!< \brief Iteration for the point inversion problem. */
  unsigned short FFD_Blending;    /*!< \brief Kind of FFD Blending function. */
  su2double FFD_Tol;              /*!< \brief Tolerance in the point inversion problem. */
  bool FFD_IntPrev;                       /*!< \brief Enables self-intersection prevention procedure within the FFD box. */
  unsigned short FFD_IntPrev_MaxIter;     /*!< \brief Amount of iterations for FFD box self-intersection prevention procedure. */
  unsigned short FFD_IntPrev_MaxDepth;    /*!< \brief Maximum recursion depth for FFD box self-intersection procedure. */
  bool ConvexityCheck;                    /*!< \brief Enables convexity check on all mesh elements. */
  unsigned short ConvexityCheck_MaxIter;  /*!< \brief Amount of iterations for convexity check in deformations. */
  unsigned short ConvexityCheck_MaxDepth; /*!< \brief Maximum recursion depth for convexity check in deformations.*/
  su2double Opt_RelaxFactor;              /*!< \brief Scale factor for the line search. */
  su2double Opt_LineSearch_Bound;         /*!< \brief Bounds for the line search. */
  su2double StartTime;
  unsigned short SmoothNumGrid;           /*!< \brief Smooth the numerical grid. */
  bool ContinuousAdjoint,   /*!< \brief Flag to know if the code is solving an adjoint problem. */
  Viscous,                  /*!< \brief Flag to know if the code is solving a viscous problem. */
  EquivArea,                /*!< \brief Flag to know if the code is going to compute and plot the equivalent area. */
  Engine,                   /*!< \brief Flag to know if the code is going to compute a problem with engine. */
  InvDesign_Cp,             /*!< \brief Flag to know if the code is going to compute and plot the inverse design. */
  InvDesign_HeatFlux,       /*!< \brief Flag to know if the code is going to compute and plot the inverse design. */
  Wind_Gust,                /*!< \brief Flag to know if there is a wind gust. */
  Turb_Fixed_Values,        /*!< \brief Flag to know if there are fixed values for turbulence quantities in one half-plane. */
  Aeroelastic_Simulation,   /*!< \brief Flag to know if there is an aeroelastic simulation. */
  Weakly_Coupled_Heat,      /*!< \brief Flag to know if a heat equation should be weakly coupled to the incompressible solver. */
  Rotating_Frame,           /*!< \brief Flag to know if there is a rotating frame. */
  PoissonSolver,            /*!< \brief Flag to know if we are solving  poisson forces  in plasma solver. */
  Low_Mach_Precon,          /*!< \brief Flag to know if we are using a low Mach number preconditioner. */
  Low_Mach_Corr,            /*!< \brief Flag to know if we are using a low Mach number correction. */
  GravityForce,             /*!< \brief Flag to know if the gravity force is incuded in the formulation. */
  VorticityConfinement,     /*!< \brief Flag to know if the Vorticity Confinement is included in the formulation. */
  SubsonicEngine,           /*!< \brief Engine intake subsonic region. */
  Frozen_Visc_Cont,         /*!< \brief Flag for cont. adjoint problem with/without frozen viscosity. */
  Frozen_Visc_Disc,         /*!< \brief Flag for disc. adjoint problem with/without frozen viscosity. */
  Frozen_Limiter_Disc,      /*!< \brief Flag for disc. adjoint problem with/without frozen limiter. */
  Inconsistent_Disc,        /*!< \brief Use an inconsistent (primal/dual) discrete adjoint formulation. */
  Sens_Remove_Sharp,        /*!< \brief Flag for removing or not the sharp edges from the sensitivity computation. */
  Hold_GridFixed,           /*!< \brief Flag hold fixed some part of the mesh during the deformation. */
  Axisymmetric,             /*!< \brief Flag for axisymmetric calculations */
  Integrated_HeatFlux;      /*!< \brief Flag for heat flux BC whether it deals with integrated values.*/
  su2double Buffet_k;       /*!< \brief Sharpness coefficient for buffet sensor.*/
  su2double Buffet_lambda;  /*!< \brief Offset parameter for buffet sensor.*/
  su2double Damp_Engine_Inflow;   /*!< \brief Damping factor for the engine inlet. */
  su2double Damp_Engine_Exhaust;  /*!< \brief Damping factor for the engine exhaust. */
  su2double Damp_Res_Restric,     /*!< \brief Damping factor for the residual restriction. */
  Damp_Correc_Prolong;            /*!< \brief Damping factor for the correction prolongation. */
  su2double Position_Plane;    /*!< \brief Position of the Near-Field (y coordinate 2D, and z coordinate 3D). */
  su2double WeightCd;          /*!< \brief Weight of the drag coefficient. */
  su2double dCD_dCL;           /*!< \brief Fixed Cl mode derivate . */
  su2double dCMx_dCL;          /*!< \brief Fixed Cl mode derivate. */
  su2double dCMy_dCL;          /*!< \brief Fixed Cl mode derivate. */
  su2double dCMz_dCL;          /*!< \brief Fixed Cl mode derivate. */
  su2double CL_Target;         /*!< \brief Fixed Cl mode Target Cl. */
  su2double Confinement_Param; /*!< \brief Confinement paramenter for Vorticity Confinement method. */
  TIME_MARCHING TimeMarching;        /*!< \brief Steady or unsteady (time stepping or dual time stepping) computation. */
  su2double FixAzimuthalLine;        /*!< \brief Fix an azimuthal line due to misalignments of the nearfield. */
  su2double **DV_Value;              /*!< \brief Previous value of the design variable. */
  su2double Venkat_LimiterCoeff;     /*!< \brief Limiter coefficient */
  unsigned long LimiterIter;         /*!< \brief Freeze the value of the limiter after a number of iterations */
  su2double AdjSharp_LimiterCoeff;   /*!< \brief Coefficient to identify the limit of a sharp edge. */
  unsigned short SystemMeasurements; /*!< \brief System of measurements. */
  ENUM_REGIME Kind_Regime;           /*!< \brief Kind of flow regime: in/compressible. */
  unsigned short *Kind_ObjFunc;      /*!< \brief Kind of objective function. */
  su2double *Weight_ObjFunc;         /*!< \brief Weight applied to objective function. */
  unsigned short Kind_SensSmooth;    /*!< \brief Kind of sensitivity smoothing technique. */
  unsigned short Continuous_Eqns;    /*!< \brief Which equations to treat continuously (Hybrid adjoint)*/
  unsigned short Discrete_Eqns;      /*!< \brief Which equations to treat discretely (Hybrid adjoint). */
  unsigned short *Design_Variable;   /*!< \brief Kind of design variable. */
  unsigned short nTimeInstances;     /*!< \brief Number of periodic time instances for  harmonic balance. */
  su2double HarmonicBalance_Period;  /*!< \brief Period of oscillation to be used with harmonic balance computations. */
  su2double Delta_UnstTime,          /*!< \brief Time step for unsteady computations. */
  Delta_UnstTimeND;                  /*!< \brief Time step for unsteady computations (non dimensional). */
  su2double Total_UnstTime,       /*!< \brief Total time for unsteady computations. */
  Total_UnstTimeND;               /*!< \brief Total time for unsteady computations (non dimensional). */
  su2double Current_UnstTime,     /*!< \brief Global time of the unsteady simulation. */
  Current_UnstTimeND;             /*!< \brief Global time of the unsteady simulation. */
  unsigned short nMarker_Euler,   /*!< \brief Number of Euler wall markers. */
  nMarker_FarField,               /*!< \brief Number of far-field markers. */
  nMarker_Custom,                 /*!< \brief Number of custom markers. */
  nMarker_SymWall,                /*!< \brief Number of symmetry wall markers. */
  nMarker_PerBound,               /*!< \brief Number of periodic boundary markers. */
  nMarker_MixingPlaneInterface,   /*!< \brief Number of mixing plane interface boundary markers. */
  nMarker_Turbomachinery,         /*!< \brief Number turbomachinery markers. */
  nMarker_TurboPerformance,       /*!< \brief Number of turboperformance markers. */
  nSpanWiseSections_User,         /*!< \brief Number of spanwise sections to compute 3D BC and Performance for turbomachinery   */
  nMarker_Shroud,                 /*!< \brief Number of shroud markers to set grid velocity to 0.*/
  nMarker_NearFieldBound,         /*!< \brief Number of near field boundary markers. */
  nMarker_ActDiskInlet,           /*!< \brief Number of actuator disk inlet markers. */
  nMarker_ActDiskOutlet,          /*!< \brief Number of actuator disk outlet markers. */
  nMarker_ActDiskBemInlet_CG,     /*!< \brief Number of actuator disk BEM inlet markers passed to MARKER_ACTDISK_BEM_CG. */
  nMarker_ActDiskBemOutlet_CG,    /*!< \brief Number of actuator disk BEM outlet markers passed to MARKER_ACTDISK_BEM_CG. */
  nMarker_ActDiskBemInlet_Axis,   /*!< \brief Number of actuator disk BEM inlet markers passed to MARKER_ACTDISK_BEM_AXIS. */
  nMarker_ActDiskBemOutlet_Axis,  /*!< \brief Number of actuator disk BEM outlet markers passed to MARKER_ACTDISK_BEM_AXIS. */
  nMarker_Deform_Mesh_Sym_Plane,  /*!< \brief Number of markers with symmetric deformation */
  nMarker_Deform_Mesh,            /*!< \brief Number of deformable markers at the boundary. */
  nMarker_Fluid_Load,             /*!< \brief Number of markers in which the flow load is computed/employed. */
  nMarker_Fluid_InterfaceBound,   /*!< \brief Number of fluid interface markers. */
  nMarker_CHTInterface,           /*!< \brief Number of conjugate heat transfer interface markers. */
  nMarker_Inlet,                  /*!< \brief Number of inlet flow markers. */
  nMarker_Inlet_Species,          /*!< \brief Number of inlet species markers. */
  nSpecies_per_Inlet,             /*!< \brief Number of species defined per inlet markers. */
  nMarker_Inlet_Turb,             /*!< \brief Number of inlet turbulent markers. */
  nTurb_Properties,               /*!< \brief Number of turbulent properties per inlet markers. */
  nMarker_Riemann,                /*!< \brief Number of Riemann flow markers. */
  nMarker_Giles,                  /*!< \brief Number of Giles flow markers. */
  nRelaxFactor_Giles,             /*!< \brief Number of relaxation factors for Giles markers. */
  nMarker_Supersonic_Inlet,       /*!< \brief Number of supersonic inlet flow markers. */
  nMarker_Supersonic_Outlet,      /*!< \brief Number of supersonic outlet flow markers. */
  nMarker_Outlet,                 /*!< \brief Number of outlet flow markers. */
  nMarker_Smoluchowski_Maxwell,   /*!< \brief Number of smoluchowski/maxwell wall boundaries. */
  nMarker_Isothermal,             /*!< \brief Number of isothermal wall boundaries. */
  nMarker_HeatFlux,               /*!< \brief Number of constant heat flux wall boundaries. */
  nMarker_HeatTransfer,           /*!< \brief Number of heat-transfer/convection wall boundaries. */
  nMarker_EngineExhaust,          /*!< \brief Number of nacelle exhaust flow markers. */
  nMarker_EngineInflow,           /*!< \brief Number of nacelle inflow flow markers. */
  nMarker_Clamped,                /*!< \brief Number of clamped markers in the FEM. */
  nMarker_Displacement,           /*!< \brief Number of displacement surface markers. */
  nMarker_Load,                   /*!< \brief Number of load surface markers. */
  nMarker_Damper,                 /*!< \brief Number of damper surface markers. */
  nMarker_Load_Dir,               /*!< \brief Number of load surface markers defined by magnitude and direction. */
  nMarker_Disp_Dir,               /*!< \brief Number of load surface markers defined by magnitude and direction. */
  nMarker_Internal,               /*!< \brief Number of internal flow markers. */
  nMarker_All,                    /*!< \brief Total number of markers using the grid information. */
  nMarker_Max,                    /*!< \brief Max number of number of markers using the grid information. */
  nMarker_CfgFile;                /*!< \brief Total number of markers using the config file (note that in
                                        parallel computations this number can be different from nMarker_All). */

  bool Inlet_From_File;         /*!< \brief True if the inlet profile is to be loaded from a file. */
  string Inlet_Filename;        /*!< \brief Filename specifying an inlet profile. */
  su2double Inlet_Matching_Tol; /*!< \brief Tolerance used when matching a point to a point from the inlet file. */
  string ActDisk_FileName;      /*!< \brief Filename specifying an actuator disk. */

  string *Marker_Euler,           /*!< \brief Euler wall markers. */
  *Marker_FarField,               /*!< \brief Far field markers. */
  *Marker_Custom,
  *Marker_SymWall,                /*!< \brief Symmetry wall markers. */
  *Marker_PerBound,               /*!< \brief Periodic boundary markers. */
  *Marker_PerDonor,               /*!< \brief Rotationally periodic boundary donor markers. */
  *Marker_MixingPlaneInterface,   /*!< \brief MixingPlane interface boundary markers. */
  *Marker_TurboBoundIn,           /*!< \brief Turbomachinery performance boundary markers. */
  *Marker_TurboBoundOut,          /*!< \brief Turbomachinery performance boundary donor markers. */
  *Marker_Turbomachinery,         /*!< \breif Turbomachinery markers */
  *Marker_NearFieldBound,         /*!< \brief Near Field boundaries markers. */
  *Marker_Deform_Mesh,            /*!< \brief Deformable markers at the boundary. */
  *Marker_Deform_Mesh_Sym_Plane,  /*!< \brief Marker with symmetric deformation. */
  *Marker_Fluid_Load,             /*!< \brief Markers in which the flow load is computed/employed. */
  *Marker_Fluid_InterfaceBound,   /*!< \brief Fluid interface markers. */
  *Marker_CHTInterface,           /*!< \brief Conjugate heat transfer interface markers. */
  *Marker_ActDiskInlet,           /*!< \brief Actuator disk inlet markers. */
  *Marker_ActDiskOutlet,          /*!< \brief Actuator disk outlet markers. */
  *Marker_ActDiskBemInlet_CG,     /*!< \brief Actuator disk BEM inlet markers passed to MARKER_ACTDISK_BEM_CG. */
  *Marker_ActDiskBemOutlet_CG,    /*!< \brief Actuator disk BEM outlet markers passed to MARKER_ACTDISK_BEM_CG. */
  *Marker_ActDiskBemInlet_Axis,   /*!< \brief Actuator disk BEM inlet markers passed to MARKER_ACTDISK_BEM_AXIS. */
  *Marker_ActDiskBemOutlet_Axis,  /*!< \brief Actuator disk BEM outlet markers passed to MARKER_ACTDISK_BEM_AXIS. */
  *Marker_Inlet,                  /*!< \brief Inlet flow markers. */
  *Marker_Inlet_Species,          /*!< \brief Inlet species markers. */
  *Marker_Inlet_Turb,             /*!< \brief Inlet turbulent markers. */
  *Marker_Riemann,                /*!< \brief Riemann markers. */
  *Marker_Giles,                  /*!< \brief Giles markers. */
  *Marker_Shroud,                 /*!< \brief Shroud markers. */
  *Marker_Supersonic_Inlet,       /*!< \brief Supersonic inlet flow markers. */
  *Marker_Supersonic_Outlet,      /*!< \brief Supersonic outlet flow markers. */
  *Marker_Outlet,                 /*!< \brief Outlet flow markers. */
  *Marker_Smoluchowski_Maxwell,   /*!< \brief Smoluchowski/Maxwell wall markers. */
  *Marker_Isothermal,             /*!< \brief Isothermal wall markers. */
  *Marker_HeatFlux,               /*!< \brief Constant heat flux wall markers. */
  *Marker_HeatTransfer,           /*!< \brief Heat-transfer/convection markers. */
  *Marker_RoughWall,              /*!< \brief Constant heat flux wall markers. */
  *Marker_EngineInflow,           /*!< \brief Engine Inflow flow markers. */
  *Marker_EngineExhaust,          /*!< \brief Engine Exhaust flow markers. */
  *Marker_Clamped,                /*!< \brief Clamped markers. */
  *Marker_Displacement,           /*!< \brief Displacement markers. */
  *Marker_Load,                   /*!< \brief Load markers. */
  *Marker_Damper,                 /*!< \brief Damper markers. */
  *Marker_Load_Dir,               /*!< \brief Load markers defined in cartesian coordinates. */
  *Marker_Disp_Dir,               /*!< \brief Load markers defined in cartesian coordinates. */
  *Marker_Load_Sine,              /*!< \brief Sine-wave loaded markers defined in cartesian coordinates. */
  *Marker_Internal,               /*!< \brief Internal flow markers. */
  *Marker_All_TagBound;           /*!< \brief Global index for markers using grid information. */

  su2double *Exhaust_Temperature_Target;     /*!< \brief Specified total temperatures for nacelle boundaries. */
  su2double *Exhaust_Pressure_Target;        /*!< \brief Specified total pressures for nacelle boundaries. */
  su2double *Inlet_Ttotal;                   /*!< \brief Specified total temperatures for inlet boundaries. */
  su2double *Riemann_Var1, *Riemann_Var2;    /*!< \brief Specified values for Riemann boundary. */
  su2double **Riemann_FlowDir;               /*!< \brief Specified flow direction vector (unit vector) for Riemann boundaries. */
  su2double *Giles_Var1, *Giles_Var2,
  *RelaxFactorAverage, *RelaxFactorFourier;  /*!< \brief Specified values for Giles BC. */
  su2double **Giles_FlowDir;                 /*!< \brief Specified flow direction vector (unit vector) for Giles BC. */
  su2double *Inlet_Ptotal;                   /*!< \brief Specified total pressures for inlet boundaries. */
  su2double **Inlet_FlowDir;                 /*!< \brief Specified flow direction vector (unit vector) for inlet boundaries. */
  su2double *Inlet_Temperature;              /*!< \brief Specified temperatures for a supersonic inlet boundaries. */
  su2double *Inlet_Pressure;                 /*!< \brief Specified static pressures for supersonic inlet boundaries. */
  su2double **Inlet_Velocity;                /*!< \brief Specified flow velocity vectors for supersonic inlet boundaries. */
  su2double **Inlet_SpeciesVal;              /*!< \brief Specified species vector for inlet boundaries. */
  su2double **Inlet_TurbVal;                 /*!< \brief Specified turbulent intensity and viscosity ratio for inlet boundaries. */
  su2double *EngineInflow_Target;            /*!< \brief Specified fan face targets for nacelle boundaries. */
  su2double *Inflow_Mach;                    /*!< \brief Specified fan face mach for nacelle boundaries. */
  su2double *Inflow_Pressure;                /*!< \brief Specified fan face pressure for nacelle boundaries. */
  su2double *Inflow_MassFlow;                /*!< \brief Specified fan face massflow for nacelle boundaries. */
  su2double *Inflow_ReverseMassFlow;         /*!< \brief Specified fan face reverse massflow for nacelle boundaries. */
  su2double *Inflow_TotalPressure;           /*!< \brief Specified fan face total pressure for nacelle boundaries. */
  su2double *Inflow_Temperature;             /*!< \brief Specified fan face temperature for nacelle boundaries. */
  su2double *Inflow_TotalTemperature;        /*!< \brief Specified fan face total temperature for nacelle boundaries. */
  su2double *Inflow_RamDrag;                 /*!< \brief Specified fan face ram drag for nacelle boundaries. */
  su2double *Inflow_Force;                   /*!< \brief Specified force for nacelle boundaries. */
  su2double *Inflow_Power;                   /*!< \brief Specified power for nacelle boundaries. */
  su2double *Exhaust_Pressure;               /*!< \brief Specified exhaust pressure for nacelle boundaries. */
  su2double *Exhaust_Temperature;            /*!< \brief Specified exhaust temperature for nacelle boundaries. */
  su2double *Exhaust_MassFlow;               /*!< \brief Specified exhaust mass flow for nacelle boundaries. */
  su2double *Exhaust_TotalPressure;          /*!< \brief Specified exhaust total pressure for nacelle boundaries. */
  su2double *Exhaust_TotalTemperature;       /*!< \brief Specified exhaust total temperature for nacelle boundaries. */
  su2double *Exhaust_GrossThrust;            /*!< \brief Specified exhaust gross thrust for nacelle boundaries. */
  su2double *Exhaust_Force;                  /*!< \brief Specified exhaust force for nacelle boundaries. */
  su2double *Exhaust_Power;                  /*!< \brief Specified exhaust power for nacelle boundaries. */
  su2double *Engine_Power;                   /*!< \brief Specified engine power for nacelle boundaries. */
  su2double *Engine_Mach;                    /*!< \brief Specified engine mach for nacelle boundaries. */
  su2double *Engine_Force;                   /*!< \brief Specified engine force for nacelle boundaries. */
  su2double *Engine_NetThrust;               /*!< \brief Specified engine net thrust for nacelle boundaries. */
  su2double *Engine_GrossThrust;             /*!< \brief Specified engine gross thrust for nacelle boundaries. */
  su2double *Engine_Area;                    /*!< \brief Specified engine area for nacelle boundaries. */
  su2double *Outlet_Pressure;                /*!< \brief Specified back pressures (static) for outlet boundaries. */
  su2double *Isothermal_Temperature;         /*!< \brief Specified isothermal wall temperatures (static). */
  su2double *HeatTransfer_Coeff;             /*!< \brief Specified heat transfer coefficients. */
  su2double *HeatTransfer_WallTemp;          /*!< \brief Specified temperatures at infinity alongside heat transfer coefficients. */
  su2double *Heat_Flux;                      /*!< \brief Specified wall heat fluxes. */
  su2double *Roughness_Height;               /*!< \brief Equivalent sand grain roughness for the marker according to config file. */
  su2double *Displ_Value;                    /*!< \brief Specified displacement for displacement boundaries. */
  su2double *Load_Value;                     /*!< \brief Specified force for load boundaries. */
  su2double *Damper_Constant;                /*!< \brief Specified constant for damper boundaries. */
  su2double *Load_Dir_Value;                 /*!< \brief Specified force for load boundaries defined in cartesian coordinates. */
  su2double *Load_Dir_Multiplier;            /*!< \brief Specified multiplier for load boundaries defined in cartesian coordinates. */
  su2double *Disp_Dir_Value;                 /*!< \brief Specified force for load boundaries defined in cartesian coordinates. */
  su2double *Disp_Dir_Multiplier;            /*!< \brief Specified multiplier for load boundaries defined in cartesian coordinates. */
  su2double **Load_Dir;                      /*!< \brief Specified flow direction vector (unit vector) for inlet boundaries. */
  su2double **Disp_Dir;                      /*!< \brief Specified structural displacement direction (unit vector). */
  su2double *ActDiskInlet_MassFlow;          /*!< \brief Specified inlet mass flow for actuator disk. */
  su2double *ActDiskInlet_Temperature;       /*!< \brief Specified inlet temperature for actuator disk. */
  su2double *ActDiskInlet_TotalTemperature;  /*!< \brief Specified inlet total temperature for actuator disk. */
  su2double *ActDiskInlet_Pressure;          /*!< \brief Specified inlet pressure for actuator disk. */
  su2double *ActDiskInlet_TotalPressure;     /*!< \brief Specified inlet total pressure for actuator disk. */
  su2double *ActDiskInlet_RamDrag;           /*!< \brief Specified inlet ram drag for actuator disk. */
  su2double *ActDiskInlet_Force;             /*!< \brief Specified inlet force for actuator disk. */
  su2double *ActDiskInlet_Power;             /*!< \brief Specified inlet power for actuator disk. */
  su2double *ActDiskOutlet_MassFlow;         /*!< \brief Specified outlet mass flow for actuator disk. */
  su2double *ActDiskOutlet_Temperature;      /*!< \brief Specified outlet temperature for actuator disk. */
  su2double *ActDiskOutlet_TotalTemperature; /*!< \brief Specified outlet total temperatur for actuator disk. */
  su2double *ActDiskOutlet_Pressure;         /*!< \brief Specified outlet pressure for actuator disk. */
  su2double *ActDiskOutlet_TotalPressure;    /*!< \brief Specified outlet total pressure for actuator disk. */
  su2double *ActDiskOutlet_GrossThrust;      /*!< \brief Specified outlet gross thrust for actuator disk. */
  su2double *ActDiskOutlet_Force;            /*!< \brief Specified outlet force for actuator disk. */
  su2double *ActDiskOutlet_Power;            /*!< \brief Specified outlet power for actuator disk. */
  su2double *ActDiskOutlet_Thrust_BEM;       /*!< \brief Specified outlet thrust for actuator disk. */
  su2double *ActDiskOutlet_Torque_BEM;       /*!< \brief Specified outlet torque for actuator disk. */
  su2double **ActDisk_PressJump,
  **ActDisk_TempJump,  **ActDisk_Omega;      /*!< \brief Specified deltas for actuator disk.*/
  su2double **ActDiskBem_CG[3];               /*!< \brief Specified center for actuator disk BEM.*/
  su2double **ActDiskBem_Axis[3];            /*!< \brief Specified axis for actuator disk BEM.*/
  su2double BEM_blade_angle;                 /*!< \brief Propeller blade angle.*/
  string    BEM_prop_filename;               /*!< \brief Propeller filename.*/
  unsigned short ActDiskBem_Frequency;       /*!< \brief Frequency of updating actuator disk with BEM. */
  bool      History_File_Append_Flag;        /*!< \brief Flag to append history file.*/
  su2double *ActDisk_DeltaPress;             /*!< \brief Specified pressure delta for actuator disk. */
  su2double *ActDisk_DeltaTemp;              /*!< \brief Specified temperature delta for actuator disk. */
  su2double *ActDisk_TotalPressRatio;        /*!< \brief Specified tot. pres. ratio for actuator disk. */
  su2double *ActDisk_TotalTempRatio;         /*!< \brief Specified tot. temp. ratio for actuator disk. */
  su2double *ActDisk_StaticPressRatio;       /*!< \brief Specified press. ratio for actuator disk. */
  su2double *ActDisk_StaticTempRatio;        /*!< \brief Specified temp. ratio for actuator disk. */
  su2double *ActDisk_Power;                  /*!< \brief Specified power for actuator disk. */
  su2double *ActDisk_MassFlow;               /*!< \brief Specified mass flow for actuator disk. */
  su2double *ActDisk_Mach;                   /*!< \brief Specified mach for actuator disk. */
  su2double *ActDisk_Force;                  /*!< \brief Specified force for actuator disk. */
  su2double *Outlet_MassFlow;                /*!< \brief Mass flow for outlet boundaries. */
  su2double *Outlet_Density;                 /*!< \brief Avg. density for outlet boundaries. */
  su2double *Outlet_Area;                    /*!< \brief Area for outlet boundaries. */
  su2double *Surface_MassFlow;               /*!< \brief Massflow at the boundaries. */
  su2double *Surface_Mach;                   /*!< \brief Mach number at the boundaries. */
  su2double *Surface_Temperature;            /*!< \brief Temperature at the boundaries. */
  su2double *Surface_Pressure;               /*!< \brief Pressure at the boundaries. */
  su2double *Surface_Density;                /*!< \brief Density at the boundaries. */
  su2double *Surface_Enthalpy;               /*!< \brief Enthalpy at the boundaries. */
  su2double *Surface_NormalVelocity;         /*!< \brief Normal velocity at the boundaries. */
  su2double *Surface_Uniformity;             /*!< \brief Integral measure of the streamwise uniformity (absolute) at the boundaries (non-dim). */
  su2double *Surface_SecondaryStrength;      /*!< \brief Integral measure of the strength of secondary flows (absolute) at the boundaries (non-dim). */
  su2double *Surface_SecondOverUniform;      /*!< \brief Integral measure of the strength of secondary flows (relative to streamwise) at the boundaries (non-dim). */
  su2double *Surface_MomentumDistortion;     /*!< \brief Integral measure of the streamwise uniformity (relative to plug flow) at the boundaries (non-dim). */
  su2double *Surface_TotalTemperature;       /*!< \brief Total temperature at the boundaries. */
  su2double *Surface_TotalPressure;          /*!< \brief Total pressure at the boundaries. */
  su2double *Surface_PressureDrop;           /*!< \brief Pressure drop between boundaries. */
  su2double* Surface_Species_0;              /*!< \brief Average Species_0 at the boundaries. */
  su2double* Surface_Species_Variance;       /*!< \brief Species Variance at the boundaries. */
  su2double *Surface_DC60;                   /*!< \brief Specified surface DC60 for nacelle boundaries. */
  su2double *Surface_IDC;                    /*!< \brief Specified IDC for nacelle boundaries. */
  su2double *Surface_IDC_Mach;               /*!< \brief Specified IDC mach for nacelle boundaries. */
  su2double *Surface_IDR;                    /*!< \brief Specified surface IDR for nacelle boundaries. */
  su2double *ActDisk_NetThrust;              /*!< \brief Specified net thrust for nacelle boundaries. */
  su2double *ActDisk_BCThrust;               /*!< \brief Specified bc thrust for nacelle boundaries. */
  su2double *ActDisk_BCThrust_Old;           /*!< \brief Specified old bc thrust for nacelle boundaries. */
  su2double *ActDisk_GrossThrust;            /*!< \brief Specified gross thrust for nacelle boundaries. */
  su2double *ActDisk_Area;                   /*!< \brief Specified area for nacelle boundaries. */
  su2double *ActDisk_ReverseMassFlow;        /*!< \brief Specified fan face mach for nacelle boundaries. */
  su2double **Periodic_RotCenter;            /*!< \brief Rotational center for each periodic boundary. */
  su2double **Periodic_RotAngles;            /*!< \brief Rotation angles for each periodic boundary. */
  su2double **Periodic_Translation;          /*!< \brief Translation vector for each periodic boundary. */
  string *Marker_CfgFile_TagBound;           /*!< \brief Global index for markers using config file. */
  unsigned short *Marker_All_KindBC,         /*!< \brief Global index for boundaries using grid information. */
  *Marker_CfgFile_KindBC;                    /*!< \brief Global index for boundaries using config file. */
  short *Marker_All_SendRecv;                /*!< \brief Information about if the boundary is sended (+), received (-). */
  short *Marker_All_PerBound;                /*!< \brief Global index for periodic bc using the grid information. */

  unsigned long ExtIter;            /*!< \brief Current external iteration number. */
  unsigned long ExtIter_OffSet;     /*!< \brief External iteration number offset. */
  unsigned long IntIter;            /*!< \brief Current internal iteration number. */
  unsigned long OuterIter;          /*!< \brief Current Outer iterations for multizone problems. */
  unsigned long InnerIter;          /*!< \brief Current inner iterations for multizone problems. */
  unsigned long TimeIter;           /*!< \brief Current time iterations for multizone problems. */
  long Unst_AdjointIter;            /*!< \brief Iteration number to begin the reverse time integration in the direct solver for the unsteady adjoint. */
  long Iter_Avg_Objective;          /*!< \brief Iteration the number of time steps to be averaged, counting from the back */
  su2double PhysicalTime;           /*!< \brief Physical time at the current iteration in the solver for unsteady problems. */

  unsigned short nLevels_TimeAccurateLTS;   /*!< \brief Number of time levels for time accurate local time stepping. */
  unsigned short nTimeDOFsADER_DG;          /*!< \brief Number of time DOFs used in the predictor step of ADER-DG. */
  su2double *TimeDOFsADER_DG;               /*!< \brief The location of the ADER-DG time DOFs on the interval [-1,1]. */
  unsigned short nTimeIntegrationADER_DG;   /*!< \brief Number of time integration points ADER-DG. */
  su2double *TimeIntegrationADER_DG;        /*!< \brief The location of the ADER-DG time integration points on the interval [-1,1]. */
  su2double *WeightsIntegrationADER_DG;     /*!< \brief The weights of the ADER-DG time integration points on the interval [-1,1]. */
  unsigned short nRKStep;                   /*!< \brief Number of steps of the explicit Runge-Kutta method. */
  su2double *RK_Alpha_Step;                 /*!< \brief Runge-Kutta beta coefficients. */

  unsigned short nQuasiNewtonSamples;  /*!< \brief Number of samples used in quasi-Newton solution methods. */
  bool UseVectorization;       /*!< \brief Whether to use vectorized numerics schemes. */
  bool NewtonKrylov;           /*!< \brief Use a coupled Newton method to solve the flow equations. */
  array<unsigned short,3> NK_IntParam{{20, 3, 2}}; /*!< \brief Integer parameters for NK method. */
  array<su2double,4> NK_DblParam{{-2.0, 0.1, -3.0, 1e-4}}; /*!< \brief Floating-point parameters for NK method. */

  unsigned short nMGLevels;    /*!< \brief Number of multigrid levels (coarse levels). */
  unsigned short nCFL;         /*!< \brief Number of CFL, one for each multigrid level. */
  su2double
  CFLRedCoeff_Turb,            /*!< \brief CFL reduction coefficient on the LevelSet problem. */
  CFLRedCoeff_AdjFlow,         /*!< \brief CFL reduction coefficient for the adjoint problem. */
  CFLRedCoeff_AdjTurb,         /*!< \brief CFL reduction coefficient for the adjoint turbulent problem. */
  CFLRedCoeff_Species,         /*!< \brief CFL reduction coefficient on the species problem. */
  CFLFineGrid,                 /*!< \brief CFL of the finest grid. */
  Max_DeltaTime,               /*!< \brief Max delta time. */
  Unst_CFL;                    /*!< \brief Unsteady CFL number. */

  TURBO_PERF_KIND *Kind_TurboPerf;           /*!< \brief Kind of turbomachynery architecture.*/
  TURBOMACHINERY_TYPE *Kind_TurboMachinery;
<<<<<<< HEAD
  TURBO_INTERFACE_KIND *Kind_TurboInterface;
=======
  su2vector<TURBO_INTERFACE_KIND> Kind_TurboInterface;
>>>>>>> 4313913d

  /* Gradient smoothing options */
  su2double SmoothingEps1;          /*!< \brief Parameter for the identity part in gradient smoothing. */
  su2double SmoothingEps2;          /*!< \brief Parameter for the Laplace part in gradient smoothing. */
  bool SmoothGradient;              /*!< \brief Flag for enabling gradient smoothing. */
  bool SmoothSepDim;                /*!< \brief Flag for enabling separated calculation for every dimension. */
  bool SmoothOnSurface;             /*!< \brief Flag for assembling the system only on the surface. */
  bool SmoothDirichletSurfaceBound; /*!< \brief Flag for using zero Dirichlet boundary in the surface case. */
  ENUM_SOBOLEV_MODUS SmoothNumMode; /*!< \brief The mode in which the Sobolev smoothing solver is applied. */

  unsigned short  Kind_Grad_Linear_Solver,  /*!< Numerical method to smooth the gradient */
  Kind_Grad_Linear_Solver_Prec;             /*!< \brief Preconditioner of the linear solver. */
  su2double Grad_Linear_Solver_Error;       /*!< \brief Min error of the linear solver for the gradient smoothing. */
  unsigned long Grad_Linear_Solver_Iter; /*!< \brief Max iterations of the linear solver for the gradient smoothing. */

  bool ReorientElements;       /*!< \brief Flag for enabling element reorientation. */
  string CustomObjFunc;        /*!< \brief User-defined objective function. */
  string CustomOutputs;        /*!< \brief User-defined functions for outputs. */
  unsigned short nDV,                  /*!< \brief Number of design variables. */
  nObj, nObjW;                         /*! \brief Number of objective functions. */
  unsigned short* nDV_Value;           /*!< \brief Number of values for each design variable (might be different than 1 if we allow arbitrary movement). */
  unsigned short nFFDBox;              /*!< \brief Number of ffd boxes. */
  unsigned short nTurboMachineryKind;  /*!< \brief Number turbomachinery types specified. */
  unsigned short nTurboInterfaces;     /*!< \brief Number of turbomachiery interfaces */
  unsigned short nParamDV;             /*!< \brief Number of parameters of the design variable. */
  string DV_Filename;                  /*!< \brief Filename for providing surface positions from an external parameterization. */
  string DV_Unordered_Sens_Filename;   /*!< \brief Filename of volume sensitivities in an unordered ASCII format. */
  string DV_Sens_Filename;             /*!< \brief Filename of surface sensitivities written to an unordered ASCII format. */
  unsigned short
  Sensitivity_FileFormat;             /*!< \brief Format of the input volume sensitivity files (SU2_DOT). */
  su2double **ParamDV;                /*!< \brief Parameters of the design variable. */
  su2double **CoordFFDBox;            /*!< \brief Coordinates of the FFD boxes. */
  unsigned short **DegreeFFDBox;      /*!< \brief Degree of the FFD boxes. */
  string *FFDTag;                     /*!< \brief Parameters of the design variable. */
  string *TagFFDBox;                  /*!< \brief Tag of the FFD box. */
  unsigned short GeometryMode;        /*!< \brief Gemoetry mode (analysis or gradient computation). */
  unsigned short MGCycle;             /*!< \brief Kind of multigrid cycle. */
  unsigned short FinestMesh;          /*!< \brief Finest mesh for the full multigrid approach. */
  unsigned short nFFD_Fix_IDir,
  nFFD_Fix_JDir, nFFD_Fix_KDir;       /*!< \brief Number of planes fixed in the FFD. */
  unsigned short nMG_PreSmooth,       /*!< \brief Number of MG pre-smooth parameters found in config file. */
  nMG_PostSmooth,                     /*!< \brief Number of MG post-smooth parameters found in config file. */
  nMG_CorrecSmooth;                   /*!< \brief Number of MG correct-smooth parameters found in config file. */
  short *FFD_Fix_IDir,
  *FFD_Fix_JDir, *FFD_Fix_KDir;       /*!< \brief Exact sections. */
  unsigned short *MG_PreSmooth,       /*!< \brief Multigrid Pre smoothing. */
  *MG_PostSmooth,                     /*!< \brief Multigrid Post smoothing. */
  *MG_CorrecSmooth;                   /*!< \brief Multigrid Jacobi implicit smoothing of the correction. */
  su2double *LocationStations;        /*!< \brief Airfoil sections in wing slicing subroutine. */

  ENUM_MULTIZONE Kind_MZSolver;    /*!< \brief Kind of multizone solver.  */
  INC_DENSITYMODEL Kind_DensityModel; /*!< \brief Kind of the density model for incompressible flows. */
  CHT_COUPLING Kind_CHT_Coupling;  /*!< \brief Kind of coupling method used at CHT interfaces. */
  VISCOSITYMODEL Kind_ViscosityModel; /*!< \brief Kind of the Viscosity Model*/
  MIXINGVISCOSITYMODEL Kind_MixingViscosityModel; /*!< \brief Kind of the mixing Viscosity Model*/
  CONDUCTIVITYMODEL Kind_ConductivityModel; /*!< \brief Kind of the Thermal Conductivity Model */
  CONDUCTIVITYMODEL_TURB Kind_ConductivityModel_Turb; /*!< \brief Kind of the Turbulent Thermal Conductivity Model */
  DIFFUSIVITYMODEL Kind_Diffusivity_Model; /*!< \brief Kind of the mass diffusivity Model */
  FREESTREAM_OPTION Kind_FreeStreamOption; /*!< \brief Kind of free stream option to choose if initializing with density or temperature  */
  MAIN_SOLVER Kind_Solver;         /*!< \brief Kind of solver: Euler, NS, Continuous adjoint, etc.  */
  LIMITER Kind_SlopeLimit,    /*!< \brief Global slope limiter. */
  Kind_SlopeLimit_Flow,         /*!< \brief Slope limiter for flow equations.*/
  Kind_SlopeLimit_Turb,         /*!< \brief Slope limiter for the turbulence equation.*/
  Kind_SlopeLimit_AdjTurb,      /*!< \brief Slope limiter for the adjoint turbulent equation.*/
  Kind_SlopeLimit_AdjFlow,      /*!< \brief Slope limiter for the adjoint equation.*/
  Kind_SlopeLimit_Heat,         /*!< \brief Slope limiter for the adjoint equation.*/
  Kind_SlopeLimit_Species;      /*!< \brief Slope limiter for the species equation.*/
  unsigned short Kind_FluidModel,  /*!< \brief Kind of the Fluid Model: Ideal, van der Waals, etc. */
  Kind_InitOption,                 /*!< \brief Kind of Init option to choose if initializing with Reynolds number or with thermodynamic conditions   */
  Kind_GridMovement,               /*!< \brief Kind of the static mesh movement. */
  *Kind_SurfaceMovement,           /*!< \brief Kind of the static mesh movement. */
  nKind_SurfaceMovement,           /*!< \brief Kind of the dynamic mesh movement. */
  Kind_Gradient_Method,            /*!< \brief Numerical method for computation of spatial gradients. */
  Kind_Gradient_Method_Recon,      /*!< \brief Numerical method for computation of spatial gradients used for upwind reconstruction. */
  Kind_Deform_Linear_Solver,             /*!< Numerical method to deform the grid */
  Kind_Deform_Linear_Solver_Prec,        /*!< \brief Preconditioner of the linear solver. */
  Kind_Linear_Solver,                    /*!< \brief Numerical solver for the implicit scheme. */
  Kind_Linear_Solver_Prec,               /*!< \brief Preconditioner of the linear solver. */
  Kind_DiscAdj_Linear_Solver,            /*!< \brief Linear solver for the discrete adjoint system. */
  Kind_DiscAdj_Linear_Prec,              /*!< \brief Preconditioner of the discrete adjoint linear solver. */
  Kind_TimeNumScheme,           /*!< \brief Global explicit or implicit time integration. */
  Kind_TimeIntScheme_Flow,      /*!< \brief Time integration for the flow equations. */
  Kind_TimeIntScheme_FEM_Flow,  /*!< \brief Time integration for the flow equations. */
  Kind_ADER_Predictor,          /*!< \brief Predictor step of the ADER-DG time integration scheme. */
  Kind_TimeIntScheme_AdjFlow,   /*!< \brief Time integration for the adjoint flow equations. */
  Kind_TimeIntScheme_Turb,      /*!< \brief Time integration for the turbulence model. */
  Kind_TimeIntScheme_AdjTurb,   /*!< \brief Time integration for the adjoint turbulence model. */
  Kind_TimeIntScheme_Species,   /*!< \brief Time integration for the species model. */
  Kind_TimeIntScheme_Heat,      /*!< \brief Time integration for the wave equations. */
  Kind_TimeStep_Heat,           /*!< \brief Time stepping method for the (fvm) heat equation. */
  n_Datadriven_files;
  ENUM_DATADRIVEN_METHOD Kind_DataDriven_Method;       /*!< \brief Method used for datset regression in data-driven fluid models. */

  su2double DataDriven_Relaxation_Factor; /*!< \brief Relaxation factor for Newton solvers in data-driven fluid models. */

  STRUCT_TIME_INT Kind_TimeIntScheme_FEA;    /*!< \brief Time integration for the FEA equations. */
  STRUCT_SPACE_ITE Kind_SpaceIteScheme_FEA;  /*!< \brief Iterative scheme for nonlinear structural analysis. */
  unsigned short
  Kind_TimeIntScheme_Radiation, /*!< \brief Time integration for the Radiation equations. */
  Kind_ConvNumScheme,           /*!< \brief Global definition of the convective term. */
  Kind_ConvNumScheme_Flow,      /*!< \brief Centered or upwind scheme for the flow equations. */
  Kind_ConvNumScheme_FEM_Flow,  /*!< \brief Finite element scheme for the flow equations. */
  Kind_ConvNumScheme_Heat,      /*!< \brief Centered or upwind scheme for the flow equations. */
  Kind_ConvNumScheme_AdjFlow,   /*!< \brief Centered or upwind scheme for the adjoint flow equations. */
  Kind_ConvNumScheme_Turb,      /*!< \brief Centered or upwind scheme for the turbulence model. */
  Kind_ConvNumScheme_AdjTurb,   /*!< \brief Centered or upwind scheme for the adjoint turbulence model. */
  Kind_ConvNumScheme_Species,   /*!< \brief Centered or upwind scheme for the species model. */
  Kind_ConvNumScheme_Template,  /*!< \brief Centered or upwind scheme for the level set equation. */
  Kind_FEM,                     /*!< \brief Finite element scheme for the flow equations. */
  Kind_FEM_Flow,                /*!< \brief Finite element scheme for the flow equations. */
  Kind_Matrix_Coloring;         /*!< \brief Type of matrix coloring for sparse Jacobian computation. */

  CENTERED
  Kind_Centered,                /*!< \brief Centered scheme. */
  Kind_Centered_Flow,           /*!< \brief Centered scheme for the flow equations. */
  Kind_Centered_AdjFlow,        /*!< \brief Centered scheme for the adjoint flow equations. */
  Kind_Centered_Turb,           /*!< \brief Centered scheme for the turbulence model. */
  Kind_Centered_AdjTurb,        /*!< \brief Centered scheme for the adjoint turbulence model. */
  Kind_Centered_Species,        /*!< \brief Centered scheme for the species model. */
  Kind_Centered_Heat,           /*!< \brief Centered scheme for the heat transfer model. */
  Kind_Centered_Template;       /*!< \brief Centered scheme for the template model. */


  FEM_SHOCK_CAPTURING_DG Kind_FEM_Shock_Capturing_DG; /*!< \brief Shock capturing method for the FEM DG solver. */
  BGS_RELAXATION Kind_BGS_RelaxMethod; /*!< \brief Kind of relaxation method for Block Gauss Seidel method in FSI problems. */
  bool ReconstructionGradientRequired; /*!< \brief Enable or disable a second gradient calculation for upwind reconstruction only. */
  bool LeastSquaresRequired;    /*!< \brief Enable or disable memory allocation for least-squares gradient methods. */
  bool Energy_Equation;         /*!< \brief Solve the energy equation for incompressible flows. */

  UPWIND
  Kind_Upwind,                  /*!< \brief Upwind scheme. */
  Kind_Upwind_Flow,             /*!< \brief Upwind scheme for the flow equations. */
  Kind_Upwind_AdjFlow,          /*!< \brief Upwind scheme for the adjoint flow equations. */
  Kind_Upwind_Turb,             /*!< \brief Upwind scheme for the turbulence model. */
  Kind_Upwind_AdjTurb,          /*!< \brief Upwind scheme for the adjoint turbulence model. */
  Kind_Upwind_Species,          /*!< \brief Upwind scheme for the species model. */
  Kind_Upwind_Heat,             /*!< \brief Upwind scheme for the heat transfer model. */
  Kind_Upwind_Template;         /*!< \brief Upwind scheme for the template model. */

  bool MUSCL,              /*!< \brief MUSCL scheme .*/
  MUSCL_Flow,              /*!< \brief MUSCL scheme for the flow equations.*/
  MUSCL_Turb,              /*!< \brief MUSCL scheme for the turbulence equations.*/
  MUSCL_Heat,              /*!< \brief MUSCL scheme for the (fvm) heat equation.*/
  MUSCL_AdjFlow,           /*!< \brief MUSCL scheme for the adj flow equations.*/
  MUSCL_AdjTurb;           /*!< \brief MUSCL scheme for the adj turbulence equations.*/
  bool MUSCL_Species;      /*!< \brief MUSCL scheme for the species equations.*/
  bool Use_Accurate_Jacobians;  /*!< \brief Use numerically computed Jacobians for AUSM+up(2) and SLAU(2). */
  bool EulerPersson;       /*!< \brief Boolean to determine whether this is an Euler simulation with Persson shock capturing. */
  bool FSI_Problem = false,/*!< \brief Boolean to determine whether the simulation is FSI or not. */
  Multizone_Problem;       /*!< \brief Boolean to determine whether we are solving a multizone problem. */
  unsigned short nID_DV;   /*!< \brief ID for the region of FEM when computed using direct differentiation. */

  bool AD_Mode;             /*!< \brief Algorithmic Differentiation support. */
  bool AD_Preaccumulation;  /*!< \brief Enable or disable preaccumulation in the AD mode. */
  STRUCT_COMPRESS Kind_Material_Compress;  /*!< \brief Determines if the material is compressible or incompressible (structural analysis). */
  STRUCT_MODEL Kind_Material;              /*!< \brief Determines the material model to be used (structural analysis). */
  STRUCT_DEFORMATION Kind_Struct_Solver;   /*!< \brief Determines the geometric condition (small or large deformations) for structural analysis. */
  unsigned short Kind_DV_FEA;              /*!< \brief Kind of Design Variable for FEA problems.*/

  unsigned short nTurbVar;          /*!< \brief Number of Turbulence variables, i.e. 1 for SA-types, 2 for SST. */
  TURB_MODEL Kind_Turb_Model;       /*!< \brief Turbulent model definition. */
  SPECIES_MODEL Kind_Species_Model; /*!< \brief Species model definition. */
  TURB_SGS_MODEL Kind_SGS_Model;    /*!< \brief LES SGS model definition. */
  TURB_TRANS_MODEL Kind_Trans_Model;  /*!< \brief Transition model definition. */
  TURB_TRANS_CORRELATION Kind_Trans_Correlation;  /*!< \brief Transition correlation model definition. */
  su2double hRoughness;             /*!< \brief RMS roughness for Transition model. */
  unsigned short Kind_ActDisk, Kind_Engine_Inflow,
  *Kind_Data_Riemann,
  *Kind_Data_Giles;                /*!< \brief Kind of inlet boundary treatment. */
  INLET_TYPE Kind_Inlet;
  INLET_TYPE *Kind_Inc_Inlet;
  INC_OUTLET_TYPE *Kind_Inc_Outlet;
  unsigned short nWall_Types;      /*!< \brief Number of wall treatment types listed. */
  unsigned short nInc_Inlet;       /*!< \brief Number of inlet boundary treatment types listed. */
  unsigned short nInc_Outlet;      /*!< \brief Number of inlet boundary treatment types listed. */
  su2double Inc_Inlet_Damping;     /*!< \brief Damping factor applied to the iterative updates to the velocity at a pressure inlet in incompressible flow. */
  su2double Inc_Outlet_Damping;    /*!< \brief Damping factor applied to the iterative updates to the pressure at a mass flow outlet in incompressible flow. */
  bool Inc_Inlet_UseNormal;        /*!< \brief Flag for whether to use the local normal as the flow direction for an incompressible pressure inlet. */
  su2double Linear_Solver_Error;   /*!< \brief Min error of the linear solver for the implicit formulation. */
  su2double Deform_Linear_Solver_Error;          /*!< \brief Min error of the linear solver for the implicit formulation. */
  su2double Linear_Solver_Smoother_Relaxation;   /*!< \brief Relaxation factor for iterative linear smoothers. */
  unsigned long Linear_Solver_Iter;              /*!< \brief Max iterations of the linear solver for the implicit formulation. */
  unsigned long Deform_Linear_Solver_Iter;       /*!< \brief Max iterations of the linear solver for the implicit formulation. */
  unsigned long Linear_Solver_Restart_Frequency; /*!< \brief Restart frequency of the linear solver for the implicit formulation. */
  unsigned long Linear_Solver_Prec_Threads;      /*!< \brief Number of threads per rank for ILU and LU_SGS preconditioners. */
  unsigned short Linear_Solver_ILU_n;            /*!< \brief ILU fill=in level. */
  su2double SemiSpan;                   /*!< \brief Wing Semi span. */
  su2double Roe_Kappa;                  /*!< \brief Relaxation of the Roe scheme. */
  su2double Relaxation_Factor_Adjoint;  /*!< \brief Relaxation coefficient for variable updates of adjoint solvers. */
  su2double Relaxation_Factor_CHT;      /*!< \brief Relaxation coefficient for the update of conjugate heat variables. */
  su2double EntropyFix_Coeff;           /*!< \brief Entropy fix coefficient. */
  unsigned short nLocationStations,     /*!< \brief Number of section cuts to make when outputting mesh and cp . */
  nWingStations;                        /*!< \brief Number of section cuts to make when calculating internal volume. */
  su2double Kappa_1st_AdjFlow,  /*!< \brief Lax 1st order dissipation coefficient for adjoint flow equations (coarse multigrid levels). */
  Kappa_2nd_AdjFlow,            /*!< \brief JST 2nd order dissipation coefficient for adjoint flow equations. */
  Kappa_4th_AdjFlow,            /*!< \brief JST 4th order dissipation coefficient for adjoint flow equations. */
  Kappa_1st_Flow,           /*!< \brief Lax 1st order dissipation coefficient for flow equations (coarse multigrid levels). */
  Kappa_2nd_Flow,           /*!< \brief JST 2nd order dissipation coefficient for flow equations. */
  Kappa_4th_Flow,           /*!< \brief JST 4th order dissipation coefficient for flow equations. */
  Cent_Jac_Fix_Factor,              /*!< \brief Multiply the dissipation contribution to the Jacobian of central schemes
                                                by this factor to make the global matrix more diagonal dominant. */
  Cent_Inc_Jac_Fix_Factor;          /*!< \brief Multiply the dissipation contribution to the Jacobian of incompressible central schemes */
  su2double Geo_Waterline_Location; /*!< \brief Location of the waterline. */

  su2double Min_Beta_RoeTurkel,     /*!< \brief Minimum value of Beta for the Roe-Turkel low Mach preconditioner. */
  Max_Beta_RoeTurkel;               /*!< \brief Maximum value of Beta for the Roe-Turkel low Mach preconditioner. */
  unsigned long GridDef_Nonlinear_Iter;  /*!< \brief Number of nonlinear increments for grid deformation. */
  unsigned short Deform_StiffnessType;   /*!< \brief Type of element stiffness imposed for FEA mesh deformation. */
  bool Deform_Mesh;                      /*!< \brief Determines whether the mesh will be deformed. */
  bool Deform_Output;                    /*!< \brief Print the residuals during mesh deformation to the console. */
  su2double Deform_Tol_Factor;       /*!< \brief Factor to multiply smallest volume for deform tolerance (0.001 default) */
  su2double Deform_Coeff;            /*!< \brief Deform coeffienct */
  su2double Deform_Limit;            /*!< \brief Deform limit */
  unsigned short FFD_Continuity;     /*!< \brief Surface continuity at the intersection with the FFD */
  unsigned short FFD_CoordSystem;    /*!< \brief Define the coordinates system */
  su2double Deform_ElasticityMod,    /*!< \brief Young's modulus for volume deformation stiffness model */
  Deform_PoissonRatio,               /*!< \brief Poisson's ratio for volume deformation stiffness model */
  Deform_StiffLayerSize;             /*!< \brief Size of the layer of highest stiffness for wall distance-based mesh stiffness */
  bool FFD_Symmetry_Plane;           /*!< \brief FFD symmetry plane. */

  su2double Mach;             /*!< \brief Mach number. */
  su2double Reynolds;         /*!< \brief Reynolds number. */
  su2double Froude;           /*!< \brief Froude number. */
  su2double Length_Reynolds;  /*!< \brief Reynolds length (dimensional). */
  su2double AoA,              /*!< \brief Angle of attack (just external flow). */
  iH, AoS, AoA_Offset,
  AoS_Offset, AoA_Sens;       /*!< \brief Angle of sideSlip (just external flow). */
  bool Fixed_CL_Mode;         /*!< \brief Activate fixed CL mode (external flow only). */
  bool Eval_dOF_dCX;          /*!< \brief Activate fixed CL mode (external flow only). */
  bool Discard_InFiles;       /*!< \brief Discard angle of attack in solution and geometry files. */
  su2double Target_CL;        /*!< \brief Specify a target CL instead of AoA (external flow only). */
  su2double Total_CM;         /*!< \brief Specify a Total CM instead of AoA (external flow only). */
  su2double Total_CD;         /*!< \brief Specify a target CD instead of AoA (external flow only). */
  su2double dCL_dAlpha;       /*!< \brief value of dCl/dAlpha. */
  unsigned long Iter_Fixed_CM;          /*!< \brief Iterations to re-evaluate the angle of attack (external flow only). */
  unsigned long Iter_Fixed_NetThrust;   /*!< \brief Iterations to re-evaluate the angle of attack (external flow only). */
  unsigned long Iter_dCL_dAlpha;        /*!< \brief Number of iterations to evaluate dCL_dAlpha. */
  unsigned long Update_Alpha;           /*!< \brief Iterations to re-evaluate the angle of attack (external flow only). */
  unsigned long Update_iH;              /*!< \brief Iterations to re-evaluate the angle of attack (external flow only). */
  unsigned long Update_BCThrust;        /*!< \brief Iterations to re-evaluate the angle of attack (external flow only). */
  su2double dNetThrust_dBCThrust;       /*!< \brief value of dNetThrust/dBCThrust. */
  bool Update_BCThrust_Bool;            /*!< \brief Boolean flag for whether to update the AoA for fixed lift mode on a given iteration. */
  bool Update_AoA;                      /*!< \brief Boolean flag for whether to update the AoA for fixed lift mode on a given iteration. */
  unsigned long Update_AoA_Iter_Limit;  /*!< \brief Limit on number of iterations between AoA updates for fixed lift mode. */
  bool Finite_Difference_Mode;        /*!< \brief Flag to run the finite difference mode in fixed Cl mode. */
  su2double ChargeCoeff;              /*!< \brief Charge coefficient (just for poisson problems). */
  unsigned short Cauchy_Func_Flow,    /*!< \brief Function where to apply the convergence criteria in the flow problem. */
  Cauchy_Func_AdjFlow,                /*!< \brief Function where to apply the convergence criteria in the adjoint problem. */
  Cauchy_Elems;                       /*!< \brief Number of elements to evaluate. */
  unsigned short Residual_Func_Flow;  /*!< \brief Equation to apply residual convergence to. */
  unsigned short Res_FEM_CRIT;        /*!< \brief Criteria to apply to the FEM convergence (absolute/relative). */
  unsigned long StartConv_Iter;       /*!< \brief Start convergence criteria at iteration. */
  su2double Cauchy_Eps;               /*!< \brief Epsilon used for the convergence. */
  bool Restart,                       /*!< \brief Restart solution (for direct, adjoint, and linearized problems).*/
  Read_Binary_Restart,                /*!< \brief Read binary SU2 native restart files.*/
  Wrt_Restart_Overwrite,              /*!< \brief Overwrite restart files or append iteration number.*/
  Wrt_Surface_Overwrite,              /*!< \brief Overwrite surface output files or append iteration number.*/
  Wrt_Volume_Overwrite,               /*!< \brief Overwrite volume output files or append iteration number.*/
  Restart_Flow;                       /*!< \brief Restart flow solution for adjoint and linearized problems. */
  unsigned short nMarker_Monitoring,  /*!< \brief Number of markers to monitor. */
  nMarker_Designing,                  /*!< \brief Number of markers for the objective function. */
  nMarker_GeoEval,                    /*!< \brief Number of markers for the objective function. */
  nMarker_ZoneInterface,              /*!< \brief Number of markers in the zone interface. */
  nMarker_Plotting,                   /*!< \brief Number of markers to plot. */
  nMarker_Analyze,                    /*!< \brief Number of markers to analyze. */
  nMarker_Moving,                     /*!< \brief Number of markers in motion (DEFORMING, MOVING_WALL). */
  nMarker_PyCustom,                   /*!< \brief Number of markers that are customizable in Python. */
  nMarker_DV,                         /*!< \brief Number of markers affected by the design variables. */
  nMarker_WallFunctions,              /*!< \brief Number of markers for which wall functions must be applied. */
  nMarker_StrongBC,                   /*!< \brief Number of markers for which a strong BC must be applied. */
  nMarker_SobolevBC;                  /*!< \brief Number of markers treaded in the gradient problem. */
  string *Marker_Monitoring,          /*!< \brief Markers to monitor. */
  *Marker_Designing,                  /*!< \brief Markers to design. */
  *Marker_GeoEval,                    /*!< \brief Markers to evaluate geometry. */
  *Marker_Plotting,                   /*!< \brief Markers to plot. */
  *Marker_Analyze,                    /*!< \brief Markers to analyze. */
  *Marker_ZoneInterface,              /*!< \brief Markers in the FSI interface. */
  *Marker_Moving,                     /*!< \brief Markers in motion (DEFORMING, MOVING_WALL). */
  *Marker_PyCustom,                   /*!< \brief Markers that are customizable in Python. */
  *Marker_DV,                         /*!< \brief Markers affected by the design variables. */
  *Marker_WallFunctions,              /*!< \brief Markers for which wall functions must be applied. */
  *Marker_StrongBC,                   /*!< \brief Markers for which a strong BC must be applied. */
  *Marker_SobolevBC;                  /*!< \brief Markers in the gradient solver */

  unsigned short nConfig_Files;       /*!< \brief Number of config files for multiphysics problems. */
  string *Config_Filenames;           /*!< \brief List of names for configuration files. */
  SST_OPTIONS *SST_Options;           /*!< \brief List of modifications/corrections/versions of SST turbulence model.*/
  SA_OPTIONS *SA_Options;             /*!< \brief List of modifications/corrections/versions of SA turbulence model.*/
  LM_OPTIONS *LM_Options;             /*!< \brief List of modifications/corrections/versions of SA turbulence model.*/
  unsigned short nSST_Options;        /*!< \brief Number of SST options specified. */
  unsigned short nSA_Options;         /*!< \brief Number of SA options specified. */
  unsigned short nLM_Options;         /*!< \brief Number of SA options specified. */
  WALL_FUNCTIONS  *Kind_WallFunctions;        /*!< \brief The kind of wall function to use for the corresponding markers. */
  unsigned short  **IntInfo_WallFunctions;    /*!< \brief Additional integer information for the wall function markers. */
  su2double       **DoubleInfo_WallFunctions; /*!< \brief Additional double information for the wall function markers. */
  unsigned short  *Marker_All_Monitoring,     /*!< \brief Global index for monitoring using the grid information. */
  *Marker_All_GeoEval,               /*!< \brief Global index for geometrical evaluation. */
  *Marker_All_Plotting,              /*!< \brief Global index for plotting using the grid information. */
  *Marker_All_Analyze,               /*!< \brief Global index for plotting using the grid information. */
  *Marker_All_ZoneInterface,         /*!< \brief Global index for FSI interface markers using the grid information. */
  *Marker_All_Turbomachinery,        /*!< \brief Global index for Turbomachinery markers using the grid information. */
  *Marker_All_TurbomachineryFlag,    /*!< \brief Global index for Turbomachinery markers flag using the grid information. */
  *Marker_All_MixingPlaneInterface,  /*!< \brief Global index for MixingPlane interface markers using the grid information. */
  *Marker_All_DV,                    /*!< \brief Global index for design variable markers using the grid information. */
  *Marker_All_Moving,                /*!< \brief Global index for moving surfaces using the grid information. */
  *Marker_All_Deform_Mesh,           /*!< \brief Global index for deformable markers at the boundary. */
  *Marker_All_Deform_Mesh_Sym_Plane, /*!< \brief Global index for markers with symmetric deformations. */
  *Marker_All_Fluid_Load,            /*!< \brief Global index for markers in which the flow load is computed/employed. */
  *Marker_All_PyCustom,              /*!< \brief Global index for Python customizable surfaces using the grid information. */
  *Marker_All_Designing,             /*!< \brief Global index for moving using the grid information. */
  *Marker_All_SobolevBC,             /*!< \brief Global index for boundary condition applied to gradient smoothing. */
  *Marker_CfgFile_Monitoring,            /*!< \brief Global index for monitoring using the config information. */
  *Marker_CfgFile_Designing,             /*!< \brief Global index for monitoring using the config information. */
  *Marker_CfgFile_GeoEval,               /*!< \brief Global index for monitoring using the config information. */
  *Marker_CfgFile_Plotting,              /*!< \brief Global index for plotting using the config information. */
  *Marker_CfgFile_Analyze,               /*!< \brief Global index for plotting using the config information. */
  *Marker_CfgFile_ZoneInterface,         /*!< \brief Global index for FSI interface using the config information. */
  *Marker_CfgFile_Turbomachinery,        /*!< \brief Global index for Turbomachinery  using the config information. */
  *Marker_CfgFile_TurbomachineryFlag,    /*!< \brief Global index for Turbomachinery flag using the config information. */
  *Marker_CfgFile_MixingPlaneInterface,  /*!< \brief Global index for MixingPlane interface using the config information. */
  *Marker_CfgFile_Moving,             /*!< \brief Global index for moving surfaces using the config information. */
  *Marker_CfgFile_Deform_Mesh,        /*!< \brief Global index for deformable markers at the boundary. */
  *Marker_CfgFile_Deform_Mesh_Sym_Plane, /*!< \brief Global index for markers with symmetric deformations. */
  *Marker_CfgFile_Fluid_Load,         /*!< \brief Global index for markers in which the flow load is computed/employed. */
  *Marker_CfgFile_PyCustom,           /*!< \brief Global index for Python customizable surfaces using the config information. */
  *Marker_CfgFile_DV,                 /*!< \brief Global index for design variable markers using the config information. */
  *Marker_CfgFile_PerBound,           /*!< \brief Global index for periodic boundaries using the config information. */
  *Marker_CfgFile_SobolevBC;          /*!< \brief Global index for boundary condition applied to gradient smoothing using the config information. */
  string *PlaneTag;                   /*!< \brief Global index for the plane adaptation (upper, lower). */
  su2double *nBlades;                 /*!< \brief number of blades for turbomachinery computation. */
  unsigned short Geo_Description;     /*!< \brief Description of the geometry. */
  unsigned short Mesh_FileFormat;     /*!< \brief Mesh input format. */
  TAB_OUTPUT Tab_FileFormat;          /*!< \brief Format of the output files. */
  unsigned short output_precision;    /*!< \brief <ofstream>.precision(value) for SU2_DOT and HISTORY output */
  unsigned short ActDisk_Jump;        /*!< \brief Format of the output files. */
  unsigned long StartWindowIteration; /*!< \brief Starting Iteration for long time Windowing apporach . */
  unsigned short nCFL_AdaptParam;     /*!< \brief Number of CFL parameters provided in config. */
  bool CFL_Adapt;        /*!< \brief Use adaptive CFL number. */
  bool HB_Precondition;  /*!< \brief Flag to turn on harmonic balance source term preconditioning */
  su2double RefArea,     /*!< \brief Reference area for coefficient computation. */
  RefElemLength,         /*!< \brief Reference element length for computing the slope limiting epsilon. */
  RefSharpEdges,         /*!< \brief Reference coefficient for detecting sharp edges. */
  RefLength,             /*!< \brief Reference length for moment computation. */
  *RefOriginMoment_X,    /*!< \brief X Origin for moment computation. */
  *RefOriginMoment_Y,    /*!< \brief Y Origin for moment computation. */
  *RefOriginMoment_Z,    /*!< \brief Z Origin for moment computation. */
  *CFL_AdaptParam,       /*!< \brief Information about the CFL ramp. */
  *RelaxFactor_Giles,    /*!< \brief Information about the under relaxation factor for Giles BC. */
  *CFL,                  /*!< \brief CFL number. */
  DomainVolume;          /*!< \brief Volume of the computational grid. */
  unsigned short
  nRefOriginMoment_X,      /*!< \brief Number of X-coordinate moment computation origins. */
  nRefOriginMoment_Y,      /*!< \brief Number of Y-coordinate moment computation origins. */
  nRefOriginMoment_Z;      /*!< \brief Number of Z-coordinate moment computation origins. */
  unsigned short nMesh_Box_Size;
  short *Mesh_Box_Size;          /*!< \brief Array containing the number of grid points in the x-, y-, and z-directions for the analytic RECTANGLE and BOX grid formats. */
  string Mesh_FileName,          /*!< \brief Mesh input file. */
  Mesh_Out_FileName,             /*!< \brief Mesh output file. */
  Solution_FileName,             /*!< \brief Flow solution input file. */
  Solution_AdjFileName,          /*!< \brief Adjoint solution input file for drag functional. */
  Volume_FileName,               /*!< \brief Flow variables output file. */
  Conv_FileName,                 /*!< \brief Convergence history output file. */
  Breakdown_FileName,            /*!< \brief Breakdown output file. */
  Restart_FileName,              /*!< \brief Restart file for flow variables. */
  Restart_AdjFileName,           /*!< \brief Restart file for adjoint variables, drag functional. */
  Adj_FileName,                  /*!< \brief Output file with the adjoint variables. */
  ObjFunc_Grad_FileName,         /*!< \brief Gradient of the objective function. */
  ObjFunc_Value_FileName,        /*!< \brief Objective function. */
  SurfCoeff_FileName,            /*!< \brief Output file with the flow variables on the surface. */
  SurfAdjCoeff_FileName,         /*!< \brief Output file with the adjoint variables on the surface. */
  SurfSens_FileName,             /*!< \brief Output file for the sensitivity on the surface (discrete adjoint). */
  VolSens_FileName,              /*!< \brief Output file for the sensitivity in the volume (discrete adjoint). */
  ObjFunc_Hess_FileName,         /*!< \brief Hessian approximation obtained by the Sobolev smoothing solver. */
  *DataDriven_Method_FileNames;    /*!< \brief Dataset information for data-driven fluid models. */

  bool
  Wrt_Performance,           /*!< \brief Write the performance summary at the end of a calculation.  */
  Wrt_AD_Statistics,         /*!< \brief Write the tape statistics (discrete adjoint).  */
  Wrt_MeshQuality,           /*!< \brief Write the mesh quality statistics to the visualization files.  */
  Wrt_MultiGrid,             /*!< \brief Write the coarse grids to the visualization files.  */
  Wrt_Projected_Sensitivity, /*!< \brief Write projected sensitivities (dJ/dx) on surfaces to ASCII file. */
  Plot_Section_Forces;       /*!< \brief Write sectional forces for specified markers. */
  unsigned short
  Console_Output_Verb,  /*!< \brief Level of verbosity for console output */
  Kind_Average;         /*!< \brief Particular average for the marker analyze. */
  su2double Gamma,      /*!< \brief Ratio of specific heats of the gas. */
  Bulk_Modulus,         /*!< \brief Value of the bulk modulus for incompressible flows. */
  Beta_Factor,          /*!< \brief Value of the epsilon^2 multiplier for Beta for the incompressible preconditioner. */
  Gas_Constant,         /*!< \brief Specific gas constant. */
  Gas_ConstantND,       /*!< \brief Non-dimensional specific gas constant. */
  *Molecular_Weight;    /*!< \brief Molecular weight of an incompressible ideal gas (g/mol). */
  unsigned short nMolecular_Weight, /*!< \brief Number of species molecular weights. */
  nSpecific_Heat_Cp;              /*!< \brief Number of species specific heat constants at constant pressure. */
  su2double *Specific_Heat_Cp, /*!< \brief Specific heat at constant pressure. */
  Thermal_Expansion_Coeff,    /*!< \brief Thermal expansion coefficient. */
  Thermal_Expansion_CoeffND,  /*!< \brief Non-dimensional thermal expansion coefficient. */
  Inc_Density_Ref,       /*!< \brief Reference density for custom incompressible non-dim. */
  Inc_Velocity_Ref,      /*!< \brief Reference velocity for custom incompressible non-dim. */
  Inc_Temperature_Ref,   /*!< \brief Reference temperature for custom incompressible non-dim. */
  Inc_Density_Init,      /*!< \brief Initial density for incompressible flows. */
  Inc_Temperature_Init,  /*!< \brief Initial temperature for incompressible flows w/ heat transfer. */
  Heat_Flux_Ref,         /*!< \brief Reference heat flux for non-dim. */
  Gas_Constant_Ref,      /*!< \brief Reference specific gas constant. */
  Temperature_Critical,  /*!< \brief Critical Temperature for real fluid model.  */
  Pressure_Critical,     /*!< \brief Critical Pressure for real fluid model.  */
  Density_Critical,      /*!< \brief Critical Density for real fluid model.  */
  Acentric_Factor,       /*!< \brief Acentric Factor for real fluid model.  */
  *Mu_Constant,           /*!< \brief Constant viscosity for ConstantViscosity model.  */
  *Thermal_Conductivity_Constant,  /*!< \brief Constant thermal conductivity for ConstantConductivity model.  */
  *Mu_Ref,                /*!< \brief Reference viscosity for Sutherland model.  */
  *Mu_Temperature_Ref,    /*!< \brief Reference temperature for Sutherland model.  */
  *Mu_S;                  /*!< \brief Reference S for Sutherland model.  */
  unsigned short nMu_Constant,   /*!< \brief Number of species constant viscosities. */
  nMu_Ref,                       /*!< \brief Number of species reference constants for Sutherland model. */
  nMu_Temperature_Ref,           /*!< \brief Number of species reference temperature for Sutherland model. */
  nMu_S,                         /*!< \brief Number of species reference S for Sutherland model. */
  nThermal_Conductivity_Constant,/*!< \brief Number of species constant thermal conductivity. */
  nPrandtl_Lam,                  /*!< \brief Number of species laminar Prandtl number. */
  nPrandtl_Turb,                 /*!< \brief Number of species turbulent Prandtl number. */
  nConstant_Lewis_Number;       /*!< \brief Number of species Lewis Number. */
  su2double Diffusivity_Constant;   /*!< \brief Constant mass diffusivity for scalar transport.  */
  su2double Diffusivity_ConstantND; /*!< \brief Non-dim. constant mass diffusivity for scalar transport.  */
  su2double Schmidt_Number_Laminar;   /*!< \brief Laminar Schmidt number for mass diffusion.  */
  su2double Schmidt_Number_Turbulent; /*!< \brief Turbulent Schmidt number for mass diffusion.  */
  su2double *Constant_Lewis_Number;   /*!< \brief Different Lewis number for mass diffusion.  */
  array<su2double, N_POLY_COEFFS> CpPolyCoefficientsND{{0.0}};  /*!< \brief Definition of the non-dimensional temperature polynomial coefficients for specific heat Cp. */
  array<su2double, N_POLY_COEFFS> MuPolyCoefficientsND{{0.0}};  /*!< \brief Definition of the non-dimensional temperature polynomial coefficients for viscosity. */
  array<su2double, N_POLY_COEFFS> KtPolyCoefficientsND{{0.0}};  /*!< \brief Definition of the non-dimensional temperature polynomial coefficients for thermal conductivity. */
  su2double TurbIntensityAndViscRatioFreeStream[2]; /*!< \brief Freestream turbulent intensity and viscosity ratio for turbulence and transition models. */
  su2double Energy_FreeStream,     /*!< \brief Free-stream total energy of the fluid.  */
  ModVel_FreeStream,               /*!< \brief Magnitude of the free-stream velocity of the fluid.  */
  ModVel_FreeStreamND,             /*!< \brief Non-dimensional magnitude of the free-stream velocity of the fluid.  */
  Density_FreeStream,              /*!< \brief Free-stream density of the fluid. */
  Viscosity_FreeStream,            /*!< \brief Free-stream viscosity of the fluid.  */
  Tke_FreeStream,                  /*!< \brief Total turbulent kinetic energy of the fluid.  */
  Intermittency_FreeStream,        /*!< \brief Freestream intermittency (for sagt transition model) of the fluid.  */
  ReThetaT_FreeStream,             /*!< \brief Freestream Transition Momentum Thickness Reynolds Number (for LM transition model) of the fluid.  */
  NuFactor_FreeStream,             /*!< \brief Ratio of turbulent to laminar viscosity. */
  NuFactor_Engine,                 /*!< \brief Ratio of turbulent to laminar viscosity at the engine. */
  KFactor_LowerLimit,               /*!< \Non dimensional coefficient for lower limit of K in SST model. */
  OmegaFactor_LowerLimit,           /*!< \Non dimensional coefficient for lower limit of omega in SST model. */
  SecondaryFlow_ActDisk,           /*!< \brief Ratio of turbulent to laminar viscosity at the actuator disk. */
  Initial_BCThrust,                /*!< \brief Ratio of turbulent to laminar viscosity at the actuator disk. */
  Pressure_FreeStream,             /*!< \brief Total pressure of the fluid. */
  Pressure_Thermodynamic,          /*!< \brief Thermodynamic pressure of the fluid. */
  Temperature_FreeStream,          /*!< \brief Total temperature of the fluid.  */
  Temperature_ve_FreeStream;       /*!< \brief Total vibrational-electronic temperature of the fluid.  */
  unsigned short wallModel_MaxIter; /*!< \brief maximum number of iterations for the Newton method for the wall model */
  su2double wallModel_Kappa,        /*!< \brief von Karman constant kappa for turbulence wall modeling */
  wallModel_B,                      /*!< \brief constant B for turbulence wall modeling */
  wallModel_RelFac,                 /*!< \brief relaxation factor for the Newton method used in the wall model */
  wallModel_MinYplus;               /*!< \brief minimum Y+ value, below which the wall model is not used anymore */
  su2double *Prandtl_Lam,      /*!< \brief Laminar Prandtl number for the gas.  */
  *Prandtl_Turb,               /*!< \brief Turbulent Prandtl number for the gas.  */
  Length_Ref,                 /*!< \brief Reference length for non-dimensionalization. */
  Pressure_Ref,               /*!< \brief Reference pressure for non-dimensionalization.  */
  Temperature_Ref,            /*!< \brief Reference temperature for non-dimensionalization.*/
  Temperature_ve_Ref,         /*!< \brief Reference vibrational-electronic temperature for non-dimensionalization.*/
  Density_Ref,                /*!< \brief Reference density for non-dimensionalization.*/
  Velocity_Ref,               /*!< \brief Reference velocity for non-dimensionalization.*/
  Time_Ref,                   /*!< \brief Reference time for non-dimensionalization. */
  Viscosity_Ref,              /*!< \brief Reference viscosity for non-dimensionalization. */
  Thermal_Conductivity_Ref,   /*!< \brief Reference conductivity for non-dimensionalization. */
  Energy_Ref,                 /*!< \brief Reference viscosity for non-dimensionalization. */
  Wall_Temperature,           /*!< \brief Temperature at an isotropic wall in Kelvin. */
  Omega_Ref,                  /*!< \brief Reference angular velocity for non-dimensionalization. */
  Force_Ref,                  /*!< \brief Reference body force for non-dimensionalization. */
  Pressure_FreeStreamND,      /*!< \brief Farfield pressure value (external flow). */
  Pressure_ThermodynamicND,   /*!< \brief Farfield thermodynamic pressure value. */
  Temperature_FreeStreamND,   /*!< \brief Farfield temperature value (external flow). */
  Temperature_ve_FreeStreamND,/*!< \brief Farfield vibrational-electronic temperature value (external flow). */
  Density_FreeStreamND,       /*!< \brief Farfield density value (external flow). */
  Velocity_FreeStreamND[3],   /*!< \brief Farfield velocity values (external flow). */
  Energy_FreeStreamND,        /*!< \brief Farfield energy value (external flow). */
  Viscosity_FreeStreamND,     /*!< \brief Farfield viscosity value (external flow). */
  Tke_FreeStreamND,           /*!< \brief Farfield kinetic energy (external flow). */
  Omega_FreeStreamND,         /*!< \brief Specific dissipation (external flow). */
  Omega_FreeStream;           /*!< \brief Specific dissipation (external flow). */
  bool Variable_Density;      /*!< \brief Variable density for incompressible flow. */
  unsigned short nElectric_Constant;    /*!< \brief Number of different electric constants. */
  su2double *Electric_Constant;         /*!< \brief Dielectric constant modulus. */
  su2double Knowles_B,                  /*!< \brief Knowles material model constant B. */
  Knowles_N;                            /*!< \brief Knowles material model constant N. */
  bool DE_Effects;                      /*!< Application of DE effects to FE analysis */
  bool RefGeom, RefGeomSurf;            /*!< Read a reference geometry for optimization purposes. */
  unsigned long refNodeID;              /*!< \brief Global ID for the reference node (optimization). */
  string RefGeom_FEMFileName;           /*!< \brief File name for reference geometry. */
  unsigned short RefGeom_FileFormat;    /*!< \brief Mesh input format. */
  STRUCT_2DFORM Kind_2DElasForm;        /*!< \brief Kind of bidimensional elasticity solver. */
  unsigned short nIterFSI_Ramp;         /*!< \brief Number of FSI subiterations during which a ramp is applied. */
  unsigned short iInst;                 /*!< \brief Current instance value */
  su2double AitkenStatRelax;      /*!< \brief Aitken's relaxation factor (if set as static) */
  su2double AitkenDynMaxInit;     /*!< \brief Aitken's maximum dynamic relaxation factor for the first iteration */
  su2double AitkenDynMinInit;     /*!< \brief Aitken's minimum dynamic relaxation factor for the first iteration */
  bool RampAndRelease;            /*!< \brief option for ramp load and release */
  bool Sine_Load;                 /*!< \brief option for sine load */
  su2double Thermal_Diffusivity;  /*!< \brief Thermal diffusivity used in the heat solver. */
  su2double Mach_Motion;          /*!< \brief Mach number based on mesh velocity and freestream quantities. */

  su2double Motion_Origin[3] = {0.0}, /*!< \brief Mesh motion origin. */
  Translation_Rate[3] = {0.0},        /*!< \brief Translational velocity of the mesh. */
  Rotation_Rate[3] = {0.0},           /*!< \brief Angular velocity of the mesh . */
  Pitching_Omega[3] = {0.0},          /*!< \brief Angular frequency of the mesh pitching. */
  Pitching_Ampl[3] = {0.0},           /*!< \brief Pitching amplitude. */
  Pitching_Phase[3] = {0.0},          /*!< \brief Pitching phase offset. */
  Plunging_Omega[3] = {0.0},          /*!< \brief Angular frequency of the mesh plunging. */
  Plunging_Ampl[3] = {0.0};           /*!< \brief Plunging amplitude. */
  su2double *MarkerMotion_Origin, /*!< \brief Mesh motion origin of marker. */
  *MarkerTranslation_Rate,        /*!< \brief Translational velocity of marker. */
  *MarkerRotation_Rate,           /*!< \brief Angular velocity of marker. */
  *MarkerPitching_Omega,          /*!< \brief Angular frequency of marker. */
  *MarkerPitching_Ampl,           /*!< \brief Pitching amplitude of marker. */
  *MarkerPitching_Phase,          /*!< \brief Pitching phase offset of marker. */
  *MarkerPlunging_Omega,          /*!< \brief Angular frequency of marker.. */
  *MarkerPlunging_Ampl;           /*!< \brief Plunging amplitude of marker. */

  unsigned short
  nMarkerMotion_Origin,           /*!< \brief Number of values provided for mesh motion origin of marker. */
  nMarkerTranslation,             /*!< \brief Number of values provided for translational velocity of marker. */
  nMarkerRotation_Rate,           /*!< \brief Number of values provided for angular velocity of marker. */
  nMarkerPitching_Omega,          /*!< \brief Number of values provided for angular frequency of marker. */
  nMarkerPitching_Ampl,           /*!< \brief Number of values provided for pitching amplitude of marker. */
  nMarkerPitching_Phase,          /*!< \brief Number of values provided for pitching phase offset of marker. */
  nMarkerPlunging_Omega,          /*!< \brief Number of values provided for angular frequency of marker. */
  nMarkerPlunging_Ampl,           /*!< \brief Number of values provided for plunging amplitude of marker. */
  nRough_Wall;                    /*!< \brief Number of rough walls. */
  su2double  *Omega_HB;           /*!< \brief Frequency for Harmonic Balance Operator (in rad/s). */
  unsigned short
  nOmega_HB,                      /*!< \brief Number of frequencies in Harmonic Balance Operator. */
  nMoveMotion_Origin,             /*!< \brief Number of motion origins. */
  *MoveMotion_Origin;             /*!< \brief Keeps track if we should move moment origin. */
  vector<vector<vector<su2double> > > Aeroelastic_np1, /*!< \brief Aeroelastic solution at time level n+1. */
  Aeroelastic_n,                  /*!< \brief Aeroelastic solution at time level n. */
  Aeroelastic_n1;                 /*!< \brief Aeroelastic solution at time level n-1. */
  su2double FlutterSpeedIndex,    /*!< \brief The flutter speed index. */
  PlungeNaturalFrequency,         /*!< \brief Plunging natural frequency for Aeroelastic. */
  PitchNaturalFrequency,          /*!< \brief Pitch natural frequency for Aeroelastic. */
  AirfoilMassRatio,               /*!< \brief The airfoil mass ratio for Aeroelastic. */
  CG_Location,                    /*!< \brief Center of gravity location for Aeroelastic. */
  RadiusGyrationSquared;          /*!< \brief The radius of gyration squared for Aeroelastic. */
  su2double *Aeroelastic_plunge,  /*!< \brief Value of plunging coordinate at the end of an external iteration. */
  *Aeroelastic_pitch;             /*!< \brief Value of pitching coordinate at the end of an external iteration. */
  unsigned short AeroelasticIter; /*!< \brief Solve the aeroelastic equations every given number of internal iterations. */
  unsigned short Gust_Type,   /*!< \brief Type of Gust. */
  Gust_Dir;                   /*!< \brief Direction of the gust */
  su2double Gust_WaveLength,  /*!< \brief The gust wavelength. */
  Gust_Periods,               /*!< \brief Number of gust periods. */
  Gust_Ampl,                  /*!< \brief Gust amplitude. */
  Gust_Begin_Time,            /*!< \brief Time at which to begin the gust. */
  Gust_Begin_Loc;             /*!< \brief Location at which the gust begins. */
  /*! \brief Maximal scalar product of the normed far-field velocity vector and a space coordinate where fixed turbulence quantities are set. */
  su2double Turb_Fixed_Values_MaxScalarProd;
  long Visualize_CV;          /*!< \brief Node number for the CV to be visualized */
  bool ExtraOutput;           /*!< \brief Check if extra output need. */
  bool Wall_Functions;           /*!< \brief Use wall functions with the turbulence model */
  long ExtraHeatOutputZone;      /*!< \brief Heat solver zone with extra screen output */
  bool DeadLoad;                 /*!< \brief Application of dead loads to the FE analysis */
  bool PseudoStatic;             /*!< \brief Application of dead loads to the FE analysis */
  bool SteadyRestart;            /*!< \brief Restart from a steady state for FSI problems. */
  su2double Newmark_beta,        /*!< \brief Parameter alpha for Newmark method. */
  Newmark_gamma;                 /*!< \brief Parameter delta for Newmark method. */
  unsigned short nIntCoeffs;     /*!< \brief Number of integration coeffs for structural calculations. */
  su2double *Int_Coeffs;         /*!< \brief Time integration coefficients for structural method. */
  unsigned short nElasticityMod, /*!< \brief Number of different values for the elasticity modulus. */
  nPoissonRatio,                    /*!< \brief Number of different values for the Poisson ratio modulus. */
  nMaterialDensity;                 /*!< \brief Number of different values for the Material density. */
  su2double *ElasticityMod,         /*!< \brief Value of the elasticity moduli. */
  *PoissonRatio,                    /*!< \brief Value of the Poisson ratios. */
  *MaterialDensity;                 /*!< \brief Value of the Material densities. */
  unsigned short nElectric_Field,   /*!< \brief Number of different values for the electric field in the membrane. */
  nDim_Electric_Field;              /*!< \brief Dimensionality of the problem. */
  unsigned short nDim_RefNode;      /*!< \brief Dimensionality of the vector . */
  su2double *Electric_Field_Mod,    /*!< \brief Values of the modulus of the electric field. */
  *Electric_Field_Dir;              /*!< \brief Direction of the electric field. */
  su2double *RefNode_Displacement;  /*!< \brief Displacement of the reference node. */
  bool Ramp_Load;                         /*!< \brief Apply the load with linear increases. */
  unsigned short Dynamic_LoadTransfer;    /*!< \brief Method for dynamic load transferring. */
  bool IncrementalLoad;                   /*!< \brief Apply the load in increments (for nonlinear structural analysis). */
  unsigned long IncLoad_Nincrements;      /*!< \brief Number of increments. */
  su2double Ramp_Time;                    /*!< \brief Time until the maximum load is applied. */
  bool Predictor,                         /*!< \brief Determines whether a predictor step is used. */
  Relaxation;                             /*!< \brief Determines whether a relaxation step is used. */
  unsigned short Pred_Order;              /*!< \brief Order of the predictor for FSI applications. */
  INTERFACE_INTERPOLATOR Kind_Interpolation; /*!< \brief type of interpolation to use for FSI applications. */
  bool ConservativeInterpolation;            /*!< \brief Conservative approach for non matching mesh interpolation. */
  unsigned short NumNearestNeighbors;        /*!< \brief Number of neighbors used for Nearest Neighbor interpolation. */
  RADIAL_BASIS Kind_RadialBasisFunction;     /*!< \brief type of radial basis function to use for radial basis FSI. */
  bool RadialBasisFunction_PolynomialOption; /*!< \brief Option of whether to include polynomial terms in Radial Basis Function Interpolation or not. */
  su2double RadialBasisFunction_Parameter;   /*!< \brief Radial basis function parameter (radius). */
  su2double RadialBasisFunction_PruneTol;    /*!< \brief Tolerance to prune the RBF interpolation matrix. */
  bool Prestretch;                           /*!< \brief Read a reference geometry for optimization purposes. */
  string Prestretch_FEMFileName;             /*!< \brief File name for reference geometry. */
  string FEA_FileName;              /*!< \brief File name for element-based properties. */
  bool FEAAdvancedMode;             /*!< \brief Determine if advanced features are used from the element-based FEA analysis (experimental). */
  su2double RefGeom_Penalty,        /*!< \brief Penalty weight value for the reference geometry objective function. */
  RefNode_Penalty,                  /*!< \brief Penalty weight value for the reference node objective function. */
  DV_Penalty;                       /*!< \brief Penalty weight to add a constraint to the total amount of stiffness. */
  array<su2double,2> StressPenaltyParam = {{1.0, 20.0}}; /*!< \brief Allowed stress and KS aggregation exponent. */
  unsigned long Nonphys_Points,     /*!< \brief Current number of non-physical points in the solution. */
  Nonphys_Reconstr;                 /*!< \brief Current number of non-physical reconstructions for 2nd-order upwinding. */
  su2double ParMETIS_tolerance;     /*!< \brief Load balancing tolerance for ParMETIS. */
  long ParMETIS_pointWgt;           /*!< \brief Load balancing weight given to points. */
  long ParMETIS_edgeWgt;            /*!< \brief Load balancing weight given to edges. */
  unsigned short DirectDiff;        /*!< \brief Direct Differentation mode. */
  bool DiscreteAdjoint;                /*!< \brief AD-based discrete adjoint mode. */
  su2double Const_DES;                 /*!< \brief Detached Eddy Simulation Constant. */
  WINDOW_FUNCTION Kind_WindowFct;      /*!< \brief Type of window (weight) function for objective functional. */
  unsigned short Kind_HybridRANSLES;   /*!< \brief Kind of Hybrid RANS/LES. */
  unsigned short Kind_RoeLowDiss;      /*!< \brief Kind of Roe scheme with low dissipation for unsteady flows. */

  unsigned short nSpanWiseSections; /*!< \brief number of span-wise sections */
  unsigned short nSpanMaxAllZones;  /*!< \brief number of maximum span-wise sections for all zones */
  unsigned short *nSpan_iZones;     /*!< \brief number of span-wise sections for each zones */
  bool turbMixingPlane;             /*!< \brief option for turbulent mixingplane */
  bool SpatialFourier;              /*!< \brief option for computing the fourier transforms for subsonic non-reflecting BC. */
  bool RampRotatingFrame;           /*!< \brief option for ramping up or down the Rotating Frame values */
  bool RampOutletPressure;          /*!< \brief option for ramping up or down the outlet pressure */
  su2double AverageMachLimit;           /*!< \brief option for turbulent mixingplane */
  su2double FinalRotation_Rate_Z;       /*!< \brief Final rotation rate Z if Ramp rotating frame is activated. */
  su2double FinalOutletPressure;        /*!< \brief Final outlet pressure if Ramp outlet pressure is activated. */
  su2double MonitorOutletPressure;      /*!< \brief Monitor outlet pressure if Ramp outlet pressure is activated. */
  array<su2double, N_POLY_COEFFS> cp_polycoeffs{{0.0}};  /*!< \brief Array for specific heat polynomial coefficients. */
  array<su2double, N_POLY_COEFFS> mu_polycoeffs{{0.0}};  /*!< \brief Array for viscosity polynomial coefficients. */
  array<su2double, N_POLY_COEFFS> kt_polycoeffs{{0.0}};  /*!< \brief Array for thermal conductivity polynomial coefficients. */
  bool Body_Force;                      /*!< \brief Flag to know if a body force is included in the formulation. */

  ENUM_STREAMWISE_PERIODIC Kind_Streamwise_Periodic; /*!< \brief Kind of Streamwise periodic flow (pressure drop or massflow) */
  bool Streamwise_Periodic_Temperature;              /*!< \brief Use real periodicity for Energy equation or otherwise outlet source term. */
  su2double Streamwise_Periodic_PressureDrop;        /*!< \brief Value of prescribed pressure drop [Pa] which results in an artificial body force vector. */
  su2double Streamwise_Periodic_TargetMassFlow;      /*!< \brief Value of prescribed massflow [kg/s] which results in an delta p and therefore an artificial body force vector. */
  su2double Streamwise_Periodic_OutletHeat;          /*!< /brief Heatflux boundary [W/m^2] imposed at streamwise periodic outlet. */

  su2double *FreeStreamTurboNormal;     /*!< \brief Direction to initialize the flow in turbomachinery computation */
  su2double Restart_Bandwidth_Agg;      /*!< \brief The aggregate of the bandwidth for writing binary restarts (to be averaged later). */
  su2double Max_Vel2;                   /*!< \brief The maximum velocity^2 in the domain for the incompressible preconditioner. */
  bool topology_optimization;           /*!< \brief If the structural solver should consider a variable density field to penalize element stiffness. */
  string top_optim_output_file;         /*!< \brief File to where the derivatives w.r.t. element densities will be written to. */
  su2double simp_exponent;              /*!< \brief Exponent for the density-based stiffness penalization of the SIMP method. */
  su2double simp_minimum_stiffness;     /*!< \brief Lower bound for the stiffness penalization of the SIMP method. */
  ENUM_FILTER_KERNEL* top_optim_kernels;   /*!< \brief The kernels to use. */
  unsigned short top_optim_nKernel;        /*!< \brief Number of kernels specified. */
  unsigned short top_optim_nKernelParams;  /*!< \brief Number of kernel parameters specified. */
  unsigned short top_optim_nRadius;        /*!< \brief Number of radius values specified. */
  unsigned short top_optim_search_lim;     /*!< \brief Limit the maximum "logical radius" considered during filtering. */
  su2double *top_optim_kernel_params;  /*!< \brief The kernel parameters. */
  su2double *top_optim_filter_radius;  /*!< \brief Radius of the filter(s) used on the design density for topology optimization. */
  ENUM_PROJECTION_FUNCTION top_optim_proj_type;  /*!< \brief The projection function used in topology optimization. */
  su2double top_optim_proj_param;      /*!< \brief The value of the parameter for the projection function. */
  bool HeatSource;                     /*!< \brief Flag to know if there is a volumetric heat source on the flow. */
  su2double ValHeatSource;             /*!< \brief Value of the volumetric heat source on the flow (W/m3). */
  su2double Heat_Source_Rot_Z;         /*!< \brief Rotation of the volumetric heat source on the Z axis. */
  RADIATION_MODEL Kind_Radiation;      /*!< \brief Kind of radiation model used. */
  P1_INIT Kind_P1_Init;                /*!< \brief Kind of initialization used in the P1 model. */
  su2double Absorption_Coeff,          /*!< \brief Absorption coefficient of the medium (radiation). */
  Scattering_Coeff;                    /*!< \brief Scattering coefficient of the medium (radiation). */
  unsigned short nMarker_Emissivity;   /*!< \brief Number of markers for which the emissivity is defined. */
  string *Marker_Emissivity;           /*!< \brief Wall markers with defined emissivity. */
  su2double *Wall_Emissivity;          /*!< \brief Emissivity of the wall. */
  bool Radiation;                      /*!< \brief Determines if a radiation model is incorporated. */
  su2double CFL_Rad;                   /*!< \brief CFL Number for the radiation solver. */

  array<su2double,5> default_cfl_adapt;  /*!< \brief Default CFL adapt param array for the COption class. */
  su2double vel_init[3], /*!< \brief initial velocity array for the COption class. */
  vel_inf[3],            /*!< \brief freestream velocity array for the COption class. */
  eng_cyl[7],            /*!< \brief engine box array for the COption class. */
  eng_val[5],            /*!< \brief engine box array values for the COption class. */
  jst_coeff[2],          /*!< \brief artificial dissipation (flow) array for the COption class. */
  ffd_coeff[3],          /*!< \brief artificial dissipation (flow) array for the COption class. */
  mixedout_coeff[3],     /*!< \brief default mixedout algorithm coefficients for the COption class. */
  rampRotFrame_coeff[3], /*!< \brief ramp rotating frame coefficients for the COption class. */
  rampOutPres_coeff[3],  /*!< \brief ramp outlet pressure coefficients for the COption class. */
  jst_adj_coeff[2],      /*!< \brief artificial dissipation (adjoint) array for the COption class. */
  mesh_box_length[3],    /*!< \brief mesh box length for the COption class. */
  mesh_box_offset[3],    /*!< \brief mesh box offset for the COption class. */
  geo_loc[2],            /*!< \brief SU2_GEO section locations array for the COption class. */
  distortion[2],         /*!< \brief SU2_GEO section locations array for the COption class. */
  ea_lim[3],             /*!< \brief equivalent area limit array for the COption class. */
  grid_fix[6],           /*!< \brief fixed grid (non-deforming region) array for the COption class. */
  ffd_axis[3],           /*!< \brief FFD axis for the COption class. */
  inc_crit[3],           /*!< \brief incremental criteria array for the COption class. */
  extrarelfac[2],        /*!< \brief extra relaxation factor for Giles BC in the COption class. */
  sineload_coeff[3],     /*!< \brief values for a sine load. */
  body_force[3],         /*!< \brief body force vector for the COption class. */
  nacelle_location[5],   /*!< \brief Location of the nacelle. */
  hs_axes[3],            /*!< \brief principal axes (x, y, z) of the ellipsoid containing the heat source. */
  hs_center[3];          /*!< \brief position of the center of the heat source. */

  UPWIND Riemann_Solver_FEM;         /*!< \brief Riemann solver chosen for the DG method. */
  su2double Quadrature_Factor_Straight;      /*!< \brief Factor applied during quadrature of elements with a constant Jacobian. */
  su2double Quadrature_Factor_Curved;        /*!< \brief Factor applied during quadrature of elements with a non-constant Jacobian. */
  su2double Quadrature_Factor_Time_ADER_DG;  /*!< \brief Factor applied during quadrature in time for ADER-DG. */
  su2double Theta_Interior_Penalty_DGFEM;    /*!< \brief Factor for the symmetrizing terms in the DG discretization of the viscous fluxes. */
  unsigned short byteAlignmentMatMul;        /*!< \brief Number of bytes in the vectorization direction for the matrix multiplication. Multipe of 64. */
  unsigned short sizeMatMulPadding;          /*!< \brief The matrix size in the vectorization direction padded to a multiple of 8. Computed from byteAlignmentMatMul. */
  bool Compute_Entropy;                      /*!< \brief Whether or not to compute the entropy in the fluid model. */
  bool Use_Lumped_MassMatrix_DGFEM;          /*!< \brief Whether or not to use the lumped mass matrix for DGFEM. */
  bool Jacobian_Spatial_Discretization_Only; /*!< \brief Flag to know if only the exact Jacobian of the spatial discretization must be computed. */
  bool Compute_Average;                      /*!< \brief Whether or not to compute averages for unsteady simulations in FV or DG solver. */
  unsigned short Comm_Level;                 /*!< \brief Level of MPI communications to be performed. */
  VERIFICATION_SOLUTION Kind_Verification_Solution; /*!< \brief Verification solution for accuracy assessment. */

  bool Time_Domain;              /*!< \brief Determines if the multizone problem is solved in time-domain */
  unsigned long nOuterIter,      /*!< \brief Determines the number of outer iterations in the multizone problem */
  nInnerIter,                    /*!< \brief Determines the number of inner iterations in each multizone block */
  nTimeIter,                     /*!< \brief Determines the number of time iterations in the multizone problem */
  nIter,                         /*!< \brief Determines the number of pseudo-time iterations in a single-zone problem */
  Restart_Iter;                  /*!< \brief Determines the restart iteration in the multizone problem */
  su2double Time_Step;           /*!< \brief Determines the time step for the multizone problem */
  su2double Max_Time;            /*!< \brief Determines the maximum time for the time-domain problems */

  unsigned long HistoryWrtFreq[3],    /*!< \brief Array containing history writing frequencies for timer iter, outer iter, inner iter */
                ScreenWrtFreq[3];     /*!< \brief Array containing screen writing frequencies for timer iter, outer iter, inner iter */
  OUTPUT_TYPE* VolumeOutputFiles;     /*!< \brief File formats to output */
  unsigned short nVolumeOutputFiles=0;/*!< \brief Number of File formats to output */
  unsigned short nVolumeOutputFrequencies; /*!< \brief Number of frequencies for the volume outputs */
  unsigned long *VolumeOutputFrequencies; /*!< \brief list containing the writing frequencies */

  bool Multizone_Mesh;            /*!< \brief Determines if the mesh contains multiple zones. */
  bool Wrt_ZoneConv;              /*!< \brief Write the convergence history of each individual zone to screen. */
  bool Wrt_ZoneHist;              /*!< \brief Write the convergence history of each individual zone to file. */
  bool SpecialOutput,             /*!< \brief Determines if the special output is written. */
  Wrt_ForcesBreakdown;            /*!< \brief Determines if the forces breakdown file is written. */
  string *ScreenOutput,           /*!< \brief Kind of the screen output. */
  *HistoryOutput, *VolumeOutput;  /*!< \brief Kind of the output printed to the history file. */
  unsigned short nScreenOutput,   /*!< \brief Number of screen output variables (max: 6). */
  nHistoryOutput, nVolumeOutput;  /*!< \brief Number of variables printed to the history file. */
  bool Multizone_Residual;        /*!< \brief Determines if memory should be allocated for the multizone residual. */
  SST_ParsedOptions sstParsedOptions; /*!< \brief Additional parameters for the SST turbulence model. */
  SA_ParsedOptions saParsedOptions;   /*!< \brief Additional parameters for the SA turbulence model. */
  LM_ParsedOptions lmParsedOptions;   /*!< \brief Additional parameters for the LM transition model. */
  su2double uq_delta_b;         /*!< \brief Parameter used to perturb eigenvalues of Reynolds Stress Matrix */
  unsigned short eig_val_comp;  /*!< \brief Parameter used to determine type of eigenvalue perturbation */
  su2double uq_urlx;            /*!< \brief Under-relaxation factor */
  bool uq_permute;              /*!< \brief Permutation of eigenvectors */

  unsigned long pastix_fact_freq;  /*!< \brief (Re-)Factorization frequency for PaStiX */
  unsigned short pastix_verb_lvl;  /*!< \brief Verbosity level for PaStiX */
  unsigned short pastix_fill_lvl;  /*!< \brief Fill level for PaStiX ILU */

  string caseName;                 /*!< \brief Name of the current case */

  unsigned long edgeColorGroupSize; /*!< \brief Size of the edge groups colored for OpenMP parallelization of edge loops. */
  bool edgeColoringRelaxDiscAdj;    /*!< \brief Allow fallback to smaller edge color group sizes and use more colors for the discrete adjoint. */

  INLET_SPANWISE_INTERP Kind_InletInterpolationFunction; /*!brief type of spanwise interpolation function to use for the inlet face. */
  INLET_INTERP_TYPE Kind_Inlet_InterpolationType;    /*!brief type of spanwise interpolation data to use for the inlet face. */
  bool PrintInlet_InterpolatedData;               /*!brief option for printing the interpolated data file. */

  /*--- libROM configure options ---*/
  bool libROM;                              /*!< \brief Toggle saving to libROM. */
  string libROMbase_FileName;               /*!< \brief Base filename for libROM file saving. */
  POD_KIND POD_Basis_Gen;                   /*!< \brief Type of POD basis generation (static or incremental). */
  unsigned short maxBasisDim,               /*!< \brief Maximum number of POD basis dimensions. */
  rom_save_freq;                            /*!< \brief Frequency of unsteady time steps to save. */

  unsigned short nSpecies = 0;              /*!< \brief Number of transported species equations (for NEMO and species transport)*/

  /* other NEMO configure options*/
  unsigned short nSpecies_Cat_Wall,         /*!< \brief No. of species for a catalytic wall. */
  nSpecies_inlet,                           /*!< \brief No. of species for NEMO inlet. */
  iWall_Catalytic,                          /*!< \brief Iterator over catalytic walls. */
  nWall_Catalytic;                          /*!< \brief No. of catalytic walls. */
  su2double *Gas_Composition,               /*!< \brief Initial mass fractions of flow [dimensionless]. */
  *Supercatalytic_Wall_Composition,         /*!< \brief Supercatalytic wall mass fractions [dimensionless]. */
  pnorm_heat;                               /*!< \brief pnorm for heat-flux. */
  bool frozen,                              /*!< \brief Flag for determining if mixture is frozen. */
  ionization,                               /*!< \brief Flag for determining if free electron gas is in the mixture. */
  vt_transfer_res_limit,                    /*!< \brief Flag for determining if residual limiting for source term VT-transfer is used. */
  monoatomic,                               /*!< \brief Flag for monoatomic mixture. */
  Supercatalytic_Wall;                      /*!< \brief Flag for supercatalytic wall. */
  string GasModel,                          /*!< \brief Gas Model. */
  *Wall_Catalytic;                          /*!< \brief Pointer to catalytic walls. */
  TRANSCOEFFMODEL   Kind_TransCoeffModel;   /*!< \brief Transport coefficient Model for NEMO solver. */
  su2double CatalyticEfficiency;            /*!< \brief Wall catalytic efficiency. */
  su2double *Inlet_MassFrac;                /*!< \brief Specified Mass fraction vectors for NEMO inlet boundaries. */
  su2double Inlet_Temperature_ve;           /*!< \brief Specified Tve for supersonic inlet boundaries (NEMO solver). */

  /*--- Additional species solver options ---*/
  bool Species_Clipping;           /*!< \brief Boolean that activates solution clipping for scalar transport. */
  su2double* Species_Clipping_Max; /*!< \brief Maximum value of clipping for scalar transport. */
  su2double* Species_Clipping_Min; /*!< \brief Minimum value of clipping for scalar transport. */
  unsigned short nSpecies_Clipping_Max, nSpecies_Clipping_Min; /*!< \brief Number of entries of SPECIES_CLIPPING_MIN/MAX */
  bool Species_StrongBC;           /*!< \brief Boolean whether strong BC's are used for in- outlet of the species solver. */
  su2double* Species_Init;         /*!< \brief Initial uniform value for scalar transport. */
  unsigned short nSpecies_Init;    /*!< \brief Number of entries of SPECIES_INIT */

  /*--- Additional flamelet solver options ---*/
  ///TODO: Add python wrapper initialization option
  FLAMELET_INIT_TYPE flame_init_type = FLAMELET_INIT_TYPE::NONE; /*!< \brief Method for solution ignition for flamelet problems. */
  std::array<su2double,8> flame_init;       /*!< \brief Flame front initialization parameters. */
  std::array<su2double,6> spark_init;       /*!< \brief Spark ignition initialization parameters. */
  su2double* spark_reaction_rates; /*!< \brief Source terms for flamelet spark ignition option. */
  unsigned short nspark;           /*!< \brief Number of source terms for spark initialization. */
  bool preferential_diffusion = false;  /*!< \brief Preferential diffusion physics for flamelet solver.*/

  /*--- lookup table ---*/
  unsigned short n_scalars = 0;       /*!< \brief Number of transported scalars for flamelet LUT approach. */
  unsigned short n_lookups = 0;       /*!< \brief Number of lookup variables, for visualization only. */
  unsigned short n_table_sources = 0; /*!< \brief Number of transported scalar source terms for LUT. */
  unsigned short n_user_scalars = 0;  /*!< \brief Number of user defined (auxiliary) scalar transport equations. */
  unsigned short n_user_sources = 0;  /*!< \brief Number of source terms for user defined (auxiliary) scalar transport equations. */
  unsigned short n_control_vars = 0;  /*!< \brief Number of controlling variables (independent variables) for the LUT. */

  string* controlling_variable_names;
  string* cv_source_names;
  vector<string> table_scalar_names;  /*!< \brief Names of transported scalar variables. */
  string* lookup_names;         /*!< \brief Names of passive look-up variables. */
  string* user_scalar_names;          /*!< \brief Names of the user defined (auxiliary) transported scalars .*/
  string* user_source_names;          /*!< \brief Names of the source terms for the user defined transported scalars. */

  /*!
   * \brief Set the default values of config options not set in the config file using another config object.
   * \param config - Config object to use the default values from.
   */
  void SetDefaultFromConfig(CConfig *config);

  /*!
   * \brief Set default values for all options not yet set.
   */
  void SetDefault();

  /*--- all_options is a map containing all of the options. This is used during config file parsing
   to track the options which have not been set (so the default values can be used). Without this map
   there would be no list of all the config file options. ---*/

  map<string, bool> all_options;

  /*--- brief param is a map from the option name (config file string) to its decoder (the specific child
   class of COptionBase that turns the string into a value) ---*/

  map<string, COptionBase*> option_map;


  // All of the addXxxOptions take in the name of the option, and a reference to the field of that option
  // in the option structure. Depending on the specific type, it may take in a default value, and may
  // take in extra options. The addXxxOptions mostly follow the same pattern, so please see addDoubleOption
  // for detailed comments.
  //
  // List options are those that can be an unknown number of elements, and also take in a reference to
  // an integer. This integer will be populated with the number of elements of that type unmarshaled.
  //
  // Array options are those with a fixed number of elements.
  //
  // List and Array options should also be able to be specified with the string "NONE" indicating that there
  // are no elements. This allows the option to be present in a config file but left blank.

  /*!< \brief addDoubleOption creates a config file parser for an option with the given name whose
   value can be represented by a su2double.*/

  void addDoubleOption(const string& name, su2double & option_field, su2double default_value);

  void addStringOption(const string& name, string & option_field, string default_value);

  void addIntegerOption(const string& name, int & option_field, int default_value);

  void addUnsignedLongOption(const string& name, unsigned long & option_field, unsigned long default_value);

  void addUnsignedShortOption(const string& name, unsigned short & option_field, unsigned short default_value);

  void addLongOption(const string& name, long & option_field, long default_value);

  void addBoolOption(const string& name, bool & option_field, bool default_value);

  // enum types work differently than all of the others because there are a small number of valid
  // string entries for the type. One must also provide a list of all the valid strings of that type.
  template <class Tenum, class Tfield>
  void addEnumOption(const string name, Tfield& option_field, const map<string,Tenum>& enum_map, Tenum default_value);

  // input_size is the number of options read in from the config file
  template <class Tenum, class Tfield>
  void addEnumListOption(const string name, unsigned short& input_size, Tfield*& option_field, const map<string,Tenum>& enum_map);

  void addDoubleArrayOption(const string& name, const int size, su2double* option_field);

  void addUShortArrayOption(const string& name, const int size, unsigned short* option_field);

  void addDoubleListOption(const string& name, unsigned short & size, su2double * & option_field);

  void addShortListOption(const string& name, unsigned short & size, short * & option_field);

  void addUShortListOption(const string& name, unsigned short & size, unsigned short * & option_field);

  void addULongListOption(const string& name, unsigned short & size, unsigned long * & option_field);

  void addStringListOption(const string& name, unsigned short & num_marker, string* & option_field);

  void addConvectOption(const string& name, unsigned short & space_field, CENTERED & centered_field, UPWIND & upwind_field);

  void addConvectFEMOption(const string& name, unsigned short & space_field, unsigned short & fem_field);

  void addMathProblemOption(const string& name, bool & ContinuousAdjoint, const bool & ContinuousAdjoint_default,
                            bool & DiscreteAdjoint, const bool & DiscreteAdjoint_default,
                            bool & Restart_Flow, const bool & Restart_Flow_default);

  void addDVParamOption(const string& name, unsigned short & nDV_field, su2double** & paramDV, string* & FFDTag,
                        unsigned short* & design_variable);

  void addDVValueOption(const string& name, unsigned short* & nDVValue_field, su2double** & valueDV, unsigned short & nDV_field,  su2double** & paramDV,
                        unsigned short* & design_variable);

  void addFFDDefOption(const string& name, unsigned short & nFFD_field, su2double** & coordFFD, string* & FFDTag);

  void addFFDDegreeOption(const string& name, unsigned short & nFFD_field, unsigned short** & degreeFFD);

  void addStringDoubleListOption(const string& name, unsigned short & list_size, string * & string_field,
                                 su2double* & double_field);

  void addInletOption(const string& name, unsigned short & nMarker_Inlet, string * & Marker_Inlet,
                      su2double* & Ttotal, su2double* & Ptotal, su2double** & FlowDir);

  void addInletSpeciesOption(const string& name, unsigned short & nMarker_Inlet_Species, string * & Marker_Inlet_Species,
                             su2double** & inlet_species_val, unsigned short & nSpecies_per_Inlet);

  void addInletTurbOption(const string& name, unsigned short& nMarker_Inlet_Turb, string*& Marker_Inlet_Turb,
                          su2double** & Turb_Properties, unsigned short & nTurb_Properties);

  template <class Tenum>
  void addRiemannOption(const string name, unsigned short & nMarker_Riemann, string * & Marker_Riemann, unsigned short* & option_field, const map<string, Tenum> & enum_map,
                        su2double* & var1, su2double* & var2, su2double** & FlowDir);

  template <class Tenum>
  void addGilesOption(const string name, unsigned short & nMarker_Giles, string * & Marker_Giles, unsigned short* & option_field, const map<string, Tenum> & enum_map,
                     su2double* & var1, su2double* & var2, su2double** & FlowDir, su2double* & relaxfactor1, su2double* & relaxfactor2);

  void addExhaustOption(const string& name, unsigned short & nMarker_Exhaust, string * & Marker_Exhaust,
                        su2double* & Ttotal, su2double* & Ptotal);

  void addPeriodicOption(const string & name, unsigned short & nMarker_PerBound,
                         string* & Marker_PerBound, string* & Marker_PerDonor,
                         su2double** & RotCenter, su2double** & RotAngles, su2double** & Translation);

  void addTurboPerfOption(const string & name, unsigned short & nMarker_TurboPerf,
                          string* & Marker_TurboBoundIn, string* & Marker_TurboBoundOut, string* & Marker_Turbomachinery);

  void addActDiskOption(const string & name,
                        unsigned short & nMarker_ActDiskInlet, unsigned short & nMarker_ActDiskOutlet, string* & Marker_ActDiskInlet, string* & Marker_ActDiskOutlet,
                        su2double** & ActDisk_PressJump, su2double** & ActDisk_TempJump, su2double** & ActDisk_Omega);

  void addActDiskBemOption(const string& name,
                           unsigned short& nMarker_ActDiskBemInlet, unsigned short& nMarker_ActDiskBemOutlet, string*& Marker_ActDiskBemInlet, string*& Marker_ActDiskBemOutlet,
                           su2double**& ActDiskBem_X, su2double**& ActDiskBem_Y, su2double**& ActDiskBem_Z);

  void addWallFunctionOption(const string &name,               unsigned short &list_size,
                             string* &string_field,            WALL_FUNCTIONS* &val_Kind_WF,
                             unsigned short** &val_IntInfo_WF, su2double** &val_DoubleInfo_WF);

  void addPythonOption(const string& name);

public:

  /*!
   * \brief Tags for the different fields in a restart file.
   */
  vector<string> fields;

  /*!
   * \brief Constructor of the class which reads the input file.
   */
  CConfig(char case_filename[MAX_STRING_SIZE], SU2_COMPONENT val_software, bool verb_high);

  /*!
   * \brief Constructor of the class which takes an istream buffer containing the config options.
   */
  CConfig(istream &case_buffer, SU2_COMPONENT val_software, bool verb_high);

  /*!
   * \brief Constructor of the class which reads the input file and uses default options from another config.
   */
  CConfig(CConfig * config, char case_filename[MAX_STRING_SIZE], SU2_COMPONENT val_software, unsigned short val_iZone, unsigned short val_nZone, bool verb_high);

  /*!
   * \brief Constructor of the class which reads the input file.
   */
  CConfig(char case_filename[MAX_STRING_SIZE], SU2_COMPONENT val_software);

  /*!
   * \brief Constructor of the class which reads the input file.
   */
  CConfig(char case_filename[MAX_STRING_SIZE], CConfig *config);

  /*!
   * \brief Destructor of the class.
   */
  ~CConfig(void);

  /*!
  * \brief Initialize common fields of the config structure.
  */
  void Init();

  /*!
  * \brief Set the number of zones
  */
  void SetnZone();

  /*!
  * \brief Set the physical dimension of the problem
  */
  void SetnDim();

  /*!
  * \brief Print the header to screen
  * \param val_software - Kind of software component
  */
  void SetHeader(SU2_COMPONENT val_software) const;

  /*!
   * \brief Get the MPI communicator of SU2.
   * \return MPI communicator of SU2.
   */
  SU2_MPI::Comm GetMPICommunicator() const;

  /*!
   * \brief Set the MPI communicator for SU2.
   * \param[in] Communicator - MPI communicator for SU2.
   */
  void SetMPICommunicator(SU2_MPI::Comm Communicator);

  /*!
   * \brief Gets the number of zones in the mesh file.
   * \param[in] val_mesh_filename - Name of the file with the grid information.
   * \param[in] val_format - Format of the file with the grid information.
   * \return Total number of zones in the grid file.
   */
  static unsigned short GetnZone(const string& val_mesh_filename, unsigned short val_format);

  /*!
   * \brief Gets the number of dimensions in the mesh file
   * \param[in] val_mesh_filename - Name of the file with the grid information.
   * \param[in] val_format - Format of the file with the grid information.
   * \return Total number of domains in the grid file.
   */
  static unsigned short GetnDim(const string& val_mesh_filename, unsigned short val_format);

  /*!
   * \brief Initializes pointers to null
   */
  void SetPointersNull(void);

  /*!
   * \brief breaks an input line from the config file into a set of tokens
   * \param[in] str - the input line string
   * \param[out] option_name - the name of the option found at the beginning of the line
   * \param[out] option_value - the tokens found after the "=" sign on the line
   * \return false if the line is empty or a commment, true otherwise
   */
  bool TokenizeString(string & str, string & option_name, vector<string> & option_value);

  /*!
   * \brief Get reference origin for moment computation.
   * \param[in] val_marker - the marker we are monitoring.
   * \return Reference origin (in cartesians coordinates) for moment computation.
   */
  std::array<su2double,3> GetRefOriginMoment(unsigned short val_marker) const {
    std::array<su2double,3> RefOriginMoment{{0.0}};
    if(val_marker < nMarker_Monitoring) {
      RefOriginMoment[0] = RefOriginMoment_X[val_marker];
      RefOriginMoment[1] = RefOriginMoment_Y[val_marker];
      RefOriginMoment[2] = RefOriginMoment_Z[val_marker];
    }
    return RefOriginMoment;
  }

  /*!
   * \brief Get reference origin x-coordinate for moment computation.
   * \param[in] val_marker - the marker we are monitoring.
   * \return Reference origin x-coordinate (in cartesians coordinates) for moment computation.
   */
  su2double GetRefOriginMoment_X(unsigned short val_marker) const { return RefOriginMoment_X[val_marker]; }

  /*!
   * \brief Get reference origin y-coordinate for moment computation.
   * \param[in] val_marker - the marker we are monitoring.
   * \return Reference origin y-coordinate (in cartesians coordinates) for moment computation.
   */
  su2double GetRefOriginMoment_Y(unsigned short val_marker) const { return RefOriginMoment_Y[val_marker]; }

  /*!
   * \brief Get reference origin z-coordinate for moment computation.
   * \param[in] val_marker - the marker we are monitoring.
   * \return Reference origin z-coordinate (in cartesians coordinates) for moment computation.
   */
  su2double GetRefOriginMoment_Z(unsigned short val_marker) const { return RefOriginMoment_Z[val_marker]; }

  /*!
   * \brief Set reference origin x-coordinate for moment computation.
   * \param[in] val_marker - the marker we are monitoring.
   * \param[in] val_origin - New x-coordinate of the mesh motion origin.
   */
  void SetRefOriginMoment_X(unsigned short val_marker, su2double val_origin) { RefOriginMoment_X[val_marker] = val_origin; }

  /*!
   * \brief Set reference origin y-coordinate for moment computation.
   * \param[in] val_marker - the marker we are monitoring.
   * \param[in] val_origin - New y-coordinate of the mesh motion origin.
   */
  void SetRefOriginMoment_Y(unsigned short val_marker, su2double val_origin) { RefOriginMoment_Y[val_marker] = val_origin; }

  /*!
   * \brief Set reference origin z-coordinate for moment computation.
   * \param[in] val_marker - the marker we are monitoring.
   * \param[in] val_origin - New z-coordinate of the mesh motion origin.
   */
  void SetRefOriginMoment_Z(unsigned short val_marker, su2double val_origin) { RefOriginMoment_Z[val_marker] = val_origin; }

  /*!
   * \brief Get index of the upper and lower horizontal plane.
   * \param[in] index - 0 means upper surface, and 1 means lower surface.
   * \return Index of the upper and lower surface.
   */
  string GetPlaneTag(unsigned short index) const { return PlaneTag[index]; }

  /*!
   * \brief Get the integration limits for the equivalent area computation.
   * \param[in] index - 0 means x_min, and 1 means x_max.
   * \return Integration limits for the equivalent area computation.
   */
  su2double GetEA_IntLimit(unsigned short index) const { return ea_lim[index]; }

  /*!
   * \brief Get the integration limits for the equivalent area computation.
   * \param[in] index - 0 means x_min, and 1 means x_max.
   * \return Integration limits for the equivalent area computation.
   */
  su2double GetEA_ScaleFactor(void) const { return EA_ScaleFactor; }

  /*!
   * \brief Get the limit value for the adjoint variables.
   * \return Limit value for the adjoint variables.
   */
  su2double GetAdjointLimit(void) const { return AdjointLimit; }

  /*!
   * \brief Get the coordinates where of the box where the grid is going to be deformed.
   * \return Coordinates where of the box where the grid is going to be deformed.
   */
  const su2double *GetHold_GridFixed_Coord(void) const { return grid_fix; }

  /*!
   * \brief Get the values of subsonic engine.
   * \return Values of subsonic engine.
   */
  const su2double *GetSubsonicEngine_Values(void) const { return eng_val; }

  /*!
   * \brief Get the cycle of a subsonic engine.
   * \return Cyl of a subsonic engine.
   */
  const su2double *GetSubsonicEngine_Cyl(void) const { return eng_cyl; }

  /*!
   * \brief Get the distortion rack.
   * \return Distortion rack.
   */
  const su2double *GetDistortionRack(void) const { return distortion; }

  /*!
   * \brief Get Description of the geometry to be analyzed
   */
  unsigned short GetGeo_Description(void) const { return Geo_Description; }

  /*!
   * \brief Creates a tecplot file to visualize the partition made by the DDC software.
   * \return <code>TRUE</code> if the partition is going to be plotted; otherwise <code>FALSE</code>.
   */
  bool GetExtraOutput(void) const { return ExtraOutput; }

  /*!
   * \brief Heat solver zone with extra screen output.
   * \return Heat solver zone with extra screen output.
   */
  long GetExtraHeatOutputZone(void) const { return ExtraHeatOutputZone; }

  /*!
   * \brief Get the value of the Mach number (velocity divided by speed of sound).
   * \return Value of the Mach number.
   */
  su2double GetMach(void) const { return Mach; }

  /*!
   * \brief Get the value of the Gamma of fluid (ratio of specific heats).
   * \return Value of the constant: Gamma
   */
  su2double GetGamma(void) const { return Gamma; }

  /*!
   * \brief Get the value of the Confinement Parameter.
   * \return Value of the constant: Confinement Parameter
   */
  su2double GetConfinement_Param(void) const { return Confinement_Param; }

  /*!
   * \brief Get the values of the CFL adaption parameters.
   * \return Value of CFL adaption parameter
   */
  su2double GetCFL_AdaptParam(unsigned short val_index) const { return CFL_AdaptParam[val_index]; }

  /*!
   * \brief Get the value of the CFL adaption flag.
   * \return <code>TRUE</code> if CFL adaption is active; otherwise <code>FALSE</code>.
   */
  bool GetCFL_Adapt(void) const { return CFL_Adapt; }

  /*!
   * \brief Get the value of the limits for the sections.
   * \return Value of the limits for the sections.
   */
  su2double GetStations_Bounds(unsigned short val_var) const { return geo_loc[val_var]; }

  /*!
   * \brief Get the value of the vector that connects the cartesian axis with a sherical or cylindrical one.
   * \return Coordinate of the Axis.
   */
  su2double GetFFD_Axis(unsigned short val_var) const { return ffd_axis[val_var]; }

  /*!
   * \brief Get the value of the bulk modulus.
   * \return Value of the bulk modulus.
   */
  su2double GetBulk_Modulus(void) const { return Bulk_Modulus; }

  /*!
   * \brief Get the epsilon^2 multiplier for Beta in the incompressible preconditioner.
   * \return Value of the epsilon^2 multiplier for Beta in the incompressible preconditioner.
   */
  su2double GetBeta_Factor(void) const { return Beta_Factor; }

  /*!
   * \brief Get the value of specific gas constant.
   * \return Value of the constant: Gamma
   */
  su2double GetGas_Constant(void) const { return Gas_Constant; }

  /*!
   * \brief Get the value of specific gas constant.
   * \return Value of the constant: Gamma
   */
  su2double GetGas_ConstantND(void) const { return Gas_ConstantND; }

  /*!
   * \brief Get the value of the molecular weight for an incompressible ideal gas (g/mol).
   * \return Value of the molecular weight for an incompressible ideal gas (g/mol).
   */
  su2double GetMolecular_Weight(unsigned short val_index = 0) const { return Molecular_Weight[val_index]; }

  /*!
   * \brief Get the value of specific heat at constant pressure.
   * \return Value of the constant: Cp
   */
  su2double GetSpecific_Heat_Cp(unsigned short val_index = 0) const { return Specific_Heat_Cp[val_index]; }

  /*!
   * \brief Get the non-dimensional value of specific heat at constant pressure.
   * \return Value of the non-dim. constant: Cp
   */
  su2double GetSpecific_Heat_CpND(unsigned short val_index = 0) const { return Specific_Heat_Cp[val_index] / Gas_Constant_Ref; }

  /*!
   * \brief Get the value of wall temperature.
   * \return Value of the constant: Temperature
   */
  su2double GetWallTemperature(void) const { return Wall_Temperature; }

    /*!
   * \brief Get the p-norm for heat-flux objective functions (adjoint problem).
   * \return Value of the heat flux p-norm
   */
  su2double GetPnormHeat(void) const { return pnorm_heat; }

  /*!
   * \brief Get the reference value for the specific gas constant.
   * \return Reference value for the specific gas constant.
   */
  su2double GetGas_Constant_Ref(void) const { return Gas_Constant_Ref; }

  /*!
   * \brief Get the reference value for the heat flux.
   * \return Reference value for the heat flux.
   */
  su2double GetHeat_Flux_Ref(void) const { return Heat_Flux_Ref; }

  /*!
   * \brief Get the value of the freestream temperature.
   * \return Freestream temperature.
   */
  su2double GetTemperature_FreeStream(void) const { return Temperature_FreeStream; }
  /*!
   * \brief Get the value of the freestream vibrational-electronic temperature.
   * \return Freestream vibe-el temperature.
   */
  su2double GetTemperature_ve_FreeStream(void) const { return Temperature_ve_FreeStream; }

  /*!
   * \brief Get the value of the freestream energy.
   * \return Freestream energy.
   */
  su2double GetEnergy_FreeStream(void) const { return Energy_FreeStream; }

  /*!
   * \brief Get the value of the freestream viscosity.
   * \return Freestream viscosity.
   */
  su2double GetViscosity_FreeStream(void) const { return Viscosity_FreeStream; }

  /*!
   * \brief Get the value of the freestream density.
   * \return Freestream density.
   */
  su2double GetDensity_FreeStream(void) const { return Density_FreeStream; }

  /*!
   * \brief Get the magnitude of the free-stream velocity of the fluid.
   * \return Magnitude of the free-stream velocity.
   */
  su2double GetModVel_FreeStream(void) const { return ModVel_FreeStream; }

  /*!
   * \brief Get the non-dimensional magnitude of the free-stream velocity of the fluid.
   * \return Non-dimensional magnitude of the free-stream velocity.
   */
  su2double GetModVel_FreeStreamND(void) const { return ModVel_FreeStreamND; }

  /*!
   * \brief Get the value of the laminar Prandtl number.
   * \return Laminar Prandtl number.
   */
  su2double GetPrandtl_Lam(unsigned short val_index = 0) const { return Prandtl_Lam[val_index]; }

  /*!
   * \brief Get the value of the turbulent Prandtl number.
   * \return Turbulent Prandtl number.
   */
  su2double GetPrandtl_Turb(unsigned short val_index = 0) const { return Prandtl_Turb[val_index]; }

  /*!
   * \brief Get the value of the von Karman constant kappa for turbulence wall modeling.
   * \return von Karman constant.
   */
  su2double GetwallModel_Kappa() const { return wallModel_Kappa; }

  /*!
   * \brief Get the value of the max. number of Newton iterations for turbulence wall modeling.
   * \return Max number of iterations.
   */
  unsigned short GetwallModel_MaxIter() const { return wallModel_MaxIter; }

  /*!
   * \brief Get the value of the relaxation factor for turbulence wall modeling.
   * \return Relaxation factor.
   */
  su2double GetwallModel_RelFac() const { return wallModel_RelFac; }

  /*!
   * \brief Get the value of the minimum Y+ value below which the wall function is deactivated.
   * \return Minimum Y+ value.
   */
  su2double GetwallModel_MinYPlus() const { return wallModel_MinYplus; }

  /*!
   * \brief Get the value of the wall model constant B for turbulence wall modeling.
   * \return Wall model constant B.
   */
  su2double GetwallModel_B() const { return wallModel_B; }

  /*!
   * \brief Get the value of the thermal diffusivity for solids.
   * \return Thermal conductivity (solid).
   */
  su2double GetThermalDiffusivity(void) const { return Thermal_Diffusivity; }

  /*!
   * \brief Get the value of the reference length for non-dimensionalization.
   *        This value should always be 1 internally, and is not user-specified.
   * \return Reference length for non-dimensionalization.
   */
  su2double GetLength_Ref(void) const { return Length_Ref; }

  /*!
   * \brief Get the value of the reference pressure for non-dimensionalization.
   * \return Reference pressure for non-dimensionalization.
   */
  su2double GetPressure_Ref(void) const { return Pressure_Ref; }

  /*!
   * \brief Get the value of the reference energy for non-dimensionalization.
   * \return Reference energy for non-dimensionalization.
   */
  su2double GetEnergy_Ref(void) const { return Energy_Ref; }

  /*!
   * \brief Get the value of the reference temperature for non-dimensionalization.
   * \return Reference temperature for non-dimensionalization.
   */
  su2double GetTemperature_Ref(void) const { return Temperature_Ref; }

  /*!
   * \brief Get the value of the reference temperature for non-dimensionalization.
   * \return Reference temperature for non-dimensionalization.
   */
  su2double GetTemperature_ve_Ref(void) const { return Temperature_ve_Ref; }

  /*!
   * \brief Get the value of the reference density for non-dimensionalization.
   * \return Reference density for non-dimensionalization.
   */
  su2double GetDensity_Ref(void) const { return Density_Ref; }

  /*!
   * \brief Get the value of the reference velocity for non-dimensionalization.
   * \return Reference velocity for non-dimensionalization.
   */
  su2double GetVelocity_Ref(void) const { return Velocity_Ref; }

  /*!
   * \brief Get the value of the reference time for non-dimensionalization.
   * \return Reference time for non-dimensionalization.
   */
  su2double GetTime_Ref(void) const { return Time_Ref; }

  /*!
   * \brief Get the value of the reference viscosity for non-dimensionalization.
   * \return Reference viscosity for non-dimensionalization.
   */
  su2double GetViscosity_Ref(void) const { return Viscosity_Ref; }

  /*!
   * \brief Get the value of the reference viscosity for non-dimensionalization.
   * \return Reference viscosity for non-dimensionalization.
   */
  su2double GetHighlite_Area(void) const { return Highlite_Area; }

  /*!
   * \brief Get the value of the reference viscosity for non-dimensionalization.
   * \return Reference viscosity for non-dimensionalization.
   */
  su2double GetFan_Poly_Eff(void) const { return Fan_Poly_Eff; }

  /*!
   * \brief Get the value of the reference thermal conductivity for non-dimensionalization.
   * \return Reference thermal conductivity for non-dimensionalization.
   */
  su2double GetThermal_Conductivity_Ref(void) const { return Thermal_Conductivity_Ref; }

  /*!
   * \brief Get the value of the reference angular velocity for non-dimensionalization.
   * \return Reference angular velocity for non-dimensionalization.
   */
  su2double GetOmega_Ref(void) const { return Omega_Ref; }

  /*!
   * \brief Get the value of the reference force for non-dimensionalization.
   * \return Reference force for non-dimensionalization.
   */
  su2double GetForce_Ref(void) const { return Force_Ref; }

  /*!
   * \brief Get the value of the non-dimensionalized freestream pressure.
   * \return Non-dimensionalized freestream pressure.
   */
  su2double GetPressure_FreeStream(void) const { return Pressure_FreeStream; }

  /*!
   * \brief Get the value of the non-dimensionalized freestream pressure.
   * \return Non-dimensionalized freestream pressure.
   */
  su2double GetPressure_FreeStreamND(void) const { return Pressure_FreeStreamND; }

  /*!
   * \brief Get the value of the thermodynamic pressure.
   * \return Thermodynamic pressure.
   */
  su2double GetPressure_Thermodynamic(void) const { return Pressure_Thermodynamic; }

  /*!
   * \brief Get the value of the non-dimensionalized thermodynamic pressure.
   * \return Non-dimensionalized thermodynamic pressure.
   */
  su2double GetPressure_ThermodynamicND(void) const { return Pressure_ThermodynamicND; }

  /*!
   * \brief Get the vector of the dimensionalized freestream velocity.
   * \return Dimensionalized freestream velocity vector.
   */
  su2double* GetVelocity_FreeStream(void) { return vel_inf; }
  const su2double* GetVelocity_FreeStream(void) const { return vel_inf; }

  /*!
   * \brief Get the value of the non-dimensionalized freestream temperature.
   * \return Non-dimensionalized freestream temperature.
   */
  su2double GetTemperature_FreeStreamND(void) const { return Temperature_FreeStreamND; }

  /*!
   * \brief Get the value of the non-dimensionalized vibrational-electronic freestream temperature.
   * \return Non-dimensionalized vibrational-electronic freestream temperature.
   */
  su2double GetTemperature_ve_FreeStreamND(void) const { return Temperature_ve_FreeStreamND; }

  /*!
   * \brief Get the value of the non-dimensionalized freestream density.
   * \return Non-dimensionalized freestream density.
   */
  su2double GetDensity_FreeStreamND(void) const { return Density_FreeStreamND; }

  /*!
   * \brief Get the vector of the non-dimensionalized freestream velocity.
   * \return Non-dimensionalized freestream velocity vector.
   */
  su2double* GetVelocity_FreeStreamND(void) { return Velocity_FreeStreamND; }
  const su2double* GetVelocity_FreeStreamND(void) const { return Velocity_FreeStreamND; }

  /*!
   * \brief Get the value of the non-dimensionalized freestream energy.
   * \return Non-dimensionalized freestream energy.
   */
  su2double GetEnergy_FreeStreamND(void) const { return Energy_FreeStreamND; }

  /*!
   * \brief Get the value of the non-dimensionalized freestream viscosity.
   * \return Non-dimensionalized freestream viscosity.
   */
  su2double GetViscosity_FreeStreamND(void) const { return Viscosity_FreeStreamND; }

  /*!
   * \brief Get the value of the non-dimensionalized freestream viscosity.
   * \return Non-dimensionalized freestream viscosity.
   */
  su2double GetTke_FreeStreamND(void) const { return Tke_FreeStreamND; }

  /*!
   * \brief Get the value of the non-dimensionalized freestream viscosity.
   * \return Non-dimensionalized freestream viscosity.
   */
  su2double GetOmega_FreeStreamND(void) const { return Omega_FreeStreamND; }

  /*!
   * \brief Get the value of the non-dimensionalized freestream viscosity.
   * \return Non-dimensionalized freestream viscosity.
   */
  su2double GetTke_FreeStream(void) const { return Tke_FreeStream; }

  /*!
   * \brief Get the value of the non-dimensionalized freestream viscosity.
   * \return Non-dimensionalized freestream viscosity.
   */
  su2double GetOmega_FreeStream(void) const { return Omega_FreeStream; }

  /*!
   * \brief Get the value of the non-dimensionalized freestream intermittency.
   * \return Non-dimensionalized freestream intermittency.
   */
  su2double GetIntermittency_FreeStream(void) const { return Intermittency_FreeStream; }

  /*!
   * \brief Get the value of the freestream momentum thickness Reynolds number.
   * \return Freestream momentum thickness Reynolds number.
   */
  su2double GetReThetaT_FreeStream() const { return ReThetaT_FreeStream; }

  /*!
   * \brief Get the value of the non-dimensionalized freestream turbulence intensity.
   * \return Non-dimensionalized freestream intensity.
   */
  su2double GetTurbulenceIntensity_FreeStream(void) const { return TurbIntensityAndViscRatioFreeStream[0]; }

  /*!
   * \brief Get the value of the non-dimensionalized freestream turbulence intensity.
   * \return Non-dimensionalized freestream intensity.
   */
  su2double GetNuFactor_FreeStream(void) const { return NuFactor_FreeStream; }

  /*!
   * \brief Get the k constant factor define a lower limit by multiplication with values in SST turbulence model.
   * \return Non-dimensionalized freestream intensity.
   */
  su2double GetKFactor_LowerLimit(void) const { return KFactor_LowerLimit; }

  /*!
    * \brief Get the w constant factor define a lower limit by multiplication with values in SST turbulencemodel.
    * \return Non-dimensionalized freestream intensity.
    */
  su2double GetOmegaFactor_LowerLimit(void) const { return OmegaFactor_LowerLimit; }

  /*!
   * \brief Get the value of the non-dimensionalized engine turbulence intensity.
   * \return Non-dimensionalized engine intensity.
   */
  su2double GetNuFactor_Engine(void) const { return NuFactor_Engine; }

  /*!
   * \brief Get the value of the non-dimensionalized actuator disk turbulence intensity.
   * \return Non-dimensionalized actuator disk intensity.
   */
  su2double GetSecondaryFlow_ActDisk(void) const { return SecondaryFlow_ActDisk; }

  /*!
   * \brief Get the value of the non-dimensionalized actuator disk turbulence intensity.
   * \return Non-dimensionalized actuator disk intensity.
   */
  su2double GetInitial_BCThrust(void) const { return Initial_BCThrust; }

  /*!
   * \brief Get the value of the non-dimensionalized actuator disk turbulence intensity.
   * \return Non-dimensionalized actuator disk intensity.
   */
  void SetInitial_BCThrust(su2double val_bcthrust) { Initial_BCThrust = val_bcthrust; }

  /*!
   * \brief Get the value of the turbulent to laminar viscosity ratio.
   * \return Ratio of turbulent to laminar viscosity ratio.
   */
  su2double GetTurb2LamViscRatio_FreeStream(void) const { return TurbIntensityAndViscRatioFreeStream[1]; }

  /*!
   * \brief Get the value of the Reynolds length.
   * \return Reynolds length.
   */
  su2double GetLength_Reynolds(void) const { return Length_Reynolds; }

  /*!
   * \brief Get the reference area for non dimensional coefficient computation. If the value from the
   *        is 0 then, the code will compute the reference area using the projection of the shape into
   *        the z plane (3D) or the x plane (2D).
   * \return Value of the reference area for coefficient computation.
   */
  su2double GetRefArea(void) const { return RefArea; }

  /*!
   * \brief Get the thermal expansion coefficient.
   * \return Value of the thermal expansion coefficient.
   */
  su2double GetThermal_Expansion_Coeff(void) const { return Thermal_Expansion_Coeff; }

  /*!
   * \brief Get the non-dim. thermal expansion coefficient.
   * \return Value of the non-dim. thermal expansion coefficient.
   */
  su2double GetThermal_Expansion_CoeffND(void) const { return Thermal_Expansion_CoeffND; }

  /*!
   * \brief Set the thermal expansion coefficient.
   * \param[in] val_thermal_expansion - thermal expansion coefficient
   */
  void SetThermal_Expansion_Coeff(su2double val_thermal_expansion) { Thermal_Expansion_Coeff = val_thermal_expansion; }

  /*!
   * \brief Set the non-dim. thermal expansion coefficient.
   * \param[in] val_thermal_expansion - non-dim. thermal expansion coefficient
   */
  void SetThermal_Expansion_CoeffND(su2double val_thermal_expansionnd) { Thermal_Expansion_CoeffND = val_thermal_expansionnd; }

  /*!
   * \brief Get the value of the reference density for custom incompressible non-dimensionalization.
   * \return Reference density for custom incompressible non-dimensionalization.
   */
  su2double GetInc_Density_Ref(void) const { return Inc_Density_Ref; }

  /*!
   * \brief Get the value of the reference velocity for custom incompressible non-dimensionalization.
   * \return Reference velocity for custom incompressible non-dimensionalization.
   */
  su2double GetInc_Velocity_Ref(void) const { return Inc_Velocity_Ref; }

  /*!
   * \brief Get the value of the reference temperature for custom incompressible non-dimensionalization.
   * \return Reference temperature for custom incompressible non-dimensionalization.
   */
  su2double GetInc_Temperature_Ref(void) const { return Inc_Temperature_Ref; }

  /*!
   * \brief Get the value of the initial density for incompressible flows.
   * \return Initial density for incompressible flows.
   */
  su2double GetInc_Density_Init(void) const { return Inc_Density_Init; }

  /*!
   * \brief Get the value of the initial velocity for incompressible flows.
   * \return Initial velocity for incompressible flows.
   */
  const su2double* GetInc_Velocity_Init(void) const { return vel_init; }

  /*!
   * \brief Get the value of the initial temperature for incompressible flows.
   * \return Initial temperature for incompressible flows.
   */
  su2double GetInc_Temperature_Init(void) const { return Inc_Temperature_Init; }

  /*!
   * \brief Get the flag for activating species transport clipping.
   * \return Flag for species clipping.
   */
  bool GetSpecies_Clipping() const { return Species_Clipping; }

  /*!
   * \brief Get the maximum bound for scalar transport clipping
   * \return Maximum value for scalar clipping
   */
  su2double GetSpecies_Clipping_Max(unsigned short iVar) const { return Species_Clipping_Max[iVar]; }

  /*!
   * \brief Get the minimum bound for scalar transport clipping
   * \return Minimum value for scalar clipping
   */
  su2double GetSpecies_Clipping_Min(unsigned short iVar) const { return Species_Clipping_Min[iVar]; }

  /*!
   * \brief Get initial species value/concentration in the range [0,1].
   * \return Initial species value/concentration
   */
  const su2double* GetSpecies_Init() const { return Species_Init; }

  /*!
   * \brief Get the flag for using strong BC's for in- and outlets in the species solver.
   * \return Flag for strong BC's.
   */
  bool GetSpecies_StrongBC() const { return Species_StrongBC; }

  /*!
   * \brief Get the flame initialization.
   *        (x1,x2,x3) = flame offset/spark center location.
   *        (x4,x5,x6) = flame normal, separating unburnt from burnt or
   *                     spark radius, spark start iteration, spark duration.
   *        (x7) = flame thickness, the length from unburnt to burnt conditions.
   *        (x8) = flame burnt thickness, the length to stay at burnt conditions.
   * \return Ignition initialization parameters for the flamelet model.
   */
  const su2double* GetFlameInit() const {
    switch (flame_init_type)
    {
    case FLAMELET_INIT_TYPE::FLAME_FRONT:
      return flame_init.data();
      break;
    case FLAMELET_INIT_TYPE::SPARK:
      return spark_init.data();
      break;
    default:
      return nullptr;
      break;
    }
  }

  /*!
   * \brief Get species net reaction rates applied during spark ignition.
   */
  const su2double* GetSpark() const {
    return spark_reaction_rates;
  }

  /*!
   * \brief Preferential diffusion combustion problem.
   */
  bool GetPreferentialDiffusion() const { return preferential_diffusion; }

  /*!
   * \brief Define preferential diffusion combustion problem.
   */
  inline void SetPreferentialDiffusion(bool input) { preferential_diffusion = input; }

  /*!
   * \brief Get the number of control variables for flamelet model.
   */
  unsigned short GetNControlVars() const { return n_control_vars; }

  /*!
   * \brief Get the number of total transported scalars for flamelet model.
   */
  unsigned short GetNScalars() const { return n_scalars; }

  /*!
   * \brief Get the number of user scalars for flamelet model.
   */
  unsigned short GetNUserScalars() const { return n_user_scalars; }

  /*!
   * \brief Get the name of a specific controlling variable.
   */
  const string& GetControllingVariableName(unsigned short i_cv) const {
    return controlling_variable_names[i_cv];
  }

  /*!
   * \brief Get the name of the source term variable for a specific controlling variable.
   */
  const string& GetControllingVariableSourceName(unsigned short i_cv) const {
    return cv_source_names[i_cv];
  }
  /*!
   * \brief Get the name of the user scalar.
   */
  const string& GetUserScalarName(unsigned short i_user_scalar) const {
    static const std::string none = "NONE";
    if (n_user_scalars > 0) return user_scalar_names[i_user_scalar]; else return none;
  }

  /*!
   * \brief Get the name of the user scalar source term.
   */
  const string& GetUserSourceName(unsigned short i_user_source) const {
    static const std::string none = "NONE";
    if (n_user_sources > 0) return user_source_names[i_user_source]; else return none;
  }

  /*!
   * \brief Get the ignition method used for combustion problems.
   */
  FLAMELET_INIT_TYPE GetFlameletInitType() const { return flame_init_type; }

  /*!
   * \brief Get the number of transported scalars for combustion.
   */
  unsigned short GetNLookups() const { return n_lookups; }

  /*!
   * \brief Get the name of the variable that we want to retrieve from the lookup table.
   */
  const string& GetLookupName(unsigned short i_lookup) const { return lookup_names[i_lookup]; }

  /*!
   * \brief Get the Young's modulus of elasticity.
   * \return Value of the Young's modulus of elasticity.
   */
  su2double GetElasticyMod(unsigned short id_val) const { return ElasticityMod[id_val]; }

  /*!
   * \brief Decide whether to apply DE effects to the model.
   * \return <code>TRUE</code> if the DE effects are to be applied, <code>FALSE</code> otherwise.
   */
  bool GetDE_Effects(void) const { return DE_Effects; }

  /*!
   * \brief Get the number of different electric constants.
   * \return Value of the DE modulus.
   */
  unsigned short GetnElectric_Constant(void) const { return nElectric_Constant; }

  /*!
   * \brief Get the value of the DE modulus.
   * \return Value of the DE modulus.
   */
  su2double GetElectric_Constant(unsigned short iVar) const { return Electric_Constant[iVar]; }

  /*!
   * \brief Get the value of the B constant in the Knowles material model.
   * \return Value of the B constant in the Knowles material model.
   */
  su2double GetKnowles_B(void) const { return Knowles_B; }

  /*!
   * \brief Get the value of the N constant in the Knowles material model.
   * \return Value of the N constant in the Knowles material model.
   */
  su2double GetKnowles_N(void) const { return Knowles_N; }

  /*!
   * \brief Get the kind of design variable for FEA.
   * \return Value of the DE voltage.
   */
  unsigned short GetDV_FEA(void) const { return Kind_DV_FEA; }

  /*!
   * \brief Get the ID of the reference node.
   * \return Number of FSI subiters.
   */
  unsigned long GetRefNode_ID(void) const { return refNodeID; }

  /*!
   * \brief Get the values for the reference node displacement.
   * \param[in] val_coeff - Index of the displacement.
   */
  su2double GetRefNode_Displacement(unsigned short val_coeff) const { return RefNode_Displacement[val_coeff]; }

  /*!
   * \brief Get the penalty weight value for the objective function.
   * \return  Penalty weight value for the reference geometry objective function.
   */
  su2double GetRefNode_Penalty(void) const { return RefNode_Penalty; }

  /*!
   * \brief Decide whether it's necessary to read a reference geometry.
   */
  bool GetRefGeom(void) const { return RefGeom; }

  /*!
   * \brief Consider only the surface of the reference geometry.
   */
  bool GetRefGeomSurf(void) const { return RefGeomSurf; }

  /*!
   * \brief Get the name of the file with the reference geometry of the structural problem.
   * \return Name of the file with the reference geometry of the structural problem.
   */
  string GetRefGeom_FEMFileName(void) const { return RefGeom_FEMFileName; }

  /*!
   * \brief Get the format of the reference geometry file.
   * \return Format of the reference geometry file.
   */
  unsigned short GetRefGeom_FileFormat(void) const { return RefGeom_FileFormat; }

  /*!
   * \brief Formulation for 2D elasticity (plane stress - strain)
   * \return Flag to 2D elasticity model.
   */
  STRUCT_2DFORM GetElas2D_Formulation() const { return Kind_2DElasForm; }

  /*!
   * \brief Decide whether it's necessary to read a reference geometry.
   * \return <code>TRUE</code> if it's necessary to read a reference geometry, <code>FALSE</code> otherwise.
   */
  bool GetPrestretch(void) const { return Prestretch; }

  /*!
   * \brief Get the name of the file with the element properties for structural problems.
   * \return Name of the file with the element properties of the structural problem.
   */
  string GetFEA_FileName(void) const { return FEA_FileName; }

  /*!
   * \brief Determine if advanced features are used from the element-based FEA analysis (experimental feature).
   * \return <code>TRUE</code> is experimental, <code>FALSE</code> is the default behaviour.
   */
  inline bool GetAdvanced_FEAElementBased(void) const { return FEAAdvancedMode; }

  /*!
   * \brief Get the name of the file with the reference geometry of the structural problem.
   * \return Name of the file with the reference geometry of the structural problem.
   */
  string GetPrestretch_FEMFileName(void) const { return Prestretch_FEMFileName; }

  /*!
   * \brief Get the Poisson's ratio.
   * \return Value of the Poisson's ratio.
   */
  su2double GetPoissonRatio(unsigned short id_val) const { return PoissonRatio[id_val]; }

  /*!
   * \brief Get the Material Density.
   * \return Value of the Material Density.
   */
  su2double GetMaterialDensity(unsigned short id_val) const { return MaterialDensity[id_val]; }

  /*!
   * \brief Compressibility/incompressibility of the solids analysed using the structural solver.
   * \return Compressible or incompressible.
   */
  STRUCT_COMPRESS GetMaterialCompressibility(void) const { return Kind_Material_Compress; }

  /*!
   * \brief Compressibility/incompressibility of the solids analysed using the structural solver.
   * \return Compressible or incompressible.
   */
  STRUCT_MODEL GetMaterialModel(void) const { return Kind_Material; }

  /*!
   * \brief Geometric conditions for the structural solver.
   * \return Small or large deformation structural analysis.
   */
  STRUCT_DEFORMATION GetGeometricConditions(void) const { return Kind_Struct_Solver; }

  /*!
   * \brief Get the reference length for computing moment (the default value is 1).
   * \return Reference length for moment computation.
   */
  su2double GetRefLength(void) const { return RefLength; }

  /*!
   * \brief Get the reference element length for computing the slope limiting epsilon.
   * \return Reference element length for slope limiting epsilon.
   */
  su2double GetRefElemLength(void) const { return RefElemLength; }

  /*!
   * \brief Get the reference coefficient for detecting sharp edges.
   * \return Reference coefficient for detecting sharp edges.
   */
  su2double GetRefSharpEdges(void) const { return RefSharpEdges; }

  /*!
   * \brief Get the volume of the whole domain using the fine grid, this value is common for all the grids
   *        in the multigrid method.
   * \return Volume of the whole domain.
   */
  su2double GetDomainVolume(void) const { return DomainVolume; }

  /*!
   * \brief In case the <i>RefArea</i> is equal to 0 then, it is necessary to compute a reference area,
   *        with this function we set the value of the reference area.
   * \param[in] val_area - Value of the reference area for non dimensional coefficient computation.
   */
  void SetRefArea(su2double val_area) { RefArea = val_area; }

  /*!
   * \brief In case the <i>SemiSpan</i> is equal to 0 then, it is necessary to compute the max y distance,
   *        with this function we set the value of the semi span.
   * \param[in] val_semispan - Value of the semispan.
   */
  void SetSemiSpan(su2double val_semispan) { SemiSpan = val_semispan; }

  /*!
   * \brief Set the value of the domain volume computed on the finest grid.
   * \note This volume do not include the volume of the body that is being simulated.
   * \param[in] val_volume - Value of the domain volume computed on the finest grid.
   */
  void SetDomainVolume(su2double val_volume) { DomainVolume = val_volume; }

  /*!
   * \brief Set the finest mesh in a multigrid strategy.
   * \note If we are using a Full Multigrid Strategy or a start up with finest grid, it is necessary
   *       to change several times the finest grid.
   * \param[in] val_finestmesh - Index of the finest grid.
   */
  void SetFinestMesh(unsigned short val_finestmesh) { FinestMesh = val_finestmesh; }

  /*!
   * \brief Set the kind of time integration scheme.
   * \note If we are solving different equations it will be necessary to change several
   *       times the kind of time integration, to choose the right scheme.
   * \param[in] val_kind_timeintscheme - Kind of time integration scheme.
   */
  void SetKind_TimeIntScheme(unsigned short val_kind_timeintscheme) { Kind_TimeNumScheme = val_kind_timeintscheme; }

  /*!
   * \brief Set the parameters of the convective numerical scheme.
   * \note The parameters will change because we are solving different kind of equations.
   * \param[in] val_kind_convnumscheme - Center or upwind scheme.
   * \param[in] val_kind_centered - If centered scheme, kind of centered scheme (JST, etc.).
   * \param[in] val_kind_upwind - If upwind scheme, kind of upwind scheme (Roe, etc.).
   * \param[in] val_kind_slopelimit - If upwind scheme, kind of slope limit.
   * \param[in] val_muscl - Define if we apply a MUSCL scheme or not.
   * \param[in] val_kind_fem - If FEM, what kind of FEM discretization.
   */
  void SetKind_ConvNumScheme(unsigned short val_kind_convnumscheme, CENTERED val_kind_centered,
                             UPWIND val_kind_upwind, LIMITER val_kind_slopelimit,
                             bool val_muscl,  unsigned short val_kind_fem);

  /*!
   * \brief Get the value of limiter coefficient.
   * \return Value of the limiter coefficient.
   */
  su2double GetVenkat_LimiterCoeff(void) const { return Venkat_LimiterCoeff; }

  /*!
   * \brief Freeze the value of the limiter after a number of iterations.
   * \return Number of iterations.
   */
  unsigned long GetLimiterIter(void) const { return LimiterIter; }

  /*!
   * \brief Get the value of sharp edge limiter.
   * \return Value of the sharp edge limiter coefficient.
   */
  su2double GetAdjSharp_LimiterCoeff(void) const { return AdjSharp_LimiterCoeff; }

  /*!
   * \brief Get the Reynolds number. Dimensionless number that gives a measure of the ratio of inertial forces
   *        to viscous forces and consequently quantifies the relative importance of these two types of forces
   *        for given flow condition.
   * \return Value of the Reynolds number.
   */
  su2double GetReynolds(void) const { return Reynolds; }

  /*!
   * \brief Get the Froude number for free surface problems.
   * \return Value of the Froude number.
   */
  su2double GetFroude(void) const { return Froude; }

  /*!
   * \brief Set the Froude number for free surface problems.
   * \param[in] val_froude - Value of the Froude number.
   */
  void SetFroude(su2double val_froude) { Froude = val_froude; }

  /*!
   * \brief Set the Mach number.
   * \param[in] val_mach - Value of the Mach number.
   */
  void SetMach(su2double val_mach) { Mach = val_mach; }

  /*!
   * \brief Set the Reynolds number.
   * \param[in] val_reynolds - Value of the Reynolds number.
   */
  void SetReynolds(su2double val_reynolds) { Reynolds = val_reynolds; }

  /*!
   * \brief Set the reference length for nondimensionalization.
   * \param[in] val_length_ref - Value of the reference length.
   */
  void SetLength_Ref(su2double val_length_ref) { Length_Ref = val_length_ref; }

  /*!
   * \brief Set the reference velocity for nondimensionalization.
   * \param[in] val_velocity_ref - Value of the reference velocity.
   */
  void SetVelocity_Ref(su2double val_velocity_ref) { Velocity_Ref = val_velocity_ref; }

  /*!
   * \brief Set the reference pressure for nondimensionalization.
   * \param[in] val_pressure_ref - Value of the reference pressure.
   */
  void SetPressure_Ref(su2double val_pressure_ref) { Pressure_Ref = val_pressure_ref; }

  /*!
   * \brief Set the reference pressure for nondimensionalization.
   * \param[in] val_density_ref - Value of the reference pressure.
   */
  void SetDensity_Ref(su2double val_density_ref) { Density_Ref = val_density_ref; }

  /*!
   * \brief Set the reference temperature for nondimensionalization.
   * \param[in] val_temperature_ref - Value of the reference temperature.
   */
  void SetTemperature_Ref(su2double val_temperature_ref) { Temperature_Ref = val_temperature_ref; }

  /*!
   * \brief Set the reference temperature.
   * \param[in] val_temperature_ve_ref - Value of the reference temperature.
   */
  void SetTemperature_ve_Ref(su2double val_temperature_ve_ref) { Temperature_ve_Ref = val_temperature_ve_ref; }

  /*!
   * \brief Set the reference time for nondimensionalization.
   * \param[in] val_time_ref - Value of the reference time.
   */
  void SetTime_Ref(su2double val_time_ref) { Time_Ref = val_time_ref; }

  /*!
   * \brief Set the reference energy for nondimensionalization.
   * \param[in] val_energy_ref - Value of the reference energy.
   */
  void SetEnergy_Ref(su2double val_energy_ref) { Energy_Ref = val_energy_ref; }

  /*!
   * \brief Set the reference Omega for nondimensionalization.
   * \param[in] val_omega_ref - Value of the reference omega.
   */
  void SetOmega_Ref(su2double val_omega_ref) { Omega_Ref = val_omega_ref; }

  /*!
   * \brief Set the reference Force for nondimensionalization.
   * \param[in] val_force_ref - Value of the reference Force.
   */
  void SetForce_Ref(su2double val_force_ref) { Force_Ref = val_force_ref; }

  /*!
   * \brief Set the reference gas-constant for nondimensionalization.
   * \param[in] val_gas_constant_ref - Value of the reference gas-constant.
   */
  void SetGas_Constant_Ref(su2double val_gas_constant_ref) { Gas_Constant_Ref = val_gas_constant_ref; }

  /*!
   * \brief Set the gas-constant.
   * \param[in] val_gas_constant - Value of the gas-constant.
   */
  void SetGas_Constant(su2double val_gas_constant) { Gas_Constant = val_gas_constant; }

  /*!
   * \brief Set the heat flux reference value.
   * \return Value of the reference heat flux.
   */
  void SetHeat_Flux_Ref(su2double val_heat_flux_ref) { Heat_Flux_Ref = val_heat_flux_ref; }

  /*!
   * \brief Set the reference viscosity for nondimensionalization.
   * \param[in] val_viscosity_ref - Value of the reference viscosity.
   */
  void SetViscosity_Ref(su2double val_viscosity_ref) { Viscosity_Ref = val_viscosity_ref; }

  /*!
   * \brief Set the reference conductivity for nondimensionalization.
   * \param[in] val_conductivity_ref - Value of the reference conductivity.
   */
  void SetConductivity_Ref(su2double val_conductivity_ref) { Thermal_Conductivity_Ref = val_conductivity_ref; }

  /*!
   * \brief Set the nondimensionalized freestream pressure.
   * \param[in] val_pressure_freestreamnd - Value of the nondimensionalized freestream pressure.
   */
  void SetPressure_FreeStreamND(su2double val_pressure_freestreamnd) { Pressure_FreeStreamND = val_pressure_freestreamnd; }

  /*!
   * \brief Set the freestream pressure.
   * \param[in] val_pressure_freestream - Value of the freestream pressure.
   */
  void SetPressure_FreeStream(su2double val_pressure_freestream) { Pressure_FreeStream = val_pressure_freestream; }

  /*!
   * \brief Set the non-dimensionalized thermodynamic pressure for low Mach problems.
   * \return Value of the non-dimensionalized thermodynamic pressure.
   */
  void SetPressure_ThermodynamicND(su2double val_pressure_thermodynamicnd) { Pressure_ThermodynamicND = val_pressure_thermodynamicnd; }

  /*!
   * \brief Set the thermodynamic pressure for low Mach problems.
   * \return Value of the thermodynamic pressure.
   */
  void SetPressure_Thermodynamic(su2double val_pressure_thermodynamic) { Pressure_Thermodynamic = val_pressure_thermodynamic; }

  /*!
   * \brief Set the nondimensionalized freestream density.
   * \param[in] val_density_freestreamnd - Value of the nondimensionalized freestream density.
   */
  void SetDensity_FreeStreamND(su2double val_density_freestreamnd) { Density_FreeStreamND = val_density_freestreamnd; }

  /*!
   * \brief Set the freestream density.
   * \param[in] val_density_freestream - Value of the freestream density.
   */
  void SetDensity_FreeStream(su2double val_density_freestream) { Density_FreeStream = val_density_freestream; }

  /*!
   * \brief Set the freestream viscosity.
   * \param[in] val_viscosity_freestream - Value of the freestream viscosity.
   */
  void SetViscosity_FreeStream(su2double val_viscosity_freestream) { Viscosity_FreeStream = val_viscosity_freestream; }

  /*!
   * \brief Set the magnitude of the free-stream velocity.
   * \param[in] val_modvel_freestream - Magnitude of the free-stream velocity.
   */
  void SetModVel_FreeStream(su2double val_modvel_freestream) { ModVel_FreeStream = val_modvel_freestream; }

  /*!
   * \brief Set the non-dimensional magnitude of the free-stream velocity.
   * \param[in] val_modvel_freestreamnd - Non-dimensional magnitude of the free-stream velocity.
   */
  void SetModVel_FreeStreamND(su2double val_modvel_freestreamnd) { ModVel_FreeStreamND = val_modvel_freestreamnd; }

  /*!
   * \brief Set the freestream temperature.
   * \param[in] val_temperature_freestream - Value of the freestream temperature.
   */
  void SetTemperature_FreeStream(su2double val_temperature_freestream) { Temperature_FreeStream = val_temperature_freestream; }

  /*!
   * \brief Set the non-dimensional freestream temperature.
   * \param[in] val_temperature_freestreamnd - Value of the non-dimensional freestream temperature.
   */
  void SetTemperature_FreeStreamND(su2double val_temperature_freestreamnd) { Temperature_FreeStreamND = val_temperature_freestreamnd; }

  /*!
   * \brief Set the freestream vibrational-electronic temperature.
   * \param[in] val_temperature_ve_freestream - Value of the freestream vibrational-electronic temperature.
   */
  void SetTemperature_ve_FreeStream(su2double val_temperature_ve_freestream) { Temperature_ve_FreeStream = val_temperature_ve_freestream; }

  /*!
   * \brief Set the non-dimensional freestream vibrational-electronic temperature.
   * \param[in] val_temperature_ve_freestreamnd - Value of the non-dimensional freestream vibrational-electronic temperature.
   */
  void SetTemperature_ve_FreeStreamND(su2double val_temperature_ve_freestreamnd) { Temperature_ve_FreeStreamND = val_temperature_ve_freestreamnd; }

  /*!
   * \brief Set the non-dimensional gas-constant.
   * \param[in] val_gas_constantnd - Value of the non-dimensional gas-constant.
   */
  void SetGas_ConstantND(su2double val_gas_constantnd) { Gas_ConstantND = val_gas_constantnd; }

  /*!
   * \brief Set the free-stream velocity.
   * \param[in] val_velocity_freestream - Value of the free-stream velocity component.
   * \param[in] val_dim - Value of the current dimension.
   */
  void SetVelocity_FreeStream(su2double val_velocity_freestream, unsigned short val_dim) { vel_inf[val_dim] = val_velocity_freestream; }

  /*!
   * \brief Set the non-dimensional free-stream velocity.
   * \param[in] val_velocity_freestreamnd - Value of the non-dimensional free-stream velocity component.
   * \param[in] val_dim - Value of the current dimension.
   */
  void SetVelocity_FreeStreamND(su2double val_velocity_freestreamnd, unsigned short val_dim) { Velocity_FreeStreamND[val_dim] = val_velocity_freestreamnd; }

  /*!
   * \brief Set the non-dimensional free-stream viscosity.
   * \param[in] val_viscosity_freestreamnd - Value of the non-dimensional free-stream viscosity.
   */
  void SetViscosity_FreeStreamND(su2double val_viscosity_freestreamnd) { Viscosity_FreeStreamND = val_viscosity_freestreamnd; }

  /*!
   * \brief Set the non-dimensional freestream turbulent kinetic energy.
   * \param[in] val_tke_freestreamnd - Value of the non-dimensional freestream turbulent kinetic energy.
   */
  void SetTke_FreeStreamND(su2double val_tke_freestreamnd) { Tke_FreeStreamND = val_tke_freestreamnd; }

  /*!
   * \brief Set the non-dimensional freestream specific dissipation rate omega.
   * \param[in] val_omega_freestreamnd - Value of the non-dimensional freestream specific dissipation rate omega.
   */
  void SetOmega_FreeStreamND(su2double val_omega_freestreamnd) { Omega_FreeStreamND = val_omega_freestreamnd; }

  /*!
   * \brief Set the freestream turbulent kinetic energy.
   * \param[in] val_tke_freestream - Value of the freestream turbulent kinetic energy.
   */
  void SetTke_FreeStream(su2double val_tke_freestream) { Tke_FreeStream = val_tke_freestream; }

  /*!
   * \brief Set the freestream specific dissipation rate omega.
   * \param[in] val_omega_freestream - Value of the freestream specific dissipation rate omega.
   */
  void SetOmega_FreeStream(su2double val_omega_freestream) { Omega_FreeStream = val_omega_freestream; }

  /*!
   * \brief Set the freestream momentum thickness Reynolds number.
   * \param[in] val_ReThetaT_freestream - Value of the freestream momentum thickness Reynolds number.
   */
  void SetReThetaT_FreeStream(su2double val_ReThetaT_freestream) { ReThetaT_FreeStream = val_ReThetaT_freestream; }

  /*!
   * \brief Set the non-dimensional freestream energy.
   * \param[in] val_energy_freestreamnd - Value of the non-dimensional freestream energy.
   */
  void SetEnergy_FreeStreamND(su2double val_energy_freestreamnd) { Energy_FreeStreamND = val_energy_freestreamnd; }

  /*!
   * \brief Set the freestream energy.
   * \param[in] val_energy_freestream - Value of the freestream energy.
   */
  void SetEnergy_FreeStream(su2double val_energy_freestream) { Energy_FreeStream = val_energy_freestream; }

  /*!
   * \brief Set the thermal diffusivity for solids.
   * \param[in] val_thermal_diffusivity - Value of the thermal diffusivity.
   */
  void SetThermalDiffusivity(su2double val_thermal_diffusivity) { Thermal_Diffusivity = val_thermal_diffusivity; }

  /*!
   * \brief Set the non-dimensional total time for unsteady simulations.
   * \param[in] val_total_unsttimend - Value of the non-dimensional total time.
   */
  void SetTotal_UnstTimeND(su2double val_total_unsttimend) { Total_UnstTimeND = val_total_unsttimend; }

  /*!
   * \brief Get the angle of attack of the body. This is the angle between a reference line on a lifting body
   *        (often the chord line of an airfoil) and the vector representing the relative motion between the
   *        lifting body and the fluid through which it is moving.
   * \return Value of the angle of attack.
   */
  su2double GetAoA(void) const { return AoA; }

  /*!
   * \brief Get the off set angle of attack of the body. The solution and the geometry
   *        file are able to modifity the angle of attack in the config file
   * \return Value of the off set angle of attack.
   */
  su2double GetAoA_Offset(void) const { return AoA_Offset; }

  /*!
   * \brief Get the off set sideslip angle of the body. The solution and the geometry
   *        file are able to modifity the angle of attack in the config file
   * \return Value of the off set sideslip angle.
   */
  su2double GetAoS_Offset(void) const { return AoS_Offset; }

  /*!
   * \brief Get the functional sensitivity with respect to changes in the angle of attack.
   * \return Value of the angle of attack.
   */
  su2double GetAoA_Sens(void) const { return AoA_Sens; }

  /*!
   * \brief Set the angle of attack.
   * \param[in] val_AoA - Value of the angle of attack.
   */
  void SetAoA(su2double val_AoA) { AoA = val_AoA; }

  /*!
   * \brief Set the off set angle of attack.
   * \param[in] val_AoA - Value of the angle of attack.
   */
  void SetAoA_Offset(su2double val_AoA_offset) { AoA_Offset = val_AoA_offset; }

  /*!
   * \brief Set the off set sideslip angle.
   * \param[in] val_AoA - Value of the off set sideslip angle.
   */
  void SetAoS_Offset(su2double val_AoS_offset) { AoS_Offset = val_AoS_offset; }

  /*!
   * \brief Set the angle of attack.
   * \param[in] val_AoA - Value of the angle of attack.
   */
  void SetAoA_Sens(su2double val_AoA_sens) { AoA_Sens = val_AoA_sens; }

  /*!
   * \brief Set the angle of attack.
   * \param[in] val_AoA - Value of the angle of attack.
   */
  void SetAoS(su2double val_AoS) { AoS = val_AoS; }

  /*!
   * \brief Get the angle of sideslip of the body. It relates to the rotation of the aircraft centerline from
   *        the relative wind.
   * \return Value of the angle of sideslip.
   */
  su2double GetAoS(void) const { return AoS; }

  /*!
   * \brief Get the charge coefficient that is used in the poissonal potential simulation.
   * \return Value of the charge coefficient.
   */
  su2double GetChargeCoeff(void) const { return ChargeCoeff; }

  /*!
   * \brief Get the number of multigrid levels.
   * \return Number of multigrid levels (without including the original grid).
   */
  unsigned short GetnMGLevels(void) const { return nMGLevels; }

  /*!
   * \brief Set the number of multigrid levels.
   * \param[in] val_nMGLevels - Index of the mesh were the CFL is applied
   */
  void SetMGLevels(unsigned short val_nMGLevels) {
    nMGLevels = val_nMGLevels;
    if (MGCycle == FULLMG_CYCLE) {
      SetFinestMesh(val_nMGLevels);
    }
  }

  /*!
   * \brief Get the index of the finest grid.
   * \return Index of the finest grid in a multigrid strategy, this is 0 unless we are
   performing a Full multigrid.
   */
  unsigned short GetFinestMesh(void) const { return FinestMesh; }

  /*!
   * \brief Get the kind of multigrid (V or W).
   * \note This variable is used in a recursive way to perform the different kind of cycles
   * \return 0 or 1 depending of we are dealing with a V or W cycle.
   */
  unsigned short GetMGCycle(void) const { return MGCycle; }

  /*!
   * \brief Get the king of evaluation in the geometrical module.
   * \return 0 or 1 depending of we are dealing with a V or W cycle.
   */
  unsigned short GetGeometryMode(void) const { return GeometryMode; }

  /*!
   * \brief Get the Courant Friedrich Levi number for each grid.
   * \param[in] val_mesh - Index of the mesh were the CFL is applied.
   * \return CFL number for each grid.
   */
  su2double GetCFL(unsigned short val_mesh) const { return CFL[val_mesh]; }

  /*!
   * \brief Get the Courant Friedrich Levi number for each grid.
   * \param[in] val_mesh - Index of the mesh were the CFL is applied.
   * \return CFL number for each grid.
   */
  void SetCFL(unsigned short val_mesh, su2double val_cfl) { CFL[val_mesh] = val_cfl; }

  /*!
   * \brief Get the Courant Friedrich Levi number for unsteady simulations.
   * \return CFL number for unsteady simulations.
   */
  su2double GetUnst_CFL(void) const { return Unst_CFL; }

  /*!
   * \brief Get information about element reorientation
   * \return    <code>TRUE</code> means that elements can be reoriented if suspected unhealthy
   */
  bool GetReorientElements(void) const { return ReorientElements; }

  /*!
   * \brief Get the Courant Friedrich Levi number for unsteady simulations.
   * \return CFL number for unsteady simulations.
   */
  su2double GetMax_DeltaTime(void) const { return Max_DeltaTime; }

  /*!
   * \brief Get a parameter of the particular design variable.
   * \param[in] val_dv - Number of the design variable that we want to read.
   * \param[in] val_param - Index of the parameter that we want to read.
   * \return Design variable parameter.
   */
  su2double GetParamDV(unsigned short val_dv, unsigned short val_param) const { return ParamDV[val_dv][val_param]; }

  /*!
   * \brief Get the coordinates of the FFD corner points.
   * \param[in] val_ffd - Index of the FFD box.
   * \param[in] val_coord - Index of the coordinate that we want to read.
   * \return Value of the coordinate.
   */
  su2double GetCoordFFDBox(unsigned short val_ffd, unsigned short val_index) const { return CoordFFDBox[val_ffd][val_index]; }

  /*!
   * \brief Get the degree of the FFD corner points.
   * \param[in] val_ffd - Index of the FFD box.
   * \param[in] val_degree - Index (I,J,K) to obtain the degree.
   * \return Value of the degree in a particular direction.
   */
  unsigned short GetDegreeFFDBox(unsigned short val_ffd, unsigned short val_index) const { return DegreeFFDBox[val_ffd][val_index]; }

  /*!
   * \brief Get the FFD Tag of a particular design variable.
   * \param[in] val_dv - Number of the design variable that we want to read.
   * \return Name of the FFD box.
   */
  string GetFFDTag(unsigned short val_dv) const { return FFDTag[val_dv]; }

  /*!
   * \brief Get the FFD Tag of a particular FFD box.
   * \param[in] val_ffd - Number of the FFD box that we want to read.
   * \return Name of the FFD box.
   */
  string GetTagFFDBox(unsigned short val_ffd) const { return TagFFDBox[val_ffd]; }

  /*!
   * \brief Get the number of design variables.
   * \return Number of the design variables.
   */
  unsigned short GetnDV(void) const { return nDV; }

  /*!
   * \brief Get the number of design variables.
   * \return Number of the design variables.
   */
  unsigned short GetnDV_Value(unsigned short iDV) const {
    if (!nDV_Value) return 0;
    return nDV_Value[iDV];
  }

  /*!
   * \brief Get the total number of design variables.
   */
  unsigned short GetnDV_Total(void) const {
    if (!nDV_Value) return 0;
    unsigned short sum = 0;
    for (unsigned short iDV = 0; iDV < nDV; iDV++) {
      sum += nDV_Value[iDV];
    }
    return sum;
  }

  /*!
   * \brief Get the number of FFD boxes.
   * \return Number of FFD boxes.
   */
  unsigned short GetnFFDBox(void) const { return nFFDBox; }

  /*!
   * \brief Get the required continuity level at the surface intersection with the FFD
   * \return Continuity level at the surface intersection.
   */
  unsigned short GetFFD_Continuity(void) const { return FFD_Continuity; }

  /*!
   * \brief Get the coordinate system that we are going to use to define the FFD
   * \return Coordinate system (cartesian, spherical, etc).
   */
  unsigned short GetFFD_CoordSystem(void) const { return FFD_CoordSystem; }

  /*!
   * \brief Get the kind of FFD Blending function.
   * \return Kind of FFD Blending function.
   */
  unsigned short GetFFD_Blending(void) const { return FFD_Blending;}

  /*!
   * \brief Get the kind BSpline Order in i,j,k direction.
   * \return The kind BSpline Order in i,j,k direction.
   */
  const su2double* GetFFD_BSplineOrder() const { return ffd_coeff;}

  /*!
   * \brief Get the number of Runge-Kutta steps.
   * \return Number of Runge-Kutta steps.
   */
  unsigned short GetnRKStep(void) const { return nRKStep; }

  /*!
   * \brief Get the number of time levels for time accurate local time stepping.
   * \return Number of time levels.
   */
  unsigned short GetnLevels_TimeAccurateLTS(void) const { return nLevels_TimeAccurateLTS; }

  /*!
   * \brief Set the number of time levels for time accurate local time stepping.
   * \param[in] val_nLevels - The number of time levels to be set.
   */
  void SetnLevels_TimeAccurateLTS(unsigned short val_nLevels) { nLevels_TimeAccurateLTS = val_nLevels;}

  /*!
   * \brief Get the number time DOFs for ADER-DG.
   * \return Number of time DOFs used in ADER-DG.
   */
  unsigned short GetnTimeDOFsADER_DG(void) const { return nTimeDOFsADER_DG; }

  /*!
   * \brief Get the location of the time DOFs for ADER-DG on the interval [-1..1].
   * \return The location of the time DOFs used in ADER-DG.
   */
  const su2double *GetTimeDOFsADER_DG(void) const { return TimeDOFsADER_DG; }

  /*!
   * \brief Get the number time integration points for ADER-DG.
   * \return Number of time integration points used in ADER-DG.
   */
  unsigned short GetnTimeIntegrationADER_DG(void) const { return nTimeIntegrationADER_DG; }

  /*!
   * \brief Get the location of the time integration points for ADER-DG on the interval [-1..1].
   * \return The location of the time integration points used in ADER-DG.
   */
  const su2double *GetTimeIntegrationADER_DG(void) const { return TimeIntegrationADER_DG; }

  /*!
   * \brief Get the weights of the time integration points for ADER-DG.
   * \return The weights of the time integration points used in ADER-DG.
   */
  const su2double *GetWeightsIntegrationADER_DG(void) const { return WeightsIntegrationADER_DG; }

  /*!
   * \brief Get the total number of boundary markers of the local process including send/receive domains.
   * \return Total number of boundary markers.
   */
  unsigned short GetnMarker_All(void) const { return nMarker_All; }

  /*!
   * \brief Get the total number of boundary markers in the config file.
   * \return Total number of boundary markers.
   */
  unsigned short GetnMarker_CfgFile(void) const { return nMarker_CfgFile; }

  /*!
   * \brief Get the number of Euler boundary markers.
   * \return Number of Euler boundary markers.
   */
  unsigned short GetnMarker_Euler(void) const { return nMarker_Euler; }

  /*!
   * \brief Get the number of symmetry boundary markers.
   * \return Number of symmetry boundary markers.
   */
  unsigned short GetnMarker_SymWall(void) const { return nMarker_SymWall; }

  /*!
   * \brief Get the total number of boundary markers in the cfg plus the possible send/receive domains.
   * \return Total number of boundary markers.
   */
  unsigned short GetnMarker_Max(void) const { return nMarker_Max; }

  /*!
   * \brief Get the total number of boundary markers.
   * \return Total number of boundary markers.
   */
  unsigned short GetnMarker_EngineInflow(void) const { return nMarker_EngineInflow; }

  /*!
   * \brief Get the total number of boundary markers.
   * \return Total number of boundary markers.
   */
  unsigned short GetnMarker_EngineExhaust(void) const { return nMarker_EngineExhaust; }

  /*!
   * \brief Get the total number of boundary markers.
   * \return Total number of boundary markers.
   */
  unsigned short GetnMarker_NearFieldBound(void) const { return nMarker_NearFieldBound; }

  /*!
   * \brief Get the total number of deformable markers at the boundary.
   * \return Total number of deformable markers at the boundary.
   */
  unsigned short GetnMarker_Deform_Mesh(void) const { return nMarker_Deform_Mesh; }

  /*!
   * \brief Get the total number of markers in which the flow load is computed/employed.
   * \return Total number of markers in which the flow load is computed/employed.
   */
  unsigned short GetnMarker_Fluid_Load(void) const { return nMarker_Fluid_Load; }

  /*!
   * \brief Get the total number of boundary markers.
   * \return Total number of boundary markers.
   */
  unsigned short GetnMarker_Fluid_InterfaceBound(void) const { return nMarker_Fluid_InterfaceBound; }

  /*!
   * \brief Get the total number of boundary markers.
   * \return Total number of boundary markers.
   */
  unsigned short GetnMarker_ActDiskInlet(void) const { return nMarker_ActDiskInlet; }

  /*!
   * \brief Get the total number of boundary markers.
   * \return Total number of boundary markers.
   */
  unsigned short GetnMarker_ActDiskOutlet(void) const { return nMarker_ActDiskOutlet; }

  /*!
   * \brief Get the total number of boundary markers.
   * \return Total number of boundary markers.
   */
  unsigned short GetnMarker_Outlet(void) const { return nMarker_Outlet; }

  /*!
   * \brief Get the total number of monitoring markers.
   * \return Total number of monitoring markers.
   */
  unsigned short GetnMarker_Monitoring(void) const { return nMarker_Monitoring; }

  /*!
   * \brief Get the total number of DV markers.
   * \return Total number of DV markers.
   */
  unsigned short GetnMarker_DV(void) const { return nMarker_DV; }

  /*!
   * \brief Get the total number of moving markers.
   * \return Total number of moving markers.
   */
  unsigned short GetnMarker_Moving(void) const { return nMarker_Moving; }

  /*!
   * \brief Get the total number of markers for gradient treatment.
   * \return Total number of markers for gradient treatment.
   */
  unsigned short GetnMarker_SobolevBC(void) const { return nMarker_SobolevBC; }

  /*!
   * \brief Get the total number of Python customizable markers.
   * \return Total number of Python customizable markers.
   */
  unsigned short GetnMarker_PyCustom(void) const { return nMarker_PyCustom; }

  /*!
   * \brief Get the total number of moving markers.
   * \return Total number of moving markers.
   */
  unsigned short GetnMarker_Analyze(void) const { return nMarker_Analyze; }

  /*!
   * \brief Get the total number of periodic markers.
   * \return Total number of periodic markers.
   */
  unsigned short GetnMarker_Periodic(void) const { return nMarker_PerBound; }

  /*!
   * \brief Get the total (local) number of heat flux markers.
   * \return Total number of heat flux markers.
   */
  unsigned short GetnMarker_HeatFlux(void) const { return nMarker_HeatFlux; }

  /*!
   * \brief Get the total number of rough markers.
   * \return Total number of heat flux markers.
   */
  unsigned short GetnRoughWall(void) const { return nRough_Wall; }

  /*!
   * \brief Get the total number of objectives in kind_objective list
   * \return Total number of objectives in kind_objective list
   */
  unsigned short GetnObj(void) const { return nObj;}

  /*!
   * \brief Stores the number of marker in the simulation.
   * \param[in] val_nmarker - Number of markers of the problem.
   */
  void SetnMarker_All(unsigned short val_nmarker) { nMarker_All = val_nmarker; }

  /*!
   * \brief Get the starting direct iteration number for the unsteady adjoint (reverse time integration).
   * \return Starting direct iteration number for the unsteady adjoint.
   */
  long GetUnst_AdjointIter(void) const { return Unst_AdjointIter; }

  /*!
   * \brief Number of iterations to average (reverse time integration).
   * \return Starting direct iteration number for the unsteady adjoint.
   */
  unsigned long GetIter_Avg_Objective(void) const { return Iter_Avg_Objective ; }

  /*!
   * \brief Retrieves the number of periodic time instances for Harmonic Balance.
   * \return Number of periodic time instances for Harmonic Balance.
   */
  unsigned short GetnTimeInstances(void) const { return nTimeInstances; }

  /*!
   * \brief Retrieves the period of oscillations to be used with Harmonic Balance.
   * \return Period for Harmonic Balance.
   */
  su2double GetHarmonicBalance_Period(void) const { return HarmonicBalance_Period; }

  /*!
   * \brief Set the current external iteration number.
   * \param[in] val_iter - Current external iteration number.
   */
  void SetExtIter_OffSet(unsigned long val_iter) { ExtIter_OffSet = val_iter; }

  /*!
   * \brief Set the current FSI iteration number.
   * \param[in] val_iter - Current FSI iteration number.
   */
  void SetOuterIter(unsigned long val_iter) { OuterIter = val_iter; }

  /*!
   * \brief Set the current FSI iteration number.
   * \param[in] val_iter - Current FSI iteration number.
   */
  void SetInnerIter(unsigned long val_iter) { InnerIter = val_iter; }

  /*!
   * \brief Set the current time iteration number.
   * \param[in] val_iter - Current FSI iteration number.
   */
  void SetTimeIter(unsigned long val_iter) { TimeIter = val_iter; }

  /*!
   * \brief Get the current time iteration number.
   * \param[in] val_iter - Current time iterationnumber.
   */
  unsigned long GetTimeIter() const { return TimeIter; }

  /*!
   * \brief Get the current internal iteration number.
   * \return Current external iteration.
   */
  unsigned long GetExtIter_OffSet(void) const { return ExtIter_OffSet; }

  /*!
   * \brief Get the current FSI iteration number.
   * \return Current FSI iteration.
   */
  unsigned long GetOuterIter(void) const { return OuterIter; }

  /*!
   * \brief Get the current FSI iteration number.
   * \return Current FSI iteration.
   */
  unsigned long GetInnerIter(void) const { return InnerIter; }

  /*!
   * \brief Set the current physical time.
   * \param[in] val_t - Current physical time.
   */
  void SetPhysicalTime(su2double val_t) { PhysicalTime = val_t; }

  /*!
   * \brief Get the current physical time.
   * \return Current physical time.
   */
  su2double GetPhysicalTime(void) const { return PhysicalTime; }

  /*!
   * \brief Get information about writing the performance summary at the end of a calculation.
   * \return <code>TRUE</code> means that the performance summary will be written at the end of a calculation.
   */
  bool GetWrt_Performance(void) const { return Wrt_Performance; }

  /*!
   * \brief Get information about the computational graph (e.g. memory usage) when using AD in reverse mode.
   * \return <code>TRUE</code> means that the tape statistics will be written after each recording.
   */
  bool GetWrt_AD_Statistics(void) const { return Wrt_AD_Statistics; }

  /*!
   * \brief Get information about writing the mesh quality metrics to the visualization files.
   * \return <code>TRUE</code> means that the mesh quality metrics will be written to the visualization files.
   */
  bool GetWrt_MeshQuality(void) const { return Wrt_MeshQuality; }

  /*!
   * \brief Write coarse grids to the visualization files.
   */
  bool GetWrt_MultiGrid(void) const { return Wrt_MultiGrid; }

  /*!
   * \brief Get information about writing projected sensitivities on surfaces to an ASCII file with rows as x, y, z, dJ/dx, dJ/dy, dJ/dz for each vertex.
   * \return <code>TRUE</code> means that projected sensitivities on surfaces in an ASCII file with rows as x, y, z, dJ/dx, dJ/dy, dJ/dz for each vertex will be written.
   */
  bool GetWrt_Projected_Sensitivity(void) const { return Wrt_Projected_Sensitivity; }

  /*!
   * \brief Get information about the format for the input volume sensitvities.
   * \return Format of the input volume sensitivities.
   */
  unsigned short GetSensitivity_Format(void) const { return Sensitivity_FileFormat; }

  /*!
   * \brief Get information about writing sectional force files.
   * \return <code>TRUE</code> means that sectional force files will be written for specified markers.
   */
  bool GetPlot_Section_Forces(void) const { return Plot_Section_Forces; }

  /*!
   * \brief Get the alpha (convective) coefficients for the Runge-Kutta integration scheme.
   * \param[in] val_step - Index of the step.
   * \return Alpha coefficient for the Runge-Kutta integration scheme.
   */
  su2double Get_Alpha_RKStep(unsigned short val_step) const { return RK_Alpha_Step[val_step]; }

  /*!
   * \brief Get the index of the surface defined in the geometry file.
   * \param[in] val_marker - Value of the marker in which we are interested.
   * \return Value of the index that is in the geometry file for the surface that
   *         has the marker <i>val_marker</i>.
   */
  string GetMarker_All_TagBound(unsigned short val_marker) const { return Marker_All_TagBound[val_marker]; }

  /*!
   * \brief Get the index of the surface defined in the geometry file.
   * \param[in] val_marker - Value of the marker in which we are interested.
   * \return Value of the index that is in the geometry file for the surface that
   *         has the marker <i>val_marker</i>.
   */
  string GetMarker_ActDiskInlet_TagBound(unsigned short val_marker) const { return Marker_ActDiskInlet[val_marker]; }

  /*!
   * \brief Get the index of the surface defined in the geometry file.
   * \param[in] val_marker - Value of the marker in which we are interested.
   * \return Value of the index that is in the geometry file for the surface that
   *         has the marker <i>val_marker</i>.
   */
  string GetMarker_ActDiskOutlet_TagBound(unsigned short val_marker) const { return Marker_ActDiskOutlet[val_marker]; }

  /*!
   * \brief Get the index of the surface defined in the geometry file.
   * \param[in] val_marker - Value of the marker in which we are interested.
   * \return Value of the index that is in the geometry file for the surface that
   *         has the marker <i>val_marker</i>.
   */
  string GetMarker_Outlet_TagBound(unsigned short val_marker) const { return Marker_Outlet[val_marker]; }

  /*!
   * \brief Get the index of the surface defined in the geometry file.
   * \param[in] val_marker - Value of the marker in which we are interested.
   * \return Value of the index that is in the geometry file for the surface that
   *         has the marker <i>val_marker</i>.
   */
  string GetMarker_EngineInflow_TagBound(unsigned short val_marker) const { return Marker_EngineInflow[val_marker]; }

  /*!
   * \brief Get the index of the surface defined in the geometry file.
   * \param[in] val_marker - Value of the marker in which we are interested.
   * \return Value of the index that is in the geometry file for the surface that
   *         has the marker <i>val_marker</i>.
   */
  string GetMarker_EngineExhaust_TagBound(unsigned short val_marker) const { return Marker_EngineExhaust[val_marker]; }

  /*!
   * \brief Get the name of the surface defined in the geometry file.
   * \param[in] val_marker - Value of the marker in which we are interested.
   * \return Name that is in the geometry file for the surface that
   *         has the marker <i>val_marker</i>.
   */
  string GetMarker_Monitoring_TagBound(unsigned short val_marker) const { return Marker_Monitoring[val_marker]; }

  /*!
   * \brief Get the name of the surface defined in the geometry file.
   * \param[in] val_marker - Value of the marker in which we are interested.
   * \return Name that is in the geometry file for the surface that
   *         has the marker <i>val_marker</i>.
   */
  string GetMarker_HeatFlux_TagBound(unsigned short val_marker) const { return Marker_HeatFlux[val_marker]; }

  /*!
   * \brief Get the tag if the iMarker defined in the geometry file.
   * \param[in] val_tag - Value of the tag in which we are interested.
   * \return Value of the marker <i>val_marker</i> that is in the geometry file
   *         for the surface that has the tag.
   */
  short GetMarker_All_TagBound(string val_tag)  {
    for (unsigned short iMarker = 0; iMarker < nMarker_All; iMarker++) {
      if (val_tag == Marker_All_TagBound[iMarker]) return iMarker;
    }
    return -1;
  }

  /*!
   * \brief Get the kind of boundary for each marker.
   * \param[in] val_marker - Index of the marker in which we are interested.
   * \return Kind of boundary for the marker <i>val_marker</i>.
   */
  unsigned short GetMarker_All_KindBC(unsigned short val_marker) const { return Marker_All_KindBC[val_marker]; }

  /*!
   * \brief Set the value of the boundary <i>val_boundary</i> (read from the config file)
   *        for the marker <i>val_marker</i>.
   * \param[in] val_marker - Index of the marker in which we are interested.
   * \param[in] val_boundary - Kind of boundary read from config file.
   */
  void SetMarker_All_KindBC(unsigned short val_marker, unsigned short val_boundary) { Marker_All_KindBC[val_marker] = val_boundary; }

  /*!
   * \brief Set the value of the index <i>val_index</i> (read from the geometry file) for
   *        the marker <i>val_marker</i>.
   * \param[in] val_marker - Index of the marker in which we are interested.
   * \param[in] val_index - Index of the surface read from geometry file.
   */
  void SetMarker_All_TagBound(unsigned short val_marker, string val_index) { Marker_All_TagBound[val_marker] = val_index; }

  /*!
   * \brief Set if a marker <i>val_marker</i> is going to be monitored <i>val_monitoring</i>
   *        (read from the config file).
   * \note This is important for non dimensional coefficient computation.
   * \param[in] val_marker - Index of the marker in which we are interested.
   * \param[in] val_monitoring - 0 or 1 depending if the the marker is going to be monitored.
   */
  void SetMarker_All_Monitoring(unsigned short val_marker, unsigned short val_monitoring) { Marker_All_Monitoring[val_marker] = val_monitoring; }

  /*!
   * \brief Set if a marker <i>val_marker</i> is going to be monitored <i>val_monitoring</i>
   *        (read from the config file).
   * \note This is important for non dimensional coefficient computation.
   * \param[in] val_marker - Index of the marker in which we are interested.
   * \param[in] val_monitoring - 0 or 1 depending if the the marker is going to be monitored.
   */
  void SetMarker_All_GeoEval(unsigned short val_marker, unsigned short val_geoeval) { Marker_All_GeoEval[val_marker] = val_geoeval; }

  /*!
   * \brief Set if a marker <i>val_marker</i> is going to be designed <i>val_designing</i>
   *        (read from the config file).
   * \note This is important for non dimensional coefficient computation.
   * \param[in] val_marker - Index of the marker in which we are interested.
   * \param[in] val_monitoring - 0 or 1 depending if the the marker is going to be designed.
   */
  void SetMarker_All_Designing(unsigned short val_marker, unsigned short val_designing) { Marker_All_Designing[val_marker] = val_designing; }

  /*!
   * \brief Set if a marker <i>val_marker</i> is going to be plot <i>val_plotting</i>
   *        (read from the config file).
   * \param[in] val_marker - Index of the marker in which we are interested.
   * \param[in] val_plotting - 0 or 1 depending if the the marker is going to be plot.
   */
  void SetMarker_All_Plotting(unsigned short val_marker, unsigned short val_plotting) { Marker_All_Plotting[val_marker] = val_plotting; }

  /*!
   * \brief Set if a marker <i>val_marker</i> is going to be plot <i>val_plotting</i>
   *        (read from the config file).
   * \param[in] val_marker - Index of the marker in which we are interested.
   * \param[in] val_plotting - 0 or 1 depending if the the marker is going to be plot.
   */
  void SetMarker_All_Analyze(unsigned short val_marker, unsigned short val_analyze) { Marker_All_Analyze[val_marker] = val_analyze; }

  /*!
   * \brief Set if a marker <i>val_marker</i> is part of the FSI interface <i>val_plotting</i>
   *        (read from the config file).
   * \param[in] val_marker - Index of the marker in which we are interested.
   * \param[in] val_plotting - 0 or 1 depending if the the marker is part of the FSI interface.
   */
  void SetMarker_All_ZoneInterface(unsigned short val_marker, unsigned short val_fsiinterface) { Marker_All_ZoneInterface[val_marker] = val_fsiinterface; }

  /*!
   * \brief Set if a marker <i>val_marker</i> is part of the Turbomachinery (read from the config file).
   * \param[in] val_marker - Index of the marker in which we are interested.
   * \param[in] val_turboperf - 0 if not part of Turbomachinery or greater than 1 if it is part.
   */
  void SetMarker_All_Turbomachinery(unsigned short val_marker, unsigned short val_turbo) { Marker_All_Turbomachinery[val_marker] = val_turbo; }

  /*!
   * \brief Set a flag to the marker <i>val_marker</i> part of the Turbomachinery (read from the config file).
   * \param[in] val_marker - Index of the marker in which we are interested.
   * \param[in] val_turboperflag - 0 if is not part of the Turbomachinery, flag INFLOW or OUTFLOW if it is part.
   */
  void SetMarker_All_TurbomachineryFlag(unsigned short val_marker, unsigned short val_turboflag) { Marker_All_TurbomachineryFlag[val_marker] = val_turboflag; }

  /*!
   * \brief Set if a marker <i>val_marker</i> is part of the MixingPlane interface (read from the config file).
   * \param[in] val_marker - Index of the marker in which we are interested.
   * \param[in] val_turboperf - 0 if not part of the MixingPlane interface or greater than 1 if it is part.
   */
  void SetMarker_All_MixingPlaneInterface(unsigned short val_marker, unsigned short val_mixpla_interface) { Marker_All_MixingPlaneInterface[val_marker] = val_mixpla_interface; }

  /*!
   * \brief Set if a marker <i>val_marker</i> is going to be affected by design variables <i>val_moving</i>
   *        (read from the config file).
   * \param[in] val_marker - Index of the marker in which we are interested.
   * \param[in] val_DV - 0 or 1 depending if the the marker is affected by design variables.
   */
  void SetMarker_All_DV(unsigned short val_marker, unsigned short val_DV) { Marker_All_DV[val_marker] = val_DV; }

  /*!
   * \brief Set if a marker <i>val_marker</i> is going to be moved <i>val_moving</i>
   *        (read from the config file).
   * \param[in] val_marker - Index of the marker in which we are interested.
   * \param[in] val_moving - 0 or 1 depending if the the marker is going to be moved.
   */
  void SetMarker_All_Moving(unsigned short val_marker, unsigned short val_moving) { Marker_All_Moving[val_marker] = val_moving; }

  /*!
   * \brief Set if a marker how <i>val_marker</i> is going to be applied in gradient treatment.
   * \param[in] val_marker - Index of the marker in which we are interested.
   * \param[in] val_sobolev - 0 or 1 depending if the marker is selected.
   */
  void SetMarker_All_SobolevBC(unsigned short val_marker, unsigned short val_sobolev) { Marker_All_SobolevBC[val_marker] = val_sobolev; }

  /*!
   * \brief Set if a marker <i>val_marker</i> allows deformation at the boundary.
   * \param[in] val_marker - Index of the marker in which we are interested.
   * \param[in] val_interface - 0 or 1 depending if the the marker is or not a DEFORM_MESH marker.
   */
  void SetMarker_All_Deform_Mesh(unsigned short val_marker, unsigned short val_deform) { Marker_All_Deform_Mesh[val_marker] = val_deform; }

  /*!
   * \brief Set if a marker <i>val_marker</i> allows deformation at the boundary.
   * \param[in] val_marker - Index of the marker in which we are interested.
   * \param[in] val_interface - 0 or 1 depending if the the marker is or not a DEFORM_MESH_SYM_PLANE marker.
   */
  void SetMarker_All_Deform_Mesh_Sym_Plane(unsigned short val_marker, unsigned short val_deform) { Marker_All_Deform_Mesh_Sym_Plane[val_marker] = val_deform; }

  /*!
   * \brief Set if a in marker <i>val_marker</i> the flow load will be computed/employed.
   * \param[in] val_marker - Index of the marker in which we are interested.
   * \param[in] val_interface - 0 or 1 depending if the the marker is or not a Fluid_Load marker.
   */
  void SetMarker_All_Fluid_Load(unsigned short val_marker, unsigned short val_interface) { Marker_All_Fluid_Load[val_marker] = val_interface; }

  /*!
   * \brief Set if a marker <i>val_marker</i> is going to be customized in Python <i>val_PyCustom</i>
   *        (read from the config file).
   * \param[in] val_marker - Index of the marker in which we are interested.
   * \param[in] val_PyCustom - 0 or 1 depending if the the marker is going to be customized in Python.
   */
  void SetMarker_All_PyCustom(unsigned short val_marker, unsigned short val_PyCustom) { Marker_All_PyCustom[val_marker] = val_PyCustom; }

  /*!
   * \brief Set if a marker <i>val_marker</i> is going to be periodic <i>val_perbound</i>
   *        (read from the config file).
   * \param[in] val_marker - Index of the marker in which we are interested.
   * \param[in] val_perbound - Index of the surface with the periodic boundary.
   */
  void SetMarker_All_PerBound(unsigned short val_marker, short val_perbound) { Marker_All_PerBound[val_marker] = val_perbound; }

  /*!
   * \brief Set if a marker <i>val_marker</i> is going to be sent or receive <i>val_index</i>
   *        from another domain.
   * \param[in] val_marker - 0 or 1 depending if the the marker is going to be moved.
   * \param[in] val_index - Index of the surface read from geometry file.
   */
  void SetMarker_All_SendRecv(unsigned short val_marker, short val_index) { Marker_All_SendRecv[val_marker] = val_index; }

  /*!
   * \brief Get the send-receive information for a marker <i>val_marker</i>.
   * \param[in] val_marker - 0 or 1 depending if the the marker is going to be moved.
   * \return If positive, the information is sended to that domain, in case negative
   *         the information is receive from that domain.
   */
  short GetMarker_All_SendRecv(unsigned short val_marker) const { return Marker_All_SendRecv[val_marker]; }

  /*!
   * \brief Get an internal index that identify the periodic boundary conditions.
   * \param[in] val_marker - Value of the marker that correspond with the periodic boundary.
   * \return The internal index of the periodic boundary condition.
   */
  short GetMarker_All_PerBound(unsigned short val_marker) const { return Marker_All_PerBound[val_marker]; }

  /*!
   * \brief Get the monitoring information for a marker <i>val_marker</i>.
   * \param[in] val_marker - 0 or 1 depending if the the marker is going to be monitored.
   * \return 0 or 1 depending if the marker is going to be monitored.
   */
  unsigned short GetMarker_All_Monitoring(unsigned short val_marker) const { return Marker_All_Monitoring[val_marker]; }

  /*!
   * \brief Get the monitoring information for a marker <i>val_marker</i>.
   * \param[in] val_marker - 0 or 1 depending if the the marker is going to be monitored.
   * \return 0 or 1 depending if the marker is going to be monitored.
   */
  unsigned short GetMarker_All_GeoEval(unsigned short val_marker) const { return Marker_All_GeoEval[val_marker]; }

  /*!
   * \brief Get the design information for a marker <i>val_marker</i>.
   * \param[in] val_marker - 0 or 1 depending if the the marker is going to be monitored.
   * \return 0 or 1 depending if the marker is going to be monitored.
   */
  unsigned short GetMarker_All_Designing(unsigned short val_marker) const { return Marker_All_Designing[val_marker]; }

  /*!
   * \brief Get the plotting information for a marker <i>val_marker</i>.
   * \param[in] val_marker - 0 or 1 depending if the the marker is going to be moved.
   * \return 0 or 1 depending if the marker is going to be plotted.
   */
  unsigned short GetMarker_All_Plotting(unsigned short val_marker) const { return Marker_All_Plotting[val_marker]; }

  /*!
   * \brief Get the plotting information for a marker <i>val_marker</i>.
   * \param[in] val_marker - 0 or 1 depending if the the marker is going to be moved.
   * \return 0 or 1 depending if the marker is going to be plotted.
   */
  unsigned short GetMarker_All_Analyze(unsigned short val_marker) const { return Marker_All_Analyze[val_marker]; }

  /*!
   * \brief Get the FSI interface information for a marker <i>val_marker</i>.
   * \param[in] val_marker - 0 or 1 depending if the the marker is going to be moved.
   * \return 0 or 1 depending if the marker is part of the FSI interface.
   */
  unsigned short GetMarker_All_ZoneInterface(unsigned short val_marker) const { return Marker_All_ZoneInterface[val_marker]; }

  /*!
   * \brief Get the MixingPlane interface information for a marker <i>val_marker</i>.
   * \param[in] val_marker value of the marker on the grid.
   * \return 0 if is not part of the MixingPlane Interface and greater than 1 if it is part.
   */
  unsigned short GetMarker_All_MixingPlaneInterface(unsigned short val_marker) const { return Marker_All_MixingPlaneInterface[val_marker]; }

  /*!
   * \brief Get the Turbomachinery information for a marker <i>val_marker</i>.
   * \param[in] val_marker value of the marker on the grid.
   * \return 0 if is not part of the Turbomachinery and greater than 1 if it is part.
   */
  unsigned short GetMarker_All_Turbomachinery(unsigned short val_marker) const { return Marker_All_Turbomachinery[val_marker]; }

  /*!
   * \brief Get the Turbomachinery flag information for a marker <i>val_marker</i>.
   * \param[in] val_marker value of the marker on the grid.
   * \return 0 if is not part of the Turbomachinery, flag INFLOW or OUTFLOW if it is part.
   */
  unsigned short GetMarker_All_TurbomachineryFlag(unsigned short val_marker) const { return Marker_All_TurbomachineryFlag[val_marker]; }

  /*!
   * \brief Get the number of FSI interface markers <i>val_marker</i>.
   * \param[in] void.
   * \return Number of markers belonging to the FSI interface.
   */
  unsigned short GetMarker_n_ZoneInterface(void) const { return nMarker_ZoneInterface; }

  /*!
   * \brief Get the DV information for a marker <i>val_marker</i>.
   * \param[in] val_marker - 0 or 1 depending if the the marker is going to be affected by design variables.
   * \return 0 or 1 depending if the marker is going to be affected by design variables.
   */
  unsigned short GetMarker_All_DV(unsigned short val_marker) const { return Marker_All_DV[val_marker]; }

  /*!
   * \brief Get the motion information for a marker <i>val_marker</i>.
   * \param[in] val_marker - 0 or 1 depending if the the marker is going to be moved.
   * \return 0 or 1 depending if the marker is going to be moved.
   */
  unsigned short GetMarker_All_Moving(unsigned short val_marker) const { return Marker_All_Moving[val_marker]; }

  /*!
   * \brief Get the information if gradient treatment uses a marker <i>val_marker</i>.
   * \param[in] val_marker
   * \return 0 or 1 depending if the marker is going to be selected.
   */
  unsigned short GetMarker_All_SobolevBC(unsigned short val_marker) const { return Marker_All_SobolevBC[val_marker]; }

  /*!
   * \brief Get whether marker <i>val_marker</i> is a DEFORM_MESH marker
   * \param[in] val_marker - 0 or 1 depending if the the marker belongs to the DEFORM_MESH subset.
   * \return 0 or 1 depending if the marker belongs to the DEFORM_MESH subset.
   */
  unsigned short GetMarker_All_Deform_Mesh(unsigned short val_marker) const { return Marker_All_Deform_Mesh[val_marker]; }

  /*!
   * \brief Get whether marker <i>val_marker</i> is a DEFORM_MESH_SYM_PLANE marker
   * \param[in] val_marker - 0 or 1 depending if the the marker belongs to the DEFORM_MESH_SYM_PLANE subset.
   * \return 0 or 1 depending if the marker belongs to the DEFORM_MESH_SYM_PLANE subset.
   */
  unsigned short GetMarker_All_Deform_Mesh_Sym_Plane(unsigned short val_marker) const { return Marker_All_Deform_Mesh_Sym_Plane[val_marker]; }

  /*!
   * \brief Get whether marker <i>val_marker</i> is a Fluid_Load marker
   * \param[in] val_marker - 0 or 1 depending if the the marker belongs to the Fluid_Load subset.
   * \return 0 or 1 depending if the marker belongs to the Fluid_Load subset.
   */
  unsigned short GetMarker_All_Fluid_Load(unsigned short val_marker) const { return Marker_All_Fluid_Load[val_marker]; }

  /*!
   * \brief Get the Python customization for a marker <i>val_marker</i>.
   * \param[in] val_marker - Index of the marker in which we are interested.
   * \return 0 or 1 depending if the marker is going to be customized in Python.
   */
  unsigned short GetMarker_All_PyCustom(unsigned short val_marker) const { return Marker_All_PyCustom[val_marker];}

  /*!
   * \brief Get the airfoil sections in the slicing process.
   * \param[in] val_section - Index of the section.
   * \return Coordinate of the airfoil to slice.
   */
  su2double GetLocationStations(unsigned short val_section) const { return LocationStations[val_section]; }

  /*!
   * \brief Get the defintion of the nacelle location.
   * \param[in] val_index - Index of the section.
   * \return Coordinate of the nacelle location.
   */
  su2double GetNacelleLocation(unsigned short val_index) const { return nacelle_location[val_index]; }

  /*!
   * \brief Get the number of pre-smoothings in a multigrid strategy.
   * \param[in] val_mesh - Index of the grid.
   * \return Number of smoothing iterations.
   */
  unsigned short GetMG_PreSmooth(unsigned short val_mesh) const {
    if (nMG_PreSmooth == 0) return 1;
    return MG_PreSmooth[val_mesh];
  }

  /*!
   * \brief Get the number of post-smoothings in a multigrid strategy.
   * \param[in] val_mesh - Index of the grid.
   * \return Number of smoothing iterations.
   */
  unsigned short GetMG_PostSmooth(unsigned short val_mesh) const {
    if (nMG_PostSmooth == 0) return 0;
    return MG_PostSmooth[val_mesh];
  }

  /*!
   * \brief Get the number of implicit Jacobi smoothings of the correction in a multigrid strategy.
   * \param[in] val_mesh - Index of the grid.
   * \return Number of implicit smoothing iterations.
   */
  unsigned short GetMG_CorrecSmooth(unsigned short val_mesh) const {
    if (nMG_CorrecSmooth == 0) return 0;
    return MG_CorrecSmooth[val_mesh];
  }

  /*!
   * \brief plane of the FFD (I axis) that should be fixed.
   * \param[in] val_index - Index of the arrray with all the planes in the I direction that should be fixed.
   * \return Index of the plane that is going to be freeze.
   */
  short GetFFD_Fix_IDir(unsigned short val_index) const { return FFD_Fix_IDir[val_index]; }

  /*!
   * \brief plane of the FFD (J axis) that should be fixed.
   * \param[in] val_index - Index of the arrray with all the planes in the J direction that should be fixed.
   * \return Index of the plane that is going to be freeze.
   */
  short GetFFD_Fix_JDir(unsigned short val_index) const { return FFD_Fix_JDir[val_index]; }

  /*!
   * \brief plane of the FFD (K axis) that should be fixed.
   * \param[in] val_index - Index of the arrray with all the planes in the K direction that should be fixed.
   * \return Index of the plane that is going to be freeze.
   */
  short GetFFD_Fix_KDir(unsigned short val_index) const { return FFD_Fix_KDir[val_index]; }

  /*!
   * \brief Get the number of planes to fix in the I direction.
   * \return Number of planes to fix in the I direction.
   */
  unsigned short GetnFFD_Fix_IDir(void) const { return nFFD_Fix_IDir; }

  /*!
   * \brief Get the number of planes to fix in the J direction.
   * \return Number of planes to fix in the J direction.
   */
  unsigned short GetnFFD_Fix_JDir(void) const { return nFFD_Fix_JDir; }

  /*!
   * \brief Get the number of planes to fix in the K direction.
   * \return Number of planes to fix in the K direction.
   */
  unsigned short GetnFFD_Fix_KDir(void) const { return nFFD_Fix_KDir; }

  /*!
   * \brief Governing equations of the flow (it can be different from the run time equation).
   * \param[in] val_zone - Zone where the soler is applied.
   * \return Governing equation that we are solving.
   */
  MAIN_SOLVER GetKind_Solver(void) const { return Kind_Solver; }

  /*!
   * \brief Return true if a fluid solver is in use.
   */
  bool GetFluidProblem(void) const {
    switch (Kind_Solver) {
      case MAIN_SOLVER::EULER : case MAIN_SOLVER::NAVIER_STOKES: case MAIN_SOLVER::RANS:
      case MAIN_SOLVER::INC_EULER : case MAIN_SOLVER::INC_NAVIER_STOKES: case MAIN_SOLVER::INC_RANS:
      case MAIN_SOLVER::NEMO_EULER : case MAIN_SOLVER::NEMO_NAVIER_STOKES:
      case MAIN_SOLVER::DISC_ADJ_INC_EULER: case MAIN_SOLVER::DISC_ADJ_INC_NAVIER_STOKES: case MAIN_SOLVER::DISC_ADJ_INC_RANS:
      case MAIN_SOLVER::DISC_ADJ_EULER: case MAIN_SOLVER::DISC_ADJ_NAVIER_STOKES: case MAIN_SOLVER::DISC_ADJ_RANS:
        return true;
      default:
        return false;
    }
  }

  /*!
   * \brief Return true if a structural solver is in use.
   */
  bool GetStructuralProblem(void) const {
    return (Kind_Solver == MAIN_SOLVER::FEM_ELASTICITY) || (Kind_Solver == MAIN_SOLVER::DISC_ADJ_FEM);
  }

  /*!
   * \brief Return true if a heat solver is in use.
   */
  bool GetHeatProblem(void) const {
    return (Kind_Solver == MAIN_SOLVER::HEAT_EQUATION) || (Kind_Solver == MAIN_SOLVER::DISC_ADJ_HEAT);
  }

  /*!
   * \brief Return true if a high order FEM solver is in use.
   */
  bool GetFEMSolver(void) const {
    switch (Kind_Solver) {
      case MAIN_SOLVER::FEM_EULER: case MAIN_SOLVER::FEM_NAVIER_STOKES: case MAIN_SOLVER::FEM_RANS: case MAIN_SOLVER::FEM_LES:
      case MAIN_SOLVER::DISC_ADJ_FEM_EULER: case MAIN_SOLVER::DISC_ADJ_FEM_NS: case MAIN_SOLVER::DISC_ADJ_FEM_RANS:
        return true;
      default:
        return false;
    }
  }

  /*!
   * \brief Return true if a NEMO solver is in use.
   */
  bool GetNEMOProblem(void) const {
    switch (Kind_Solver) {
      case MAIN_SOLVER::NEMO_EULER : case MAIN_SOLVER::NEMO_NAVIER_STOKES:
        return true;
      default:
        return false;
    }
  }

   /*!
   * \brief Return true if an AUSM method is in use.
   */
  bool GetAUSMMethod(void) const {
    switch (Kind_Upwind_Flow) {
      case UPWIND::AUSM : case UPWIND::AUSMPLUSUP: case UPWIND::AUSMPLUSUP2: case UPWIND::AUSMPLUSM:
        return true;
      default:
        return false;
    }
  }

  /*!
   * \brief Kind of Multizone Solver.
   * \return Governing equation that we are solving.
   */
  ENUM_MULTIZONE GetKind_MZSolver(void) const { return Kind_MZSolver; }

  /*!
   * \brief Governing equations of the flow (it can be different from the run time equation).
   * \param[in] val_zone - Zone where the soler is applied.
   * \return Governing equation that we are solving.
   */
  ENUM_REGIME GetKind_Regime(void) const { return Kind_Regime; }

  /*!
   * \brief Governing equations of the flow (it can be different from the run time equation).
   * \param[in] val_zone - Zone where the soler is applied.
   * \return Governing equation that we are solving.
   */
  unsigned short GetSystemMeasurements(void) const { return SystemMeasurements; }

  /*!
   * \brief Gas model that we are using.
   * \return Gas model that we are using.
   */
  string GetGasModel(void) const {return GasModel;}

  /*!
   * \brief Get the transport coefficient model.
   * \return Index of transport coefficient model.
   */
  TRANSCOEFFMODEL GetKind_TransCoeffModel(void) const { return Kind_TransCoeffModel; }

  /*!
   * \brief Get the total number of heat flux markers.
   * \return Total number of heat flux markers.
   */
  unsigned short GetnWall_Catalytic(void) const { return nWall_Catalytic; }

  /*!
   * \brief Get the name of the surface defined in the geometry file.
   * \param[in] val_marker - Value of the marker in which we are interested.
   * \return Name that is in the geometry file for the surface that
   *         has the marker <i>val_marker</i>.
   */
  string GetWall_Catalytic_TagBound(unsigned short val_marker) const { return Wall_Catalytic[val_marker]; }

  /*!
   * \brief Get wall catalytic efficiency.
   * \return wall catalytic efficiency value.
   */
  su2double GetCatalytic_Efficiency(void) const { return CatalyticEfficiency; }

  /*!
   * \brief Fluid model that we are using.
   * \return Fluid model that we are using.
   */
  unsigned short GetKind_FluidModel(void) const { return Kind_FluidModel; }

  /*!
   * \brief Datadriven method for EoS evaluation.
   */
  ENUM_DATADRIVEN_METHOD GetKind_DataDriven_Method(void) const { return Kind_DataDriven_Method; }

  /*!
   * \brief Get name of the input file for the data-driven fluid model interpolation method.
   * \return Name of the input file for the interpolation method.
   */
  const string* GetDataDriven_FileNames(void) const { return DataDriven_Method_FileNames; }

  /*!
   * \brief Get number of listed look-up table or multi-layer perceptron input files.
   * \return Number of listed data-driven method input files.
   */
  unsigned short GetNDataDriven_Files(void) const { return n_Datadriven_files; }

  /*!
   * \brief Get Newton solver relaxation factor for data-driven fluid models.
   * \return Newton solver relaxation factor.
   */
  su2double GetRelaxation_DataDriven(void) const { return DataDriven_Relaxation_Factor; }

  /*!
   * \brief Returns the name of the fluid we are using in CoolProp.
   */
  string GetFluid_Name(void) const { return FluidName; }

  /*!
   * \brief Option to define the density model for incompressible flows.
   * \return Density model option
   */
  INC_DENSITYMODEL GetKind_DensityModel() const { return Kind_DensityModel; }

  /*!
   * \brief Selection of variable density option for incompressible flows.
   * \return Flag for variable density for incompressible flows.
   */
  bool GetVariable_Density_Model() const { return Variable_Density; }

  /*!
   * \brief Flag for whether to solve the energy equation for incompressible flows.
   * \return Flag for energy equation
   */
  bool GetEnergy_Equation(void) const { return Energy_Equation; }

  /*!
   * \brief free stream option to initialize the solution
   * \return free stream option
   */
  FREESTREAM_OPTION GetKind_FreeStreamOption() const { return Kind_FreeStreamOption; }

  /*!
   * \brief free stream option to initialize the solution
   * \return free stream option
   */
  unsigned short GetKind_InitOption(void) const { return Kind_InitOption; }
  /*!
   * \brief Get the value of the critical pressure.
   * \return Critical pressure.
   */
  su2double GetPressure_Critical(void) const { return Pressure_Critical; }

  /*!
   * \brief Get the value of the critical temperature.
   * \return Critical temperature.
   */
  su2double GetTemperature_Critical(void) const { return Temperature_Critical; }

  /*!
   * \brief Get the value of the critical pressure.
   * \return Critical pressure.
   */
  su2double GetAcentric_Factor(void) const { return Acentric_Factor; }

  /*!
   * \brief Get the value of the viscosity model.
   * \return Viscosity model.
   */
  VISCOSITYMODEL GetKind_ViscosityModel() const { return Kind_ViscosityModel; }

  /*!
   * \brief Get the value of the mixing model for viscosity.
   * \return Mixing Viscosity model.
   */
  MIXINGVISCOSITYMODEL GetKind_MixingViscosityModel() const { return Kind_MixingViscosityModel; }

  /*!
   * \brief Get the value of the thermal conductivity model.
   * \return Conductivity model.
   */
  CONDUCTIVITYMODEL GetKind_ConductivityModel() const { return Kind_ConductivityModel; }

  /*!
   * \brief Get the value of the turbulent thermal conductivity model.
   * \return Turbulent conductivity model.
   */
  CONDUCTIVITYMODEL_TURB GetKind_ConductivityModel_Turb() const { return Kind_ConductivityModel_Turb; }

  /*!
   * \brief Get the value of the mass diffusivity model.
   * \return Mass diffusivity model.
   */
  DIFFUSIVITYMODEL GetKind_Diffusivity_Model(void) const { return Kind_Diffusivity_Model; }

  /*!
   * \brief Get the value of the constant viscosity.
   * \return Constant viscosity.
   */
  su2double GetMu_Constant(unsigned short val_index = 0) const { return Mu_Constant[val_index]; }

  /*!
   * \brief Get the value of the non-dimensional constant viscosity.
   * \return Non-dimensional constant viscosity.
   */
  su2double GetMu_ConstantND(unsigned short val_index = 0) const { return Mu_Constant[val_index] / Viscosity_Ref; }

  /*!
   * \brief Get the value of the thermal conductivity.
   * \return Thermal conductivity.
   */
  su2double GetThermal_Conductivity_Constant(unsigned short val_index = 0) const {
    return Thermal_Conductivity_Constant[val_index];
  }

  /*!
   * \brief Get the value of the non-dimensional thermal conductivity.
   * \return Non-dimensional thermal conductivity.
   */
  su2double GetThermal_Conductivity_ConstantND(unsigned short val_index = 0) const {
    return Thermal_Conductivity_Constant[val_index] / Thermal_Conductivity_Ref;
  }

  /*!
   * \brief Get the value of the constant mass diffusivity for scalar transport.
   * \return Constant mass diffusivity.
   */
  su2double GetDiffusivity_Constant(void) const { return Diffusivity_Constant; }

  /*!
   * \brief Get the value of the non-dimensional constant mass diffusivity.
   * \return Non-dimensional constant mass diffusivity.
   */
  su2double GetDiffusivity_ConstantND(void) const { return Diffusivity_ConstantND; }

  /*!
   * \brief Get the value of the laminar Schmidt number for scalar transport.
   * \return Laminar Schmidt number for scalar transport.
   */
  su2double GetSchmidt_Number_Laminar(void) const { return Schmidt_Number_Laminar; }

  /*!
   * \brief Get the value of the turbulent Schmidt number for scalar transport.
   * \return Turbulent Schmidt number for scalar transport.
   */
  su2double GetSchmidt_Number_Turbulent(void) const { return Schmidt_Number_Turbulent; }

  /*!
   * \brief Get the value of the Lewis number for each species.
   * \return Lewis Number.
   */
  su2double GetConstant_Lewis_Number(unsigned short val_index = 0) const { return Constant_Lewis_Number[val_index]; }

  /*!
   * \brief Get the value of the reference viscosity for Sutherland model.
   * \return The reference viscosity.
   */
  su2double GetMu_Ref(unsigned short val_index = 0) const { return Mu_Ref[val_index]; }

  /*!
   * \brief Get the value of the non-dimensional reference viscosity for Sutherland model.
   * \return The non-dimensional reference viscosity.
   */
  su2double GetMu_RefND(unsigned short val_index = 0) const { return Mu_Ref[val_index] / Viscosity_Ref; }

  /*!
   * \brief Get the value of the reference temperature for Sutherland model.
   * \return The reference temperature.
   */
  su2double GetMu_Temperature_Ref(unsigned short val_index = 0) const { return Mu_Temperature_Ref[val_index]; }

  /*!
   * \brief Get the value of the non-dimensional reference temperature for Sutherland model.
   * \return The non-dimensional reference temperature.
   */
  su2double GetMu_Temperature_RefND(unsigned short val_index = 0) const {
    return Mu_Temperature_Ref[val_index] / Temperature_Ref;
  }

  /*!
   * \brief Get the value of the reference S for Sutherland model.
   * \return The reference S.
   */
  su2double GetMu_S(unsigned short val_index = 0) const { return Mu_S[val_index]; }

  /*!
   * \brief Get the value of the non-dimensional reference S for Sutherland model.
   * \return The non-dimensional reference S.
   */
  su2double GetMu_SND(unsigned short val_index = 0) const { return Mu_S[val_index] / Temperature_Ref; }

  /*!
   * \brief Get the number of coefficients in the temperature polynomial models.
   * \return The the number of coefficients in the temperature polynomial models.
   */
  unsigned short GetnPolyCoeffs(void) const { return N_POLY_COEFFS; }

  /*!
   * \brief Get the temperature polynomial coefficient for specific heat Cp.
   * \param[in] val_index - Index of the array with all polynomial coefficients.
   * \return Temperature polynomial coefficient for specific heat Cp.
   */
  su2double GetCp_PolyCoeff(unsigned short val_index) const { return cp_polycoeffs[val_index]; }

  /*!
   * \brief Get the temperature polynomial coefficient for specific heat Cp.
   * \param[in] val_index - Index of the array with all polynomial coefficients.
   * \return Temperature polynomial coefficient for specific heat Cp.
   */
  su2double GetCp_PolyCoeffND(unsigned short val_index) const { return CpPolyCoefficientsND[val_index]; }

  /*!
   * \brief Get the temperature polynomial coefficient for viscosity.
   * \param[in] val_index - Index of the array with all polynomial coefficients.
   * \return Temperature polynomial coefficient for viscosity.
   */
  su2double GetMu_PolyCoeff(unsigned short val_index) const { return mu_polycoeffs[val_index]; }

  /*!
   * \brief Get the temperature polynomial coefficient for viscosity.
   * \param[in] val_index - Index of the array with all polynomial coefficients.
   * \return Non-dimensional temperature polynomial coefficient for viscosity.
   */
  su2double GetMu_PolyCoeffND(unsigned short val_index) const { return MuPolyCoefficientsND[val_index]; }

  /*!
   * \brief Get the temperature polynomial coefficients for viscosity.
   * \return Non-dimensional temperature polynomial coefficients for viscosity.
   */
  const su2double* GetMu_PolyCoeffND(void) const { return MuPolyCoefficientsND.data(); }

  /*!
   * \brief Get the temperature polynomial coefficient for thermal conductivity.
   * \param[in] val_index - Index of the array with all polynomial coefficients.
   * \return Temperature polynomial coefficient for thermal conductivity.
   */
  su2double GetKt_PolyCoeff(unsigned short val_index) const { return kt_polycoeffs[val_index]; }

  /*!
   * \brief Get the temperature polynomial coefficient for thermal conductivity.
   * \param[in] val_index - Index of the array with all polynomial coefficients.
   * \return Non-dimensional temperature polynomial coefficient for thermal conductivity.
   */
  su2double GetKt_PolyCoeffND(unsigned short val_index) const { return KtPolyCoefficientsND[val_index]; }

  /*!
   * \brief Get the temperature polynomial coefficients for thermal conductivity.
   * \return Non-dimensional temperature polynomial coefficients for thermal conductivity.
   */
  const su2double* GetKt_PolyCoeffND(void) const { return KtPolyCoefficientsND.data(); }

  /*!
   * \brief Set the temperature polynomial coefficient for specific heat Cp.
   * \param[in] val_coeff - Temperature polynomial coefficient for specific heat Cp.
   * \param[in] val_index - Index of the array with all polynomial coefficients.
   */
  void SetCp_PolyCoeffND(su2double val_coeff, unsigned short val_index) { CpPolyCoefficientsND[val_index] = val_coeff; }

  /*!
   * \brief Set the temperature polynomial coefficient for viscosity.
   * \param[in] val_coeff - Non-dimensional temperature polynomial coefficient for viscosity.
   * \param[in] val_index - Index of the array with all polynomial coefficients.
   */
  void SetMu_PolyCoeffND(su2double val_coeff, unsigned short val_index) { MuPolyCoefficientsND[val_index] = val_coeff; }

  /*!
   * \brief Set the temperature polynomial coefficient for thermal conductivity.
   * \param[in] val_coeff - Non-dimensional temperature polynomial coefficient for thermal conductivity.
   * \param[in] val_index - Index of the array with all polynomial coefficients.
   */
  void SetKt_PolyCoeffND(su2double val_coeff, unsigned short val_index) { KtPolyCoefficientsND[val_index] = val_coeff; }

  /*!
   * \brief Set the value of the non-dimensional constant mass diffusivity.
   */
  void SetDiffusivity_ConstantND(su2double diffusivity_const) { Diffusivity_ConstantND = diffusivity_const; }

  /*!
   * \brief Get the kind of method for computation of spatial gradients used for viscous and source terms.
   * \return Numerical method for computation of spatial gradients used for viscous and source terms.
   */
  unsigned short GetKind_Gradient_Method(void) const { return Kind_Gradient_Method; }

  /*!
   * \brief Get the kind of method for computation of spatial gradients used for upwind reconstruction.
   * \return Numerical method for computation of spatial gradients used for upwind reconstruction.
   */
  unsigned short GetKind_Gradient_Method_Recon(void) const { return Kind_Gradient_Method_Recon; }

  /*!
   * \brief Get flag for whether a second gradient calculation is required for upwind reconstruction alone.
   * \return <code>TRUE</code> means that a second gradient will be calculated for upwind reconstruction.
   */
  bool GetReconstructionGradientRequired(void) const { return ReconstructionGradientRequired; }

  /*!
   * \brief Get flag for whether a least-squares gradient method is being applied.
   * \return <code>TRUE</code> means that a least-squares gradient method is being applied.
   */
  bool GetLeastSquaresRequired(void) const { return LeastSquaresRequired; }

  /*!
   * \brief Get the kind of solver for the implicit solver.
   * \return Numerical solver for implicit formulation (solving the linear system).
   */
  unsigned short GetKind_Linear_Solver(void) const { return Kind_Linear_Solver; }


  /*!
   * \brief Get the kind of preconditioner for the implicit solver.
   * \return Numerical preconditioner for implicit formulation (solving the linear system).
   */
  unsigned short GetKind_Linear_Solver_Prec(void) const { return Kind_Linear_Solver_Prec; }

  /*!
   * \brief Get the kind of solver for the implicit solver.
   * \return Numerical solver for implicit formulation (solving the linear system).
   */
  unsigned short GetKind_Deform_Linear_Solver(void) const { return Kind_Deform_Linear_Solver; }

  /*!
   * \brief Get min error of the linear solver for the implicit formulation.
   * \return Min error of the linear solver for the implicit formulation.
   */
  su2double GetLinear_Solver_Error(void) const { return Linear_Solver_Error; }

  /*!
   * \brief Get min error of the linear solver for the implicit formulation.
   * \return Min error of the linear solver for the implicit formulation.
   */
  su2double GetDeform_Linear_Solver_Error(void) const { return Deform_Linear_Solver_Error; }

  /*!
   * \brief Get max number of iterations of the linear solver for the implicit formulation.
   * \return Max number of iterations of the linear solver for the implicit formulation.
   */
  unsigned long GetLinear_Solver_Iter(void) const { return Linear_Solver_Iter; }

  /*!
   * \brief Get max number of iterations of the linear solver for the implicit formulation.
   * \return Max number of iterations of the linear solver for the implicit formulation.
   */
  unsigned long GetDeform_Linear_Solver_Iter(void) const { return Deform_Linear_Solver_Iter; }

  /*!
   * \brief Get the ILU fill-in level for the linear solver.
   * \return Fill in level of the ILU preconditioner for the linear solver.
   */
  unsigned short GetLinear_Solver_ILU_n(void) const { return Linear_Solver_ILU_n; }

  /*!
   * \brief Get restart frequency of the linear solver for the implicit formulation.
   * \return Restart frequency of the linear solver for the implicit formulation.
   */
  unsigned long GetLinear_Solver_Restart_Frequency(void) const { return Linear_Solver_Restart_Frequency; }

  /*!
   * \brief Get the relaxation factor for iterative linear smoothers.
   * \return Relaxation factor.
   */
  su2double GetLinear_Solver_Smoother_Relaxation(void) const { return Linear_Solver_Smoother_Relaxation; }

  /*!
   * \brief Get the relaxation factor for solution updates of adjoint solvers.
   */
  su2double GetRelaxation_Factor_Adjoint(void) const { return Relaxation_Factor_Adjoint; }

  /*!
   * \brief Get the relaxation coefficient of the CHT coupling.
   * \return relaxation coefficient of the CHT coupling.
   */
  su2double GetRelaxation_Factor_CHT(void) const { return Relaxation_Factor_CHT; }

  /*!
   * \brief Get the number of samples used in quasi-Newton methods.
   */
  unsigned short GetnQuasiNewtonSamples(void) const { return nQuasiNewtonSamples; }

  /*!
   * \brief Get whether to use vectorized numerics (if available).
   */
  bool GetUseVectorization(void) const { return UseVectorization; }

  /*!
   * \brief Get whether to use a Newton-Krylov method.
   */
  bool GetNewtonKrylov(void) const { return NewtonKrylov; }

  /*!
   * \brief Get Newton-Krylov integer parameters.
   */
  array<unsigned short,3> GetNewtonKrylovIntParam(void) const { return NK_IntParam; }

  /*!
   * \brief Get Newton-Krylov floating-point parameters.
   */
  array<su2double,4> GetNewtonKrylovDblParam(void) const { return NK_DblParam; }

  /*!
   * \brief Returns the Roe kappa (multipler of the dissipation term).
   */
  su2double GetRoe_Kappa(void) const { return Roe_Kappa; }

  /*!
   * \brief Get the wing semi span.
   * \return value of the wing semi span.
   */
  su2double GetSemiSpan(void) const { return SemiSpan; }

  /*!
   * \brief Get the kind of solver for the implicit solver.
   * \return Numerical solver for implicit formulation (solving the linear system).
   */
  unsigned short GetKind_DiscAdj_Linear_Solver(void) const { return Kind_DiscAdj_Linear_Solver; }

  /*!
   * \brief Get the kind of preconditioner for the implicit solver.
   * \return Numerical preconditioner for implicit formulation (solving the linear system).
   */
  unsigned short GetKind_DiscAdj_Linear_Prec(void) const { return Kind_DiscAdj_Linear_Prec; }

  /*!
   * \brief Get the kind of preconditioner for the implicit solver.
   * \return Numerical preconditioner for implicit formulation (solving the linear system).
   */
  unsigned short GetKind_Deform_Linear_Solver_Prec(void) const { return Kind_Deform_Linear_Solver_Prec; }

  /*!
   * \brief Get the entropy fix.
   * \return Vaule of the entropy fix.
   */
  su2double GetEntropyFix_Coeff(void) const { return EntropyFix_Coeff; }

  /*!
   * \brief Get CFL reduction factor for adjoint turbulence model.
   * \return CFL reduction factor.
   */
  su2double GetCFLRedCoeff_AdjTurb(void) const { return CFLRedCoeff_AdjTurb; }

  /*!
   * \brief Get the number of nonlinear increments for mesh deformation.
   * \return Number of nonlinear increments for mesh deformation.
   */
  unsigned long GetGridDef_Nonlinear_Iter(void) const { return GridDef_Nonlinear_Iter; }

  /*!
   * \brief Get information about whether the mesh will be deformed using pseudo linear elasticity.
   * \return <code>TRUE</code> means that grid deformation is active.
   */
  bool GetDeform_Mesh(void) const { return Deform_Mesh; }

  /*!
   * \brief Get information about writing grid deformation residuals to the console.
   * \return <code>TRUE</code> means that grid deformation residuals will be written to the console.
   */
  bool GetDeform_Output(void) const { return Deform_Output; }

  /*!
   * \brief Get factor to multiply smallest volume for deform tolerance.
   * \return Factor to multiply smallest volume for deform tolerance.
   */
  su2double GetDeform_Coeff(void) const { return Deform_Coeff; }

  /*!
   * \brief Get limit for the volumetric deformation.
   * \return Distance to the surface to be deformed.
   */
  su2double GetDeform_Limit(void) const { return Deform_Limit; }

  /*!
   * \brief Get Young's modulus for deformation (constant stiffness deformation)
   */
  su2double GetDeform_ElasticityMod(void) const { return Deform_ElasticityMod; }

  /*!
   * \brief Get Poisson's ratio for deformation (constant stiffness deformation)
   * \
   */
  su2double GetDeform_PoissonRatio(void) const { return Deform_PoissonRatio; }

  /*!
   * \brief Get the type of stiffness to impose for FEA mesh deformation.
   * \return type of stiffness to impose for FEA mesh deformation.
   */
  unsigned short GetDeform_Stiffness_Type(void) const { return Deform_StiffnessType; }

  /*!
   * \brief Get the size of the layer of highest stiffness for wall distance-based mesh stiffness.
   */
  su2double GetDeform_StiffLayerSize(void) const { return Deform_StiffLayerSize; }

  /*!
   * \brief Define the FFD box with a symetry plane.
   * \return <code>TRUE</code> if there is a symmetry plane in the FFD; otherwise <code>FALSE</code>.
   */
  bool GetFFD_Symmetry_Plane(void) const { return FFD_Symmetry_Plane; }

  /*!
   * \brief Get the kind of SU2 software component.
   * \return Kind of the SU2 software component.
   */
  SU2_COMPONENT GetKind_SU2(void) const { return Kind_SU2; }

  /*!
   * \brief Get the kind of non-dimensionalization.
   * \return Kind of non-dimensionalization.
   */
  unsigned short GetRef_NonDim(void) const { return Ref_NonDim; }

  /*!
   * \brief Get the kind of incompressible non-dimensionalization.
   * \return Kind of incompressible non-dimensionalization.
   */
  unsigned short GetRef_Inc_NonDim(void) const { return Ref_Inc_NonDim; }

  /*!
   * \brief Set the kind of SU2 software component.
   * \return Kind of the SU2 software component.
   */
  void SetKind_SU2(SU2_COMPONENT val_kind_su2) { Kind_SU2 = val_kind_su2 ; }

  /*!
   * \brief Get the number of Turbulence Variables.
   * \return Number of Turbulence Variables.
   */
  unsigned short GetnTurbVar(void) const { return nTurbVar; }

  /*!
   * \brief Get the kind of the turbulence model.
   * \return Kind of the turbulence model.
   */
  TURB_MODEL GetKind_Turb_Model(void) const { return Kind_Turb_Model; }

  /*!
   * \brief Get the kind of the transition model.
   * \return Kind of the transion model.
   */
  TURB_TRANS_MODEL GetKind_Trans_Model(void) const { return Kind_Trans_Model; }

  /*!
   * \brief Get the kind of the transition correlations.
   * \return Kind of the transition correlation.
   */
  TURB_TRANS_CORRELATION GetKind_Trans_Correlation(void) const { return Kind_Trans_Correlation; }

  /*!
   * \brief Get RMS roughness for Transtion model from config
   * \return Value of roughness.
   */
  su2double GethRoughness(void) const { return hRoughness; }

  /*!
   * \brief Get the kind of the species model.
   * \return Kind of the species model.
   */
  SPECIES_MODEL GetKind_Species_Model(void) const { return Kind_Species_Model; }

  /*!
   * \brief Get the kind of the subgrid scale model.
   * \return Kind of the subgrid scale model.
   */
  TURB_SGS_MODEL GetKind_SGS_Model(void) const { return Kind_SGS_Model; }

  /*!
   * \brief Get the kind of time integration method.
   * \note This is the information that the code will use, the method will
   *       change in runtime depending of the specific equation (direct, adjoint,
   *       linearized) that is being solved.
   * \return Kind of time integration method.
   */
  unsigned short GetKind_TimeIntScheme(void) const { return Kind_TimeNumScheme; }

  /*!
   * \brief Get the kind of convective numerical scheme.
   * \note This is the information that the code will use, the method will
   *       change in runtime depending of the specific equation (direct, adjoint,
   *       linearized) that is being solved.
   * \return Kind of the convective scheme.
   */
  unsigned short GetKind_ConvNumScheme(void) const { return Kind_ConvNumScheme; }

  /*!
   * \brief Get kind of center scheme for the convective terms.
   * \note This is the information that the code will use, the method will
   *       change in runtime depending of the specific equation (direct, adjoint,
   *       linearized) that is being solved.
   * \return Kind of center scheme for the convective terms.
   */
  CENTERED GetKind_Centered(void) const { return Kind_Centered; }

  /*!
   * \brief Get kind of upwind scheme for the convective terms.
   * \note This is the information that the code will use, the method will
   *       change in runtime depending of the specific equation (direct, adjoint,
   *       linearized) that is being solved.
   * \return Kind of upwind scheme for the convective terms.
   */
  UPWIND GetKind_Upwind(void) const { return Kind_Upwind; }

  /*!
   * \brief Get if the upwind scheme used MUSCL or not.
   * \note This is the information that the code will use, the method will
   *       change in runtime depending of the specific equation (direct, adjoint,
   *       linearized) that is being solved.
   * \return MUSCL scheme.
   */
  bool GetMUSCL(void) const { return MUSCL; }

  /*!
   * \brief Get if the upwind scheme used MUSCL or not.
   * \note This is the information that the code will use, the method will
   *       change in runtime depending of the specific equation (direct, adjoint,
   *       linearized) that is being solved.
   * \return MUSCL scheme.
   */
  bool GetMUSCL_Flow(void) const { return MUSCL_Flow; }

  /*!
   * \brief Get if the upwind scheme used MUSCL or not.
   * \note This is the information that the code will use, the method will
   *       change in runtime depending of the specific equation (direct, adjoint,
   *       linearized) that is being solved.
   * \return MUSCL scheme.
   */
  bool GetMUSCL_Heat(void) const { return MUSCL_Heat; }

  /*!
   * \brief Get if the upwind scheme used MUSCL or not.
   * \note This is the information that the code will use, the method will
   *       change in runtime depending of the specific equation (direct, adjoint,
   *       linearized) that is being solved.
   * \return MUSCL scheme.
   */
  bool GetMUSCL_Turb(void) const { return MUSCL_Turb; }

  /*!
   * \brief Get if the upwind scheme used MUSCL or not.
   * \return MUSCL scheme.
   */
  bool GetMUSCL_Species(void) const { return MUSCL_Species; }

  /*!
   * \brief Get if the upwind scheme used MUSCL or not.
   * \note This is the information that the code will use, the method will
   *       change in runtime depending of the specific equation (direct, adjoint,
   *       linearized) that is being solved.
   * \return MUSCL scheme.
   */
  bool GetMUSCL_AdjFlow(void) const { return MUSCL_AdjFlow; }

  /*!
   * \brief Get if the upwind scheme used MUSCL or not.
   * \note This is the information that the code will use, the method will
   *       change in runtime depending of the specific equation (direct, adjoint,
   *       linearized) that is being solved.
   * \return MUSCL scheme.
   */
  bool GetMUSCL_AdjTurb(void) const { return MUSCL_AdjTurb; }

  /*!
   * \brief Get whether to "Use Accurate Jacobians" for AUSM+up(2) and SLAU(2).
   * \return yes/no.
   */
  bool GetUse_Accurate_Jacobians(void) const { return Use_Accurate_Jacobians; }

  /*!
   * \brief Get the kind of integration scheme (explicit or implicit)
   *        for the flow equations.
   * \note This value is obtained from the config file, and it is constant
   *       during the computation.
   * \return Kind of integration scheme for the flow equations.
   */
  unsigned short GetKind_TimeIntScheme_Flow(void) const { return Kind_TimeIntScheme_Flow; }

  /*!
   * \brief Get the kind of scheme (aliased or non-aliased) to be used in the
   *        predictor step of ADER-DG.
   * \return Kind of scheme used in the predictor step of ADER-DG.
   */
  unsigned short GetKind_ADER_Predictor(void) const { return Kind_ADER_Predictor; }

  /*!
   * \brief Get the kind of integration scheme (explicit or implicit)
   *        for the flow equations.
   * \note This value is obtained from the config file, and it is constant
   *       during the computation.
   * \return Kind of integration scheme for the plasma equations.
   */
  unsigned short GetKind_TimeIntScheme_Heat(void) const { return Kind_TimeIntScheme_Heat; }

  /*!
   * \brief Get the kind of time stepping
   *        for the heat equation.
   * \note This value is obtained from the config file, and it is constant
   *       during the computation.
   * \return Kind of time stepping for the heat equation.
   */
  unsigned short GetKind_TimeStep_Heat(void) const { return Kind_TimeStep_Heat; }

  /*!
   * \brief Get the kind of integration scheme (explicit or implicit)
   *        for the flow equations.
   * \note This value is obtained from the config file, and it is constant
   *       during the computation.
   * \return Kind of integration scheme for the plasma equations.
   */
  STRUCT_TIME_INT GetKind_TimeIntScheme_FEA(void) const { return Kind_TimeIntScheme_FEA; }

  /*!
   * \brief Get the kind of integration scheme (explicit or implicit)
   *        for the radiation equations.
   * \note This value is obtained from the config file, and it is constant
   *       during the computation.
   * \return Kind of integration scheme for the radiation equations.
   */
  unsigned short GetKind_TimeIntScheme_Radiation(void) const { return Kind_TimeIntScheme_Radiation; }

  /*!
   * \brief Get the kind of integration scheme (explicit or implicit)
   *        for the template equations.
   * \note This value is obtained from the config file, and it is constant
   *       during the computation.
   * \return Kind of integration scheme for the plasma equations.
   */
  unsigned short GetKind_TimeIntScheme_Template(void);

  /*!
   * \brief Get the kind of integration scheme (explicit or implicit)
   *        for the flow equations.
   * \note This value is obtained from the config file, and it is constant
   *       during the computation.
   * \return Kind of integration scheme for the plasma equations.
   */
  STRUCT_SPACE_ITE GetKind_SpaceIteScheme_FEA(void) const { return Kind_SpaceIteScheme_FEA; }

  /*!
   * \brief Get the kind of convective numerical scheme for the flow
   *        equations (centered or upwind).
   * \note This value is obtained from the config file, and it is constant
   *       during the computation.
   * \return Kind of convective numerical scheme for the flow equations.
   */
  unsigned short GetKind_ConvNumScheme_Flow(void) const { return Kind_ConvNumScheme_Flow; }

  /*!
   * \brief Get the kind of convective numerical scheme for the flow
   *        equations (finite element).
   * \note This value is obtained from the config file, and it is constant
   *       during the computation.
   * \return Kind of convective numerical scheme for the flow equations.
   */
  unsigned short GetKind_ConvNumScheme_FEM_Flow(void) const { return Kind_ConvNumScheme_FEM_Flow; }

  /*!
   * \brief Get the kind of convective numerical scheme for the template
   *        equations (centered or upwind).
   * \note This value is obtained from the config file, and it is constant
   *       during the computation.
   * \return Kind of convective numerical scheme for the flow equations.
   */
  unsigned short GetKind_ConvNumScheme_Template(void) const { return Kind_ConvNumScheme_Template; }

  /*!
   * \brief Get the kind of center convective numerical scheme for the flow equations.
   * \note This value is obtained from the config file, and it is constant
   *       during the computation.
   * \return Kind of center convective numerical scheme for the flow equations.
   */
  CENTERED GetKind_Centered_Flow(void) const { return Kind_Centered_Flow; }

  /*!
   * \brief Get the kind of center convective numerical scheme for the plasma equations.
   * \note This value is obtained from the config file, and it is constant
   *       during the computation.
   * \return Kind of center convective numerical scheme for the flow equations.
   */
  unsigned short GetKind_Centered_Template(void);

  /*!
   * \brief Get the kind of upwind convective numerical scheme for the flow equations.
   * \note This value is obtained from the config file, and it is constant
   *       during the computation.
   * \return Kind of upwind convective numerical scheme for the flow equations.
   */
  UPWIND GetKind_Upwind_Flow(void) const { return Kind_Upwind_Flow; }

  /*!
   * \brief Get the kind of finite element convective numerical scheme for the flow equations.
   * \note This value is obtained from the config file, and it is constant
   *       during the computation.
   * \return Kind of finite element convective numerical scheme for the flow equations.
   */
  unsigned short GetKind_FEM_Flow(void) const { return Kind_FEM_Flow; }

  /*!
   * \brief Get the kind of shock capturing method in FEM DG solver.
   * \note This value is obtained from the config file, and it is constant
   *       during the computation.
   * \return Kind of shock capturing method in FEM DG solver.
   */
  FEM_SHOCK_CAPTURING_DG GetKind_FEM_DG_Shock(void) const { return Kind_FEM_Shock_Capturing_DG; }

  /*!
   * \brief Get the kind of matrix coloring used for the sparse Jacobian computation.
   * \note This value is obtained from the config file, and it is constant
   *       during the computation.
   * \return Kind of matrix coloring used.
   */
  unsigned short GetKind_Matrix_Coloring(void) const { return Kind_Matrix_Coloring; }

  /*!
   * \brief Get the method for limiting the spatial gradients.
   * \return Method for limiting the spatial gradients.
   */
  LIMITER GetKind_SlopeLimit(void) const { return Kind_SlopeLimit; }

  /*!
   * \brief Get the method for limiting the spatial gradients.
   * \return Method for limiting the spatial gradients solving the flow equations.
   */
  LIMITER GetKind_SlopeLimit_Flow(void) const { return Kind_SlopeLimit_Flow; }

  /*!
   * \brief Get the method for limiting the spatial gradients.
   * \return Method for limiting the spatial gradients solving the turbulent equation.
   */
  LIMITER GetKind_SlopeLimit_Turb(void) const { return Kind_SlopeLimit_Turb; }

  /*!
   * \brief Get the method for limiting the spatial gradients.
   * \return Method for limiting the spatial gradients solving the species equation.
   */
  LIMITER GetKind_SlopeLimit_Species() const { return Kind_SlopeLimit_Species; }

  /*!
   * \brief Get the method for limiting the spatial gradients.
   * \return Method for limiting the spatial gradients solving the adjoint turbulent equation.
   */
  LIMITER GetKind_SlopeLimit_AdjTurb(void) const { return Kind_SlopeLimit_AdjTurb; }

  /*!
   * \brief Get the method for limiting the spatial gradients.
   * \return Method for limiting the spatial gradients solving the adjoint flow equation.
   */
  LIMITER GetKind_SlopeLimit_AdjFlow(void) const { return Kind_SlopeLimit_AdjFlow; }

  /*!
   * \brief Value of the calibrated constant for the Lax method (center scheme).
   * \note This constant is used in coarse levels and with first order methods.
   * \return Calibrated constant for the Lax method.
   */
  su2double GetKappa_1st_Flow(void) const { return Kappa_1st_Flow; }

  /*!
   * \brief Value of the calibrated constant for the JST method (center scheme).
   * \return Calibrated constant for the JST method for the flow equations.
   */
  su2double GetKappa_2nd_Flow(void) const { return Kappa_2nd_Flow; }

  /*!
   * \brief Value of the calibrated constant for the JST method (center scheme).
   * \return Calibrated constant for the JST method for the flow equations.
   */
  su2double GetKappa_4th_Flow(void) const { return Kappa_4th_Flow; }

  /*!
   * \brief Factor by which to multiply the dissipation contribution to Jacobians of central schemes.
   * \return The factor.
   */
  su2double GetCent_Jac_Fix_Factor(void) const { return Cent_Jac_Fix_Factor; }

  /*!
   * \brief Factor by which to multiply the dissipation contribution to Jacobians of incompressible central schemes.
   * \return The factor.
   */
  su2double GetCent_Inc_Jac_Fix_Factor(void) const { return Cent_Inc_Jac_Fix_Factor; }

  /*!
   * \brief Get the kind of integration scheme (explicit or implicit)
   *        for the adjoint flow equations.
   * \note This value is obtained from the config file, and it is constant
   *       during the computation.
   * \return Kind of integration scheme for the adjoint flow equations.
   */
  unsigned short GetKind_TimeIntScheme_AdjFlow(void) const { return Kind_TimeIntScheme_AdjFlow; }

  /*!
   * \brief Get the kind of convective numerical scheme for the adjoint flow
   *        equations (centered or upwind).
   * \note This value is obtained from the config file, and it is constant
   *       during the computation.
   * \return Kind of convective numerical scheme for the adjoint flow equations.
   */
  unsigned short GetKind_ConvNumScheme_AdjFlow(void) const { return Kind_ConvNumScheme_AdjFlow; }

  /*!
   * \brief Get the kind of center convective numerical scheme for the adjoint flow equations.
   * \note This value is obtained from the config file, and it is constant
   *       during the computation.
   * \return Kind of center convective numerical scheme for the adjoint flow equations.
   */
  CENTERED GetKind_Centered_AdjFlow(void) const { return Kind_Centered_AdjFlow; }

  /*!
   * \brief Get the kind of upwind convective numerical scheme for the adjoint flow equations.
   * \note This value is obtained from the config file, and it is constant
   *       during the computation.
   * \return Kind of upwind convective numerical scheme for the adjoint flow equations.
   */
  UPWIND GetKind_Upwind_AdjFlow(void) const { return Kind_Upwind_AdjFlow; }

  /*!
   * \brief Value of the calibrated constant for the high order method (center scheme).
   * \return Calibrated constant for the high order center method for the adjoint flow equations.
   */
  su2double GetKappa_2nd_AdjFlow(void) const { return Kappa_2nd_AdjFlow; }

  /*!
   * \brief Value of the calibrated constant for the high order method (center scheme).
   * \return Calibrated constant for the high order center method for the adjoint flow equations.
   */
  su2double GetKappa_4th_AdjFlow(void) const { return Kappa_4th_AdjFlow; }

  /*!
   * \brief Value of the calibrated constant for the low order method (center scheme).
   * \return Calibrated constant for the low order center method for the adjoint flow equations.
   */
  su2double GetKappa_1st_AdjFlow(void) const { return Kappa_1st_AdjFlow; }

  /*!
   * \brief Get the kind of integration scheme (implicit)
   *        for the turbulence equations.
   * \note This value is obtained from the config file, and it is constant
   *       during the computation.
   * \return Kind of integration scheme for the turbulence equations.
   */
  unsigned short GetKind_TimeIntScheme_Turb(void) const { return Kind_TimeIntScheme_Turb; }

  /*!
   * \brief Get the kind of convective numerical scheme for the turbulence
   *        equations (upwind).
   * \note This value is obtained from the config file, and it is constant
   *       during the computation.
   * \return Kind of convective numerical scheme for the turbulence equations.
   */
  unsigned short GetKind_ConvNumScheme_Turb(void) const { return Kind_ConvNumScheme_Turb; }

  /*!
   * \brief Get the kind of center convective numerical scheme for the turbulence equations.
   * \note This value is obtained from the config file, and it is constant
   *       during the computation.
   * \return Kind of center convective numerical scheme for the turbulence equations.
   */
  CENTERED GetKind_Centered_Turb(void) const { return Kind_Centered_Turb; }

  /*!
   * \brief Get the kind of upwind convective numerical scheme for the turbulence equations.
   * \note This value is obtained from the config file, and it is constant
   *       during the computation.
   * \return Kind of upwind convective numerical scheme for the turbulence equations.
   */
  UPWIND GetKind_Upwind_Turb(void) const { return Kind_Upwind_Turb; }

  /*!
   * \brief Get the kind of integration scheme (explicit or implicit)
   *        for the adjoint turbulence equations.
   * \note This value is obtained from the config file, and it is constant
   *       during the computation.
   * \return Kind of integration scheme for the adjoint turbulence equations.
   */
  unsigned short GetKind_TimeIntScheme_AdjTurb(void) const { return Kind_TimeIntScheme_AdjTurb; }

  /*!
   * \brief Get the kind of convective numerical scheme for the adjoint turbulence
   *        equations (centered or upwind).
   * \note This value is obtained from the config file, and it is constant
   *       during the computation.
   * \return Kind of convective numerical scheme for the adjoint turbulence equations.
   */
  unsigned short GetKind_ConvNumScheme_AdjTurb(void) const { return Kind_ConvNumScheme_AdjTurb; }

  /*!
   * \brief Get the kind of integration scheme (implicit)
   *        for the Species equations.
   * \note This value is obtained from the config file, and it is constant
   *       during the computation.
   * \return Kind of integration scheme for the Species equations.
   */
  unsigned short GetKind_TimeIntScheme_Species() const { return Kind_TimeIntScheme_Species; }

  /*!
   * \brief Get the kind of convective numerical scheme for the Species
   *        equations (upwind).
   * \note This value is obtained from the config file, and it is constant
   *       during the computation.
   * \return Kind of convective numerical scheme for the Species equations.
   */
  unsigned short GetKind_ConvNumScheme_Species() const { return Kind_ConvNumScheme_Species; }

  /*!
   * \brief Get the kind of center convective numerical scheme for the Species equations.
   * \note This value is obtained from the config file, and it is constant
   *       during the computation.
   * \return Kind of center convective numerical scheme for the Species equations.
   */
  CENTERED GetKind_Centered_Species() const { return Kind_Centered_Species; }

  /*!
   * \brief Get the kind of upwind convective numerical scheme for the Species equations.
   * \note This value is obtained from the config file, and it is constant
   *       during the computation.
   * \return Kind of upwind convective numerical scheme for the Species equations.
   */
  UPWIND GetKind_Upwind_Species() const { return Kind_Upwind_Species; }

  /*!
   * \brief Returns true if bounded scalar mode is on for species transport.
   */
  bool GetBounded_Species() const { return (Kind_Upwind_Species == UPWIND::BOUNDED_SCALAR); }

  /*!
   * \brief Returns true if bounded scalar mode is on for turbulence transport.
   */
  bool GetBounded_Turb() const { return (Kind_Upwind_Turb == UPWIND::BOUNDED_SCALAR); }

  /*!
   * \brief Returns true if bounded scalar mode is used for any equation.
   */
  bool GetBounded_Scalar() const { return GetBounded_Species() || GetBounded_Turb(); }

  /*!
   * \brief Get the kind of convective numerical scheme for the heat equation.
   * \note This value is obtained from the config file, and it is constant
   *       during the computation.
   * \return Kind of convective numerical scheme for the heat equation.
   */
  unsigned short GetKind_ConvNumScheme_Heat(void) const { return Kind_ConvNumScheme_Heat; }

  /*!
   * \brief Get the kind of center convective numerical scheme for the adjoint turbulence equations.
   * \note This value is obtained from the config file, and it is constant
   *       during the computation.
   * \return Kind of center convective numerical scheme for the adjoint turbulence equations.
   */
  CENTERED GetKind_Centered_AdjTurb(void) const { return Kind_Centered_AdjTurb; }

  /*!
   * \brief Get the kind of upwind convective numerical scheme for the adjoint turbulence equations.
   * \note This value is obtained from the config file, and it is constant
   *       during the computation.
   * \return Kind of upwind convective numerical scheme for the adjoint turbulence equations.
   */
  UPWIND GetKind_Upwind_AdjTurb(void) const { return Kind_Upwind_AdjTurb; }

  /*!
   * \brief Provides information about the way in which the turbulence will be treated by the
   *        cont. adjoint method.
   * \return <code>FALSE</code> means that the adjoint turbulence equations will be used.
   */
  bool GetFrozen_Visc_Cont(void) const { return Frozen_Visc_Cont; }

  /*!
   * \brief Provides information about the way in which the turbulence will be treated by the
   *        disc. adjoint method.
   * \return <code>FALSE</code> means that the adjoint turbulence equations will be used.
   */
  bool GetFrozen_Visc_Disc(void) const { return Frozen_Visc_Disc; }

  /*!
   * \brief Provides information about using an inconsistent (primal/dual) discrete adjoint formulation
   * \return <code>FALSE</code> means that the adjoint use the same numerical methods than the primal problem.
   */
  bool GetInconsistent_Disc(void) const { return Inconsistent_Disc; }

  /*!
   * \brief Provides information about the way in which the limiter will be treated by the
   *        disc. adjoint method.
   * \return <code>FALSE</code> means that the limiter computation is included.
   */
  bool GetFrozen_Limiter_Disc(void) const { return Frozen_Limiter_Disc; }

  /*!
   * \brief Provides information about if the sharp edges are going to be removed from the sensitivity.
   * \return <code>FALSE</code> means that the sharp edges will be removed from the sensitivity.
   */
  bool GetSens_Remove_Sharp(void) const { return Sens_Remove_Sharp; }

  /*!
   * \brief Get the kind of inlet boundary condition treatment (total conditions or mass flow).
   * \return Kind of inlet boundary condition.
   */
  INLET_TYPE GetKind_Inlet(void) const { return Kind_Inlet; }

  /*!
   * \brief Check if the inlet profile(s) are specified in an input file
   * \return True if an input file is to be used for the inlet profile(s)
   */
  bool GetInlet_Profile_From_File(void) const { return Inlet_From_File; }

  /*!
   * \brief Get name of the input file for the specified inlet profile.
   * \return Name of the input file for the specified inlet profile.
   */
  string GetInlet_FileName(void) const { return Inlet_Filename; }

  /*!
   * \brief Get name of the input file for the specified actuator disk.
   * \return Name of the input file for the specified actuator disk.
   */
  string GetActDisk_FileName(void) const { return ActDisk_FileName; }

  /*!
   * \brief Get the tolerance used for matching two points on a specified inlet
   * \return Tolerance used for matching a point to a specified inlet
   */
  su2double GetInlet_Profile_Matching_Tolerance(void) const { return Inlet_Matching_Tol; }

  /*!
   * \brief Get the type of incompressible inlet from the list.
   * \return Kind of the incompressible inlet.
   */
  INLET_TYPE GetKind_Inc_Inlet(const string& val_marker) const;

  /*!
   * \brief Get the total number of types in Kind_Inc_Inlet list
   * \return Total number of types in Kind_Inc_Inlet list
   */
  unsigned short GetnInc_Inlet(void) const { return nInc_Inlet;}

  /*!
   * \brief Flag for whether the local boundary normal is used as the flow direction for an incompressible pressure inlet.
   * \return <code>FALSE</code> means the prescribed flow direction is used.
   */
  bool GetInc_Inlet_UseNormal(void) const { return Inc_Inlet_UseNormal;}

  /*!
   * \brief Get the type of incompressible outlet from the list.
   * \return Kind of the incompressible outlet.
   */
  INC_OUTLET_TYPE GetKind_Inc_Outlet(const string& val_marker) const;

  /*!
   * \brief Get the damping factor applied to velocity updates at incompressible pressure inlets.
   * \return Damping factor applied to velocity updates at incompressible pressure inlets.
   */
  su2double GetInc_Inlet_Damping(void) const { return Inc_Inlet_Damping; }

  /*!
   * \brief Get the damping factor applied to pressure updates at incompressible mass flow outlet.
   * \return Damping factor applied to pressure updates at incompressible mass flow outlet.
   */
  su2double GetInc_Outlet_Damping(void) const { return Inc_Outlet_Damping; }

  /*!
   * \brief Get the kind of mixing process for averaging quantities at the boundaries.
   * \return Kind of mixing process.
   */
  unsigned short GetKind_AverageProcess(void) const { return Kind_AverageProcess; }

  /*!
   * \brief Get the kind of mixing process for averaging quantities at the boundaries.
   * \return Kind of mixing process.
   */
  unsigned short GetKind_PerformanceAverageProcess(void) const { return Kind_PerformanceAverageProcess; }

  /*!
   * \brief Set the kind of mixing process for averaging quantities at the boundaries.
   * \return Kind of mixing process.
   */
  void SetKind_AverageProcess(unsigned short new_AverageProcess) { Kind_AverageProcess = new_AverageProcess; }

  /*!
   * \brief Set the kind of mixing process for averaging quantities at the boundaries.
   * \return Kind of mixing process.
   */
  void SetKind_PerformanceAverageProcess(unsigned short new_AverageProcess) { Kind_PerformanceAverageProcess = new_AverageProcess; }

  /*!
   * \brief Get coeff for Rotating Frame Ramp.
   * \return coeff Ramp Rotating Frame.
   */
  su2double GetRampRotatingFrame_Coeff(unsigned short iCoeff) const { return rampRotFrame_coeff[iCoeff];}

  /*!
   * \brief Get Rotating Frame Ramp option.
   * \return Ramp Rotating Frame option.
   */
  bool GetRampRotatingFrame(void) const { return RampRotatingFrame;}

  /*!
   * \brief Get coeff for Outlet Pressure Ramp.
   * \return coeff Ramp Outlet Pressure.
   */
  su2double GetRampOutletPressure_Coeff(unsigned short iCoeff) const { return rampOutPres_coeff[iCoeff];}

  /*!
   * \brief Get final Outlet Pressure value for the ramp.
   * \return final Outlet Pressure value.
   */
  su2double GetFinalOutletPressure(void) const { return  FinalOutletPressure; }

  /*!
   * \brief Get final Outlet Pressure value for the ramp.
   * \return Monitor Outlet Pressure value.
   */
  su2double GetMonitorOutletPressure(void) const { return MonitorOutletPressure; }

  /*!
   * \brief Set Monitor Outlet Pressure value for the ramp.
   */
  void SetMonitorOutletPressure(su2double newMonPres) { MonitorOutletPressure = newMonPres;}

  /*!
   * \brief Get Outlet Pressure Ramp option.
   * \return Ramp Outlet pressure option.
   */
  bool GetRampOutletPressure(void) const { return RampOutletPressure;}

  /*!
   * \brief Get mixedout coefficients.
   * \return mixedout coefficient.
   */
  su2double GetMixedout_Coeff(unsigned short iCoeff) const { return mixedout_coeff[iCoeff];}

  /*!
   * \brief Get extra relaxation factor coefficients for the Giels BC.
   * \return mixedout coefficient.
   */
  su2double GetExtraRelFacGiles(unsigned short iCoeff) const { return extrarelfac[iCoeff];}

  /*!
   * \brief Get mach limit for average massflow-based procedure .
   * \return mach limit.
   */
  su2double GetAverageMachLimit(void) const { return AverageMachLimit;}

  /*!
   * \brief Get the kind of mixing process for averaging quantities at the boundaries.
   * \return Kind of mixing process.
   */
  unsigned short GetKind_MixingPlaneInterface(void) const { return Kind_MixingPlaneInterface;}

  /*!
   * \brief Get the kind of turbomachinery architecture.
   * \return Kind of turbomachinery architecture.
   */
  TURBOMACHINERY_TYPE GetKind_TurboMachinery(unsigned short val_iZone) const { return Kind_TurboMachinery[val_iZone]; }

  /*!
   * \brief Get the kind of turbomachinery architecture.
   * \return Kind of turbomachinery architecture.
   */
  unsigned short GetKind_SpanWise(void) const { return Kind_SpanWise; }

  /*!
   * \brief Verify if there is mixing plane interface specified from config file.
   * \return boolean.
   */
  bool GetBoolMixingPlaneInterface(void) const { return (nMarker_MixingPlaneInterface !=0);}

  /*!
   * \brief Verify if there is mixing plane interface specified from config file.
   * \return boolean.
   */
  bool GetBoolTurbMixingPlane(void) const { return turbMixingPlane;}

  /*!
   * \brief Verify if there is mixing plane interface specified from config file.
   * \return boolean.
   */
  bool GetSpatialFourier(void) const { return SpatialFourier;}

  /*!
   * \brief number mixing plane interface specified from config file.
   * \return number of bound.
   */
  unsigned short GetnMarker_MixingPlaneInterface(void) const { return nMarker_MixingPlaneInterface;}

  /*!
   * \brief Verify if there is Turbomachinery performance option specified from config file.
   * \return boolean.
   */
  bool GetBoolTurbomachinery(void) const { return (nMarker_Turbomachinery !=0);}

  /*!
   * \brief number Turbomachinery blades computed using the pitch information.
   * \return nBlades.
   */
  su2double GetnBlades(unsigned short val_iZone) const { return nBlades[val_iZone];}

  /*!
   * \brief number Turbomachinery blades computed using the pitch information.
   * \return nBlades.
   */
  void SetnBlades(unsigned short val_iZone, su2double nblades) { nBlades[val_iZone] = nblades;}

  /*!
   * \brief Verify if there is any Giles Boundary Condition option specified from config file.
   * \return boolean.
   */
  bool GetBoolGiles(void) const { return (nMarker_Giles!=0);}

  /*!
   * \brief Verify if there is any Riemann Boundary Condition option specified from config file.
   * \return boolean.
   */
  bool GetBoolRiemann(void) const { return (nMarker_Riemann!=0);}

  /*!
   * \brief number Turbomachinery performance option specified from config file.
   * \return number of bound.
   */
  unsigned short GetnMarker_Turbomachinery(void) const { return nMarker_Turbomachinery;}

  /*!
   * \brief Get number of shroud markers.
   * \return number of marker shroud.
   */
  unsigned short GetnMarker_Shroud(void) const { return nMarker_Shroud;}

  /*!
   * \brief Get the marker shroud.
   * \return marker shroud.
   */
  string GetMarker_Shroud(unsigned short val_marker) const { return Marker_Shroud[val_marker];}

  /*!
   * \brief number Turbomachinery performance option specified from config file.
   * \return number of bound.
   */
  unsigned short GetnMarker_TurboPerformance(void) const { return nMarker_TurboPerformance;}

  /*!
   * \brief number span-wise sections to compute 3D BC and performance for turbomachinery specified by the user.
   * \return number of span-wise sections.
   */
  unsigned short Get_nSpanWiseSections_User(void) const { return nSpanWiseSections_User;}

  /*!
   * \brief number span-wise sections to compute 3D BC and performance for turbomachinery.
   * \return number of span-wise sections.
   */
  unsigned short GetnSpanWiseSections(void) const { return nSpanWiseSections;}

  /*!
   * \brief set number of maximum span-wise sections among all zones .
   */
  void SetnSpanMaxAllZones(unsigned short val_nSpna_max) { nSpanMaxAllZones = val_nSpna_max;}

  /*!
   * \brief number span-wise sections to compute performance for turbomachinery.
   * \return number of max span-wise sections.
   */
  unsigned short GetnSpanMaxAllZones(void) const { return nSpanMaxAllZones;}

  /*!
   * \brief set number span-wise sections to compute 3D BC and performance for turbomachinery.
   */
  void SetnSpanWiseSections(unsigned short nSpan) { nSpanWiseSections = nSpan;}

  /*!
   * \brief get number span-wise sections to compute 3D BC and performance for turbomachinery.
   */
  unsigned short GetnSpan_iZones(unsigned short iZone) const { return nSpan_iZones[iZone];}

  /*!
   * \brief set number span-wise sections to compute 3D BC and performance for turbomachinery.
   */
  void SetnSpan_iZones(unsigned short nSpan, unsigned short iZone) { nSpan_iZones[iZone] = nSpan;}

  /*!
   * \brief get inlet bounds name for Turbomachinery performance calculation.
   * \return name of the bound.
   */
  string GetMarker_TurboPerf_BoundIn(unsigned short index) const { return Marker_TurboBoundIn[index];}

  /*!
   * \brief get outlet bounds name for Turbomachinery performance calculation.
   * \return name of the bound.
   */
  string GetMarker_TurboPerf_BoundOut(unsigned short index) const { return Marker_TurboBoundOut[index];}

  /*!
   * \brief get marker kind for Turbomachinery performance calculation.
   * \return kind index.
   */
  TURBO_PERF_KIND GetKind_TurboPerf(unsigned short val_iZone) const { return Kind_TurboPerf[val_iZone]; };

  /*!
<<<<<<< HEAD
   * \brief get interface kind for two adjacent zones in turbomachinery problem
=======
   * \brief gets interface kind for an interface marker in turbomachinery problem
>>>>>>> 4313913d
   * \return interface kind
   */
  TURBO_INTERFACE_KIND GetKind_TurboInterface(unsigned short interfaceIndex) const { return Kind_TurboInterface[interfaceIndex]; }

  /*!
<<<<<<< HEAD
=======
   * \brief Sets marker kind for an interface marker in turbomachinery problem
   */
  void SetKind_TurboInterface(unsigned short interfaceIndex, TURBO_INTERFACE_KIND TurboInterfaceKind) {Kind_TurboInterface[interfaceIndex] = TurboInterfaceKind ;}

  /*!
>>>>>>> 4313913d
   * \brief get outlet bounds name for Turbomachinery performance calculation.
   * \return name of the bound.
   */
  string GetMarker_PerBound(unsigned short val_marker) const { return Marker_PerBound[val_marker];}

  /*!
   * \brief Get the kind of inlet boundary condition treatment (total conditions or mass flow).
   * \return Kind of inlet boundary condition.
   */
  unsigned short GetKind_Engine_Inflow(void) const { return Kind_Engine_Inflow; }

  /*!
   * \brief Get the kind of inlet boundary condition treatment (total conditions or mass flow).
   * \return Kind of inlet boundary condition.
   */
  unsigned short GetKind_ActDisk(void) const { return Kind_ActDisk; }

  /*!
   * \brief Set the kind of wall - rough or smooth.
   */
  void SetKindWall(string val_marker, unsigned short val_kindwall);

  /*!
   * \brief Get the number of sections.
   * \return Number of sections
   */
  unsigned short GetnLocationStations(void) const { return nLocationStations; }

  /*!
   * \brief Get the number of sections for computing internal volume.
   * \return Number of sections for computing internal volume.
   */
  unsigned short GetnWingStations(void) const { return nWingStations; }

  /*!
   * \brief Get the location of the waterline.
   * \return Z location of the waterline.
   */
  su2double GetGeo_Waterline_Location(void) const { return Geo_Waterline_Location; }

  /*!
   * \brief Provides information about the the nodes that are going to be moved on a deformation
   *        volumetric grid deformation.
   * \return <code>TRUE</code> means that only the points on the FFD box will be moved.
   */
  bool GetHold_GridFixed(void) const { return Hold_GridFixed; }

  /*!
   * \author H. Kline
   * \brief Get the kind of objective function. There are several options: Drag coefficient,
   *        Lift coefficient, efficiency, etc.
   * \note The objective function will determine the boundary condition of the adjoint problem.
   * \param[in] val_obj
   * \return Kind of objective function.
   */
  unsigned short GetKind_ObjFunc(unsigned short val_obj = 0) const { return Kind_ObjFunc[val_obj]; }

  /*!
   * \author H. Kline
   * \brief Get the weight of objective function. There are several options: Drag coefficient,
   *        Lift coefficient, efficiency, etc.
   * \note The objective function will determine the boundary condition of the adjoint problem.
   * \return Weight of objective function.
   */
  su2double GetWeight_ObjFunc(unsigned short val_obj) const { return Weight_ObjFunc[val_obj]; }

  /*!
   * \author H. Kline
   * \brief Set the weight of objective function. There are several options: Drag coefficient,
   *        Lift coefficient, efficiency, etc.
   * \note The objective function will determine the boundary condition of the adjoint problem.
   * \return Weight of objective function.
   */
  void SetWeight_ObjFunc(unsigned short val_obj, su2double val) { Weight_ObjFunc[val_obj] = val; }

  /*!
   * \brief Get the user expression for the custom objective function.
   */
  const string& GetCustomObjFunc() const { return CustomObjFunc; }

  /*!
   * \brief Get the user expressions for custom outputs.
   */
  const string& GetCustomOutputs() const { return CustomOutputs; }

  /*!
   * \brief Get the kind of sensitivity smoothing technique.
   * \return Kind of sensitivity smoothing technique.
   */
  unsigned short GetKind_SensSmooth(void) const { return Kind_SensSmooth; }

  /*!
   * \brief Provides information about the time integration, and change the write in the output
   *        files information about the iteration.
   * \return The kind of time integration: Steady state, time stepping method (unsteady) or
   *         dual time stepping method (unsteady).
   */
  TIME_MARCHING GetTime_Marching() const { return TimeMarching; }

  /*!
   * \brief Provides the number of species present in the gas mixture.
   * \return The number of species present in the gas mixture.
   */
  unsigned short GetnSpecies() const { return nSpecies; }

  /*!
   * \brief Provides the gas mass fractions of the flow.
   * \return Gas Mass fractions.
   */
  const su2double *GetGas_Composition(void) const { return Gas_Composition; }

  /*!
   * \brief Provides the gas mass fractions at the wall for supercat wall.
   * \return Supercat wall gas mass fractions.
   */
  const su2double *GetSupercatalytic_Wall_Composition(void) const { return Supercatalytic_Wall_Composition; }

  /*!
   * \brief Provides the restart information.
   * \return Restart information, if <code>TRUE</code> then the code will use the solution as restart.
   */
  bool GetRestart(void) const { return Restart; }

  /*!
   * \brief Flag for whether binary SU2 native restart files are read.
   * \return Flag for whether binary SU2 native restart files are read, if <code>TRUE</code> then the code will load binary restart files.
   */
  bool GetRead_Binary_Restart(void) const { return Read_Binary_Restart; }

  /*!
   * \brief Flag for whether restart solution files are overwritten.
   * \return Flag for overwriting. If Flag=false, iteration nr is appended to filename
   */
  bool GetWrt_Restart_Overwrite(void) const { return Wrt_Restart_Overwrite; }

    /*!
   * \brief Flag for whether visualization files are overwritten.
   * \return Flag for overwriting. If Flag=false, iteration nr is appended to filename
   */
  bool GetWrt_Surface_Overwrite(void) const { return Wrt_Surface_Overwrite; }

   /*!
   * \brief Flag for whether visualization files are overwritten.
   * \return Flag for overwriting. If Flag=false, iteration nr is appended to filename
   */
  bool GetWrt_Volume_Overwrite(void) const { return Wrt_Volume_Overwrite; }

  /*!
   * \brief Provides the number of varaibles.
   * \return Number of variables.
   */
  unsigned short GetnVar(void);

  /*!
   * \brief Provides the number of varaibles.
   * \return Number of variables.
   */
  unsigned short GetnZone(void) const { return nZone; }

  /*!
   * \brief Provides the number of varaibles.
   * \return Number of variables.
   */
  unsigned short GetiZone(void) const { return iZone; }

  /*!
   * \brief For some problems like adjoint or the linearized equations it
   *          is necessary to restart the flow solution.
   * \return Flow restart information, if <code>TRUE</code> then the code will restart the flow solution.
   */

  bool GetRestart_Flow(void) const { return Restart_Flow; }

  /*!
   * \brief Indicates whether the flow is frozen (chemistry deactivated).
   */
  bool GetFrozen(void) const { return frozen; }

  /*!
   * \brief Indicates whether electron gas is present in the gas mixture.
   */
  bool GetIonization(void) const { return ionization; }

  /*!
   * \brief Indicates whether the VT source residual is limited.
   */
  bool GetVTTransferResidualLimiting(void) const { return vt_transfer_res_limit; }

  /*!
   * \brief Indicates if mixture is monoatomic.
   */
  bool GetMonoatomic(void) const { return monoatomic; }

  /*!
   * \brief Indicates whether supercatalytic wall is used.
   */
  bool GetSupercatalytic_Wall(void) const { return Supercatalytic_Wall; }

  /*!
   * \brief Information about computing and plotting the equivalent area distribution.
   * \return <code>TRUE</code> or <code>FALSE</code>  depending if we are computing the equivalent area.
   */
  bool GetEquivArea(void) const { return EquivArea; }

  /*!
   * \brief Information about computing and plotting the equivalent area distribution.
   * \return <code>TRUE</code> or <code>FALSE</code>  depending if we are computing the equivalent area.
   */
  bool GetInvDesign_Cp(void) const { return InvDesign_Cp; }

  /*!
   * \brief Information about computing and plotting the equivalent area distribution.
   * \return <code>TRUE</code> or <code>FALSE</code>  depending if we are computing the equivalent area.
   */
  bool GetInvDesign_HeatFlux(void) const { return InvDesign_HeatFlux; }

  /*!
   * \brief Get name of the input grid.
   * \return File name of the input grid.
   */
  string GetMesh_FileName(void) const { return Mesh_FileName; }

  /*!
   * \brief Get name of the output grid, this parameter is important for grid
   *        adaptation and deformation.
   * \return File name of the output grid.
   */
  string GetMesh_Out_FileName(void) const { return Mesh_Out_FileName; }

  /*!
   * \brief Get the name of the file with the solution of the flow problem.
   * \return Name of the file with the solution of the flow problem.
   */
  string GetSolution_FileName(void) const { return Solution_FileName; }

  /*!
   * \brief Get the name of the file with the solution of the adjoint flow problem
   *          with drag objective function.
   * \return Name of the file with the solution of the adjoint flow problem with
   *         drag objective function.
   */
  string GetSolution_AdjFileName(void) const { return Solution_AdjFileName; }

  /*!
   * \brief Get the format of the input/output grid.
   * \return Format of the input/output grid.
   */
  unsigned short GetMesh_FileFormat(void) const { return Mesh_FileFormat; }

  /*!
   * \brief Get the format of the output solution.
   * \return Format of the output solution.
   */
  TAB_OUTPUT GetTabular_FileFormat(void) const { return Tab_FileFormat; }

  /*!
   * \brief Get the output precision to be used in <ofstream>.precision(value) for history and SU2_DOT output.
   * \return Output precision.
   */
  unsigned short GetOutput_Precision(void) const { return output_precision; }

  /*!
   * \brief Get the format of the output solution.
   * \return Format of the output solution.
   */
  unsigned short GetActDisk_Jump(void) const { return ActDisk_Jump; }

  /*!
   * \brief Get the name of the file with the convergence history of the problem.
   * \return Name of the file with convergence history of the problem.
   */
  string GetConv_FileName(void) const { return Conv_FileName; }

  /*!
   * \brief Get the Starting Iteration for the windowing approach
   *        in Sensitivity Analysis for period-averaged outputs, which oscillate.
   * \return
   */
  unsigned long GetStartWindowIteration(void) const { return StartWindowIteration; }

  /*!
   * \brief Get Index of the window function used as weight in the cost functional
   * \return
   */
  WINDOW_FUNCTION GetKindWindow(void) const { return Kind_WindowFct; }

  /*!
   * \brief Get the name of the file with the forces breakdown of the problem.
   * \return Name of the file with forces breakdown of the problem.
   */
  string GetBreakdown_FileName(void) const { return Breakdown_FileName; }

  /*!
   * \brief Get the name of the file with the flow variables.
   * \return Name of the file with the primitive variables.
   */
  string GetVolume_FileName(void) const { return Volume_FileName; }

  /*!
   * \brief Add any numbers necessary to the filename (iteration number, zone ID ...)
   * \param[in] filename - the base filename.
   * \param[in] ext - the extension to be added.
   * \param[in] Iter - the current iteration
   * \return The new filename
   */
  string GetFilename(string filename, const string& ext, int Iter) const;

  /*!
   * \brief Add steady iteration number to the filename (does not overwrite previous files)
   * \param[in] filename - the base filename.
   * \param[in] inner_iter - the inner iterations
   * \param[in] outer_iter - the outer iterations
   * \return The new filename
   */
  string GetFilename_Iter(const string& filename_iter, unsigned long curInnerIter, unsigned long curOuterIter) const;

  /*!
   * \brief Append the zone index to the restart or the solution files.
   * \return Name of the restart file for the flow variables.
   */
  string GetMultizone_FileName(string val_filename, int val_iZone, const string& ext) const;

  /*!
   * \brief Append the zone index to the restart or the solution files.
   * \param[in] val_filename - the base filename.
   * \param[in] val_iZone - the zone ID.
   * \param[in] ext - the filename extension.
   * \return Name of the restart file for the flow variables.
   */
  string GetMultizone_HistoryFileName(string val_filename, int val_iZone, const string& ext) const;

  /*!
   * \brief Append the instance index to the restart or the solution files.
   * \param[in] val_filename - the base filename.
   * \param[in] val_iInst - the current instance.
   * \param[in] ext - the filename extension.
   * \return Name of the restart file for the flow variables.
   */
  string GetMultiInstance_FileName(string val_filename, int val_iInst, const string& ext) const;

  /*!
   * \brief Append the instance index to the restart or the solution files.
   * \param[in] val_filename - the base filename.
   * \param[in] val_iInst - the current instance.
   * \return Name of the restart file for the flow variables.
   */
  string GetMultiInstance_HistoryFileName(string val_filename, int val_iInst) const;

  /*!
   * \brief Get the name of the restart file for the flow variables.
   * \return Name of the restart file for the flow variables.
   */
  string GetRestart_FileName(void) const { return Restart_FileName; }

  /*!
   * \brief Get the name of the restart file for the adjoint variables (drag objective function).
   * \return Name of the restart file for the adjoint variables (drag objective function).
   */
  string GetRestart_AdjFileName(void) const { return Restart_AdjFileName; }

  /*!
   * \brief Get the name of the file with the adjoint variables.
   * \return Name of the file with the adjoint variables.
   */
  string GetAdj_FileName(void) const { return Adj_FileName; }

  /*!
   * \brief Get the name of the file with the gradient of the objective function.
   * \return Name of the file with the gradient of the objective function.
   */
  string GetObjFunc_Grad_FileName(void) const { return ObjFunc_Grad_FileName; }

  /*!
   * \brief Get the name of the file with the gradient of the objective function.
   * \return Name of the file with the gradient of the objective function.
   */
  string GetObjFunc_Value_FileName(void) const { return ObjFunc_Value_FileName; }

  /*!
   * \brief Get the name of the file with the surface information for the flow problem.
   * \return Name of the file with the surface information for the flow problem.
   */
  string GetSurfCoeff_FileName(void) const { return SurfCoeff_FileName; }

  /*!
   * \brief Get the name of the file with the surface information for the adjoint problem.
   * \return Name of the file with the surface information for the adjoint problem.
   */
  string GetSurfAdjCoeff_FileName(void) const { return SurfAdjCoeff_FileName; }

  /*!
   * \brief Get the name of the file with the surface sensitivity (discrete adjoint).
   * \return Name of the file with the surface sensitivity (discrete adjoint).
   */
  string GetSurfSens_FileName(void) const { return SurfSens_FileName; }

  /*!
   * \brief Get the name of the file with the volume sensitivity (discrete adjoint).
   * \return Name of the file with the volume sensitivity (discrete adjoint).
   */
  string GetVolSens_FileName(void) const { return VolSens_FileName; }

  /*!
   * \brief Augment the input filename with the iteration number for an unsteady file.
   * \param[in] val_filename - String value of the base filename.
   * \param[in] val_iter - Unsteady iteration number or time instance.
   * \param[in] ext - the filename extension.
   * \return Name of the file with the iteration number for an unsteady solution file.
   */
  string GetUnsteady_FileName(string val_filename, int val_iter, const string& ext) const;

  /*!
   * \brief Append the input filename string with the appropriate objective function extension.
   * \param[in] val_filename - String value of the base filename.
   * \return Name of the file with the appropriate objective function extension.
   */
  string GetObjFunc_Extension(string val_filename) const;

  /*!
   * \brief Get functional that is going to be used to evaluate the residual flow convergence.
   * \return Functional that is going to be used to evaluate the residual flow convergence.
   */
  unsigned short GetResidual_Func_Flow(void) const { return Residual_Func_Flow; }

  /*!
   * \brief Get functional that is going to be used to evaluate the flow convergence.
   * \return Functional that is going to be used to evaluate the flow convergence.
   */
  unsigned short GetCauchy_Func_Flow(void) const { return Cauchy_Func_Flow; }

  /*!
   * \brief Get functional that is going to be used to evaluate the adjoint flow convergence.
   * \return Functional that is going to be used to evaluate the adjoint flow convergence.
   */
  unsigned short GetCauchy_Func_AdjFlow(void) const { return Cauchy_Func_AdjFlow; }

  /*!
   * \brief Get the number of iterations that are considered in the Cauchy convergence criteria.
   * \return Number of elements in the Cauchy criteria.
   */
  unsigned short GetCauchy_Elems(void) const { return Cauchy_Elems; }

  /*!
   * \brief Get the number of iterations that are not considered in the convergence criteria.
   * \return Number of iterations before starting with the convergence criteria.
   */
  unsigned long GetStartConv_Iter(void) const { return StartConv_Iter; }

  /*!
   * \brief Get the value of convergence criteria for the Cauchy method in the direct,
   *        adjoint or linearized problem.
   * \return Value of the convergence criteria.
   */
  su2double GetCauchy_Eps(void) const { return Cauchy_Eps; }

  /*!
   * \brief If we are prforming an unsteady simulation, there is only
   *        one value of the time step for the complete simulation.
   * \return Value of the time step in an unsteady simulation (non dimensional).
   */
  su2double GetDelta_UnstTimeND(void) const { return Delta_UnstTimeND; }

  /*!
   * \brief If we are prforming an unsteady simulation, there is only
   *        one value of the time step for the complete simulation.
   * \return Value of the time step in an unsteady simulation (non dimensional).
   */
  su2double GetTotal_UnstTimeND(void) const { return Total_UnstTimeND; }

  /*!
   * \brief If we are prforming an unsteady simulation, there is only
   *        one value of the time step for the complete simulation.
   * \return Value of the time step in an unsteady simulation.
   */
  su2double GetDelta_UnstTime(void) const { return Delta_UnstTime; }

  /*!
   * \brief Set the value of the unsteadty time step using the CFL number.
   * \param[in] val_delta_unsttimend - Value of the unsteady time step using CFL number.
   */
  void SetDelta_UnstTimeND(su2double val_delta_unsttimend) { Delta_UnstTimeND = val_delta_unsttimend; }

  /*!
   * \brief If we are performing an unsteady simulation, this is the
   *    value of max physical time for which we run the simulation
   * \return Value of the physical time in an unsteady simulation.
   */
  su2double GetTotal_UnstTime(void) const { return Total_UnstTime; }

  /*!
   * \brief If we are performing an unsteady simulation, this is the
   *    value of current time.
   * \return Value of the physical time in an unsteady simulation.
   */
  su2double GetCurrent_UnstTime(void) const { return Current_UnstTime; }

  /*!
   * \brief Divide the rectbles and hexahedron.
   * \return <code>TRUE</code> if the elements must be divided; otherwise <code>FALSE</code>.
   */
  bool GetSubsonicEngine(void) const { return SubsonicEngine; }

  /*!
   * \brief Actuator disk defined with a double surface.
   * \return <code>TRUE</code> if the elements must be divided; otherwise <code>FALSE</code>.
   */
  bool GetActDisk_DoubleSurface(void) const { return ActDisk_DoubleSurface; }

  /*!
   * \brief Only halg of the engine is in the compputational grid.
   * \return <code>TRUE</code> if the engine is complete; otherwise <code>FALSE</code>.
   */
  bool GetEngine_HalfModel(void) const { return Engine_HalfModel; }

  /*!
   * \brief Actuator disk defined with a double surface.
   * \return <code>TRUE</code> if the elements must be divided; otherwise <code>FALSE</code>.
   */
  bool GetActDisk_SU2_DEF(void) const { return ActDisk_SU2_DEF; }

  /*!
   * \brief Value of the design variable step, we use this value in design problems.
   * \param[in] val_dv - Number of the design variable that we want to read.
   * \param[in] val_val - Value of the design variable that we want to read.
   * \return Design variable step.
   */
  su2double& GetDV_Value(unsigned short val_dv, unsigned short val_val = 0) { return DV_Value[val_dv][val_val]; }
  const su2double& GetDV_Value(unsigned short val_dv, unsigned short val_val = 0) const { return DV_Value[val_dv][val_val]; }

  /*!
   * \brief Set the value of the design variable step, we use this value in design problems.
   * \param[in] val_dv - Number of the design variable that we want to read.
   * \param[in] val_ind - value of initial deformation.
   * \param[in] val    - Value of the design variable.
   */
  void SetDV_Value(unsigned short val_dv, unsigned short val_ind, su2double val) { DV_Value[val_dv][val_ind] = val; }

  /*!
   * \brief Get information about the grid movement.
   * \return <code>TRUE</code> if there is a grid movement; otherwise <code>FALSE</code>.
   */
  bool GetGrid_Movement(void) const {
    return (Kind_GridMovement != NO_MOVEMENT) || (nKind_SurfaceMovement > 0);
  }

  /*!
   * \brief Get information about dynamic grids.
   * \return <code>TRUE</code> if there is a grid movement; otherwise <code>FALSE</code>.
   */
  bool GetDynamic_Grid(void) const { return GetGrid_Movement() || (Deform_Mesh && Time_Domain); }

  /*!
   * \brief Get information about the volumetric movement.
   * \return <code>TRUE</code> if there is a volumetric movement is required; otherwise <code>FALSE</code>.
   */
  bool GetVolumetric_Movement(void) const;

  /*!
   * \brief Get information about deforming markers.
   * \param[in] kind_movement - Kind of surface movement.
   * \return <code>TRUE</code> at least one surface of kind_movement moving; otherwise <code>FALSE</code>.
   */
  bool GetSurface_Movement(unsigned short kind_movement) const;

  /*!
   * \brief Set a surface movement marker.
   * \param[in] iMarker - Moving marker.
   * \param[in] kind_movement - Kind of surface movement.
   * \return <code>TRUE</code> at least one surface of kind_movement moving; otherwise <code>FALSE</code>.
   */
  void SetSurface_Movement(unsigned short iMarker, unsigned short kind_movement);

  /*!
   * \brief Get the type of dynamic mesh motion. Each zone gets a config file.
   * \return Type of dynamic mesh motion.
   */
  unsigned short GetKind_GridMovement() const { return Kind_GridMovement; }

  /*!
   * \brief Set the type of dynamic mesh motion.
   * \param[in] motion_Type - Specify motion type.
   */
  void SetKind_GridMovement(unsigned short motion_Type) { Kind_GridMovement = motion_Type; }

  /*!
   * \brief Get the type of surface motion.
   * \param[in] iMarkerMoving -  Index of the moving marker (as specified in Marker_Moving).
   * \return Type of surface motion.
   */
  unsigned short GetKind_SurfaceMovement(unsigned short iMarkerMoving) const { return Kind_SurfaceMovement[iMarkerMoving];}

  /*!
   * \brief Get the mach number based on the mesh velocity and freestream quantities.
   * \return Mach number based on the mesh velocity and freestream quantities.
   */
  su2double GetMach_Motion(void) const { return Mach_Motion; }

  /*!
   * \brief Get the mesh motion origin.
   * \param[in] iDim - spatial component
   * \return The mesh motion origin.
   */
  su2double GetMotion_Origin(unsigned short iDim) const { return Motion_Origin[iDim];}

  /*!
   * \brief Set the mesh motion origin.
   * \param[in] val - new value of the origin
   * \return The mesh motion origin.
   */
  void SetMotion_Origin(const su2double* val) { for (int iDim = 0; iDim < 3; iDim++) Motion_Origin[iDim] = val[iDim]; }

  /*!
   * \brief Get the mesh motion origin.
   * \param[in] iMarkerMoving -  Index of the moving marker (as specified in Marker_Moving)
   * \param[in] iDim - spatial component
   * \return The motion origin of the marker.
   */
  su2double GetMarkerMotion_Origin(unsigned short iMarkerMoving, unsigned short iDim) const { return MarkerMotion_Origin[3*iMarkerMoving + iDim];}

  /*!
   * \brief Set the mesh motion origin.
   * \param[in] val - new value of the origin
   * \param[in] iMarkerMoving -  Index of the moving marker (as specified in Marker_Moving)
   */
  void SetMarkerMotion_Origin(const su2double* val, unsigned short iMarkerMoving) {
    for (int iDim = 0; iDim < 3; iDim++) MarkerMotion_Origin[3*iMarkerMoving + iDim] = val[iDim];
  }

  /*!
   * \brief Get the translational velocity of the mesh.
   * \param[in] iDim - spatial component
   * \return Translational velocity of the mesh.
   */
  su2double GetTranslation_Rate(unsigned short iDim) const { return Translation_Rate[iDim];}

  /*!
   * \brief Set the translational velocity of the mesh.
   * \param[in] iDim - spatial component
   * \return Translational velocity of the mesh.
   */
  void SetTranslation_Rate(unsigned short iDim, su2double val) { Translation_Rate[iDim] = val;}

  /*!
   * \brief Get the translational velocity of the marker.
   * \param[in] iMarkerMoving -  Index of the moving marker (as specified in Marker_Moving)
   * \param[in] iDim - spatial component
   * \return Translational velocity of the marker.
   */
  su2double GetMarkerTranslationRate(unsigned short iMarkerMoving, unsigned short iDim) const { return MarkerTranslation_Rate[3*iMarkerMoving + iDim];}

  /*!
   * \brief Set the translation rate of the marker.
   * \param[in] iDim - spatial component
   * \param[in] val - translational velocity
   */
  void SetMarkerTranslationRate(unsigned short iMarkerMoving, unsigned short iDim, su2double val) {
    MarkerTranslation_Rate[3 * iMarkerMoving + iDim] = val;
  }

  /*!
   * \brief Get the rotation rate of the mesh.
   * \param[in] iDim - spatial component
   * \return Translational velocity of the mesh.
   */
  su2double GetRotation_Rate(unsigned short iDim) const { return Rotation_Rate[iDim];}

  /*!
   * \brief Get the rotation rate of the mesh.
   * \param[in] iDim - spatial component
   * \param[in] val - new value of the rotation rate.
   * \return Translational velocity of the mesh.
   */
  void SetRotation_Rate(unsigned short iDim, su2double val) { Rotation_Rate[iDim] = val;}

  /*!
   * \brief Get the rotation rate of the marker.
   *  \param[in] iMarkerMoving -  Index of the moving marker (as specified in Marker_Moving)
   * \param[in] iDim - spatial component
   * \return Rotation velocity of the marker.
   */
  su2double GetMarkerRotationRate(unsigned short iMarkerMoving, unsigned short iDim) const { return MarkerRotation_Rate[3*iMarkerMoving + iDim];}

  /*!
   * \brief Set the rotation rate of the marker.
   * \param[in] iMarkerMoving -  Index of the moving marker (as specified in Marker_Moving)
   * \param[in] iDim - spatial component
   * \param[in] val - Rotational velocity
   */
  void SetMarkerRotationRate(unsigned short iMarkerMoving, unsigned short iDim, su2double val) {
    MarkerRotation_Rate[3 * iMarkerMoving + iDim] = val;
  }

  /*!
   * \brief Get the pitching rate of the mesh.
   * \param[in] iDim - spatial component
   * \return Angular frequency of the mesh pitching.
   */
  su2double GetPitching_Omega(unsigned short iDim) const { return Pitching_Omega[iDim];}

  /*!
   * \brief Get pitching rate of the marker.
   * \param[in] iMarkerMoving - Index of the moving marker (as specified in Marker_Moving)
   * \param[in] iDim - spatial component
   * \return  Angular frequency of the marker pitching.
   */
  su2double GetMarkerPitching_Omega(unsigned short iMarkerMoving, unsigned short iDim) const { return MarkerPitching_Omega[3*iMarkerMoving + iDim];}

  /*!
   * \brief Get the pitching amplitude of the mesh.
   * \param[in] iDim - spatial component
   * \return pitching amplitude of the mesh.
   */
  su2double GetPitching_Ampl(unsigned short iDim) const { return Pitching_Ampl[iDim];}

  /*!
   * \brief Get pitching amplitude of the marker.
   * \param[in] iMarkerMoving -  Index of the moving marker (as specified in Marker_Moving)
   * \param[in] iDim - spatial component
   * \return  pitching amplitude of the marker.
   */
  su2double GetMarkerPitching_Ampl(unsigned short iMarkerMoving, unsigned short iDim) const { return MarkerPitching_Ampl[3*iMarkerMoving + iDim];}

  /*!
   * \brief Get the pitching phase of the mesh.
   * \param[in] iDim - spatial component.
   * \return pitching phase of the mesh.
   */
  su2double GetPitching_Phase(unsigned short iDim) const { return Pitching_Phase[iDim];}

  /*!
   * \brief Get pitching phase of the marker.
   * \param[in] iMarkerMoving -  Index of the moving marker (as specified in Marker_Moving) \
   * \param[in] iDim - spatial component
   * \return pitching phase of the marker.
   */
  su2double GetMarkerPitching_Phase(unsigned short iMarkerMoving, unsigned short iDim) const { return MarkerPitching_Phase[3*iMarkerMoving + iDim];}

  /*!
   * \brief Get the plunging rate of the mesh.
   * \param[in] iDim - spatial component
   * \return Angular frequency of the mesh plunging.
   */
  su2double GetPlunging_Omega(unsigned short iDim) const { return Plunging_Omega[iDim];}

  /*!
   * \brief Get plunging rate of the marker.
   * \param[in] iMarkerMoving -  Index of the moving marker (as specified in Marker_Moving)
   * \param[in] iDim - spatial component
   * \return Angular frequency of the marker plunging.
   */
  su2double GetMarkerPlunging_Omega(unsigned short iMarkerMoving, unsigned short iDim) const { return MarkerPlunging_Omega[3*iMarkerMoving + iDim];}

  /*!
   * \brief Get the plunging amplitude of the mesh.
   * \param[in] iDim - spatial component
   * \return Plunging amplitude of the mesh.
   */
  su2double GetPlunging_Ampl(unsigned short iDim) const { return Plunging_Ampl[iDim];}

  /*!
   * \brief Get plunging amplitude of the marker.
   * \param[in] iMarkerMoving -  Index of the moving marker (as specified in Marker_Moving)
   * \param[in] iDim - spatial component
   * \return Plunging amplitude of the marker.
   */
  su2double GetMarkerPlunging_Ampl(unsigned short iMarkerMoving, unsigned short iDim) const { return MarkerPlunging_Ampl[3*iMarkerMoving + iDim];}

  /*!
   * \brief Get the angular velocity of the mesh about the z-axis.
   * \return Angular velocity of the mesh about the z-axis.
   */
  su2double GetFinalRotation_Rate_Z() const { return FinalRotation_Rate_Z;}

  /*!
   * \brief Set the angular velocity of the mesh about the z-axis.
   * \param[in] newRotation_Rate_Z - new rotation rate after computing the ramp value.
   */
  void SetRotation_Rate_Z(su2double newRotation_Rate_Z);

  /*!
   * \brief Get the Harmonic Balance frequency pointer.
   * \return Harmonic Balance Frequency pointer.
   */
  const su2double* GetOmega_HB(void) const { return  Omega_HB; }

  /*!
   * \brief Get if harmonic balance source term is to be preconditioned
   * \return yes or no to harmonic balance preconditioning
   */
  bool GetHB_Precondition(void) const { return HB_Precondition; }

  /*!
   * \brief Get if we should update the motion origin.
   * \param[in] val_marker - Value of the marker in which we are interested.
   * \return yes or no to update motion origin.
   */
  unsigned short GetMoveMotion_Origin(unsigned short val_marker) const { return MoveMotion_Origin[val_marker]; }

  /*!
   * \brief Get the minimum value of Beta for Roe-Turkel preconditioner
   * \return the minimum value of Beta for Roe-Turkel preconditioner
   */
  su2double GetminTurkelBeta() const { return  Min_Beta_RoeTurkel; }

  /*!
   * \brief Get the minimum value of Beta for Roe-Turkel preconditioner
   * \return the minimum value of Beta for Roe-Turkel preconditioner
   */
  su2double GetmaxTurkelBeta() const { return  Max_Beta_RoeTurkel; }

  /*!
   * \brief Get information about the adibatic wall condition
   * \return <code>TRUE</code> if it is a adiabatic wall condition; otherwise <code>FALSE</code>.
   */
  bool GetAdiabaticWall(void);

  /*!
   * \brief Get information about the isothermal wall condition
   * \return <code>TRUE</code> if it is a isothermal wall condition; otherwise <code>FALSE</code>.
   */
  bool GetIsothermalWall(void);

  /*!
   * \brief Get information about the Low Mach Preconditioning
   * \return <code>TRUE</code> if we are using low Mach preconditioner; otherwise <code>FALSE</code>.
   */
  bool Low_Mach_Preconditioning(void) const { return Low_Mach_Precon; }

  /*!
   * \brief Get information about the Low Mach Correction
   * \return <code>TRUE</code> if we are using low Mach correction; otherwise <code>FALSE</code>.
   */
  bool Low_Mach_Correction(void) const { return Low_Mach_Corr; }

  /*!
   * \brief Get information about the poisson solver condition
   * \return <code>TRUE</code> if it is a poisson solver condition; otherwise <code>FALSE</code>.
   */
  bool GetPoissonSolver(void) const { return PoissonSolver; }

  /*!
   * \brief Get information about the gravity force.
   * \return <code>TRUE</code> if it uses the gravity force; otherwise <code>FALSE</code>.
   */
  bool GetGravityForce(void) const { return GravityForce; }

  /*!
   * \brief Get information about the Vorticity Confinement.
   * \return <code>TRUE</code> if it uses Vorticity Confinement; otherwise <code>FALSE</code>.
   */
  bool GetVorticityConfinement(void) const { return VorticityConfinement; }

  /*!
   * \brief Get information about the body force.
   * \return <code>TRUE</code> if it uses a body force; otherwise <code>FALSE</code>.
   */
  bool GetBody_Force(void) const { return Body_Force; }

  /*!
   * \brief Get a pointer to the body force vector.
   * \return A pointer to the body force vector.
   */
  const su2double* GetBody_Force_Vector(void) const { return body_force; }

  /*!
   * \brief Get information about the streamwise periodicity (None, Pressure_Drop, Massflow).
   * \return Driving force identification.
   */
  ENUM_STREAMWISE_PERIODIC GetKind_Streamwise_Periodic(void) const { return Kind_Streamwise_Periodic; }

  /*!
   * \brief Get information about the streamwise periodicity Energy equation handling.
   * \return Real periodic treatment of energy equation.
   */
  bool GetStreamwise_Periodic_Temperature(void) const { return Streamwise_Periodic_Temperature; }

  /*!
   * \brief Get the value of the artificial periodic outlet heat.
   * \return Heat value.
   */
  su2double GetStreamwise_Periodic_OutletHeat(void) const { return Streamwise_Periodic_OutletHeat; }

  /*!
   * \brief Get the value of the pressure delta from which body force vector is computed.
   * \return Delta Pressure for body force computation.
   */
  su2double GetStreamwise_Periodic_PressureDrop(void) const { return Streamwise_Periodic_PressureDrop; }

  /*!
   * \brief Set the value of the pressure delta from which body force vector is computed. Necessary for Restart metadata.
   */
  void SetStreamwise_Periodic_PressureDrop(su2double Streamwise_Periodic_PressureDrop_) { Streamwise_Periodic_PressureDrop = Streamwise_Periodic_PressureDrop_; }

  /*!
   * \brief Get the value of the massflow from which body force vector is computed.
   * \return Massflow for body force computation.
   */
  su2double GetStreamwise_Periodic_TargetMassFlow(void) const { return Streamwise_Periodic_TargetMassFlow; }

  /*!
   * \brief Get information about the volumetric heat source.
   * \return <code>TRUE</code> if it uses a volumetric heat source; otherwise <code>FALSE</code>.
   */
  inline bool GetHeatSource(void) const { return HeatSource; }

  /*!
   * \brief Get information about the volumetric heat source.
   * \return Value of the volumetric heat source
   */
  inline su2double GetHeatSource_Val(void) const {return ValHeatSource;}

  /*!
   * \brief Get the rotation angle of the volumetric heat source in axis Z.
   * \return Rotation (Z) of the volumetric heat source
   */
  inline su2double GetHeatSource_Rot_Z(void) const {return Heat_Source_Rot_Z;}

  /*!
   * \brief Set the rotation angle of the volumetric heat source in axis Z.
   * \param[in] val_rot - Rotation (Z) of the volumetric heat source
   */
  inline void SetHeatSource_Rot_Z(su2double val_rot) {Heat_Source_Rot_Z = val_rot;}

  /*!
   * \brief Get the position of the center of the volumetric heat source.
   * \return Pointer to the center of the ellipsoid that introduces a volumetric heat source.
   */
  inline const su2double* GetHeatSource_Center(void) const {return hs_center;}

  /*!
   * \brief Set the position of the center of the volumetric heat source.
   * \param[in] x_cent = X position of the center of the volumetric heat source.
   * \param[in] y_cent = Y position of the center of the volumetric heat source.
   * \param[in] z_cent = Z position of the center of the volumetric heat source.
   */
  inline void SetHeatSource_Center(su2double x_cent, su2double y_cent, su2double z_cent) {
    hs_center[0] = x_cent; hs_center[1] = y_cent; hs_center[2] = z_cent;
  }

  /*!
   * \brief Get the radius of the ellipsoid that introduces a volumetric heat source.
   * \return Pointer to the radii (x, y, z) of the ellipsoid that introduces a volumetric heat source.
   */
  inline const su2double* GetHeatSource_Axes(void) const {return hs_axes;}

  /*!
   * \brief Get information about the rotational frame.
   * \return <code>TRUE</code> if there is a rotational frame; otherwise <code>FALSE</code>.
   */
  bool GetRotating_Frame(void) const { return Rotating_Frame; }

  /*!
   * \brief Get information about the axisymmetric frame.
   * \return <code>TRUE</code> if there is a rotational frame; otherwise <code>FALSE</code>.
   */
  bool GetAxisymmetric(void) const { return Axisymmetric; }

  /*!
   * \brief Get information about there is a smoothing of the grid coordinates.
   * \return <code>TRUE</code> if there is smoothing of the grid coordinates; otherwise <code>FALSE</code>.
   */
  unsigned short GetSmoothNumGrid(void) const { return SmoothNumGrid; }

  /*!
   * \brief Subtract one to the index of the finest grid (full multigrid strategy).
   * \return Change the index of the finest grid.
   */
  void SubtractFinestMesh(void) { FinestMesh = FinestMesh-1; }

  /*!
   * \brief Obtain the kind of design variable.
   * \param[in] val_dv - Number of the design variable that we want to read.
   * \return Design variable identification.
   */
  unsigned short GetDesign_Variable(unsigned short val_dv) const { return Design_Variable[val_dv]; }

  /*!
   * \brief Get the buffet sensor sharpness coefficient.
   * \return Sharpness coefficient for buffet sensor.
   */
  su2double GetBuffet_k(void) const { return Buffet_k; }

  /*!
   * \brief Get the buffet sensor offset parameter.
   * \return Offset parameter for buffet sensor.
   */
  su2double GetBuffet_lambda(void) const { return Buffet_lambda; }

  /*!
   * \brief Get the index in the config information of the marker <i>val_marker</i>.
   * \note When we read the config file, it stores the markers in a particular vector.
   * \return Index in the config information of the marker <i>val_marker</i>.
   */
  unsigned short GetMarker_CfgFile_TagBound(const string& val_marker) const;

  /*!
   * \brief Get the name in the config information of the marker number <i>val_marker</i>.
   * \note When we read the config file, it stores the markers in a particular vector.
   * \return Name of the marker in the config information of the marker <i>val_marker</i>.
   */
  string GetMarker_CfgFile_TagBound(unsigned short val_marker) const;

  /*!
   * \brief Get the boundary information (kind of boundary) in the config information of the marker <i>val_marker</i>.
   * \return Kind of boundary in the config information of the marker <i>val_marker</i>.
   */
  unsigned short GetMarker_CfgFile_KindBC(const string& val_marker) const;

  /*!
   * \brief Get the monitoring information from the config definition for the marker <i>val_marker</i>.
   * \return Monitoring information of the boundary in the config information for the marker <i>val_marker</i>.
   */
  unsigned short GetMarker_CfgFile_Monitoring(const string& val_marker) const;

  /*!
   * \brief Get the monitoring information from the config definition for the marker <i>val_marker</i>.
   * \return Monitoring information of the boundary in the config information for the marker <i>val_marker</i>.
   */
  unsigned short GetMarker_CfgFile_GeoEval(const string& val_marker) const;

  /*!
   * \brief Get the monitoring information from the config definition for the marker <i>val_marker</i>.
   * \return Monitoring information of the boundary in the config information for the marker <i>val_marker</i>.
   */
  unsigned short GetMarker_CfgFile_Designing(const string& val_marker) const;

  /*!
   * \brief Get the plotting information from the config definition for the marker <i>val_marker</i>.
   * \return Plotting information of the boundary in the config information for the marker <i>val_marker</i>.
   */
  unsigned short GetMarker_CfgFile_Plotting(const string& val_marker) const;

  /*!
   * \brief Get the plotting information from the config definition for the marker <i>val_marker</i>.
   * \return Plotting information of the boundary in the config information for the marker <i>val_marker</i>.
   */
  unsigned short GetMarker_CfgFile_Analyze(const string& val_marker) const;

  /*!
   * \brief Get the multi-physics interface information from the config definition for the marker <i>val_marker</i>.
   * \return Plotting information of the boundary in the config information for the marker <i>val_marker</i>.
   */
  unsigned short GetMarker_CfgFile_ZoneInterface(const string& val_marker) const;

  /*!
   * \brief Get the TurboPerformance information from the config definition for the marker <i>val_marker</i>.
   * \return TurboPerformance information of the boundary in the config information for the marker <i>val_marker</i>.
   */
  unsigned short GetMarker_CfgFile_Turbomachinery(const string& val_marker) const;

  /*!
   * \brief Get the TurboPerformance flag information from the config definition for the marker <i>val_marker</i>.
   * \return TurboPerformance flag information of the boundary in the config information for the marker <i>val_marker</i>.
   */
  unsigned short GetMarker_CfgFile_TurbomachineryFlag(const string& val_marker) const;

  /*!
   * \brief Get the MixingPlane interface information from the config definition for the marker <i>val_marker</i>.
   * \return Plotting information of the boundary in the config information for the marker <i>val_marker</i>.
   */
  unsigned short GetMarker_CfgFile_MixingPlaneInterface(const string& val_marker) const;

  /*!
   * \brief Get the DV information from the config definition for the marker <i>val_marker</i>.
   * \return DV information of the boundary in the config information for the marker <i>val_marker</i>.
   */
  unsigned short GetMarker_CfgFile_DV(const string& val_marker) const;

  /*!
   * \brief Get the motion information from the config definition for the marker <i>val_marker</i>.
   * \return Motion information of the boundary in the config information for the marker <i>val_marker</i>.
   */
  unsigned short GetMarker_CfgFile_Moving(const string& val_marker) const;

  /*!
   * \brief Get the gradient boundary information from the config definition for the marker <i>val_marker</i>.
   * \return Gradient boundary information of the boundary in the config information for the marker <i>val_marker</i>.
   */
  unsigned short GetMarker_CfgFile_SobolevBC(const string& val_marker) const;

  /*!
   * \brief Get the DEFORM_MESH information from the config definition for the marker <i>val_marker</i>.
   * \return DEFORM_MESH information of the boundary in the config information for the marker <i>val_marker</i>.
   */
  unsigned short GetMarker_CfgFile_Deform_Mesh(const string& val_marker) const;

  /*!
   * \brief Get the DEFORM_MESH_SYM_PLANE information from the config definition for the marker <i>val_marker</i>.
   * \return DEFORM_MESH_SYM_PLANE information of the boundary in the config information for the marker <i>val_marker</i>.
   */
  unsigned short GetMarker_CfgFile_Deform_Mesh_Sym_Plane(const string& val_marker) const;

  /*!
   * \brief Get the Fluid_Load information from the config definition for the marker <i>val_marker</i>.
   * \return Fluid_Load information of the boundary in the config information for the marker <i>val_marker</i>.
   */
  unsigned short GetMarker_CfgFile_Fluid_Load(const string& val_marker) const;

  /*!
   * \brief Get the Python customization information from the config definition for the marker <i>val_marker</i>.
   * \return Python customization information of the boundary in the config information for the marker <i>val_marker</i>.
   */
  unsigned short GetMarker_CfgFile_PyCustom(const string& val_marker) const;

  /*!
   * \brief Get the periodic information from the config definition of the marker <i>val_marker</i>.
   * \return Periodic information of the boundary in the config information of the marker <i>val_marker</i>.
   */
  unsigned short GetMarker_CfgFile_PerBound(const string& val_marker) const;

  /*!
   * \brief  Get the name of the marker <i>val_marker</i>.
   * \return The interface which owns that marker <i>val_marker</i>.
   */
  unsigned short GetMarker_ZoneInterface(const string& val_marker) const;

  /*!
   * \brief  Get the name of the marker <i>val_iMarker</i>.
   * \return The name of the marker in the interface
   */
  string GetMarkerTag_ZoneInterface(unsigned short val_iMarker) const { return Marker_ZoneInterface[val_iMarker]; }

  /*!
   * \brief  Get the number of markers in the multizone interface.
   * \return The number markers in the multizone interface
   */
  unsigned short GetnMarker_ZoneInterface(void) const { return nMarker_ZoneInterface; }

  /*!
   * \brief Determines whether a marker with index iMarker is a solid boundary.
   * \param iMarker
   * \return <TRUE> it marker with index iMarker is a solid boundary.
   */
  bool GetSolid_Wall(unsigned short iMarker) const;

  /*!
   * \brief Determines whether a marker with index iMarker is a viscous no-slip boundary.
   * \param iMarker
   * \return <TRUE> it marker with index iMarker is a viscous no-slip boundary.
   */
  bool GetViscous_Wall(unsigned short iMarker) const;

  /*!
   * \brief Determines whether a marker with index iMarker is a catalytic boundary.
   * \param iMarker
   * \return <TRUE> it marker with index iMarker is a catalytic boundary.
   */
  bool GetCatalytic_Wall(unsigned short iMarker) const;

  /*!
   * \brief Determines if problem is adjoint.
   * \return true if Adjoint.
   */
  bool GetContinuous_Adjoint(void) const { return ContinuousAdjoint; }

  /*!
   * \brief Determines if problem is viscous.
   * \return true if Viscous.
   */
  bool GetViscous(void) const { return Viscous; }

  /*!
   * \brief Determines if problem has catalytic walls.
   * \return true if catalytic walls are present.
   */
  bool GetCatalytic(void) const { return nWall_Catalytic > 0; }

  /*!
   * \brief Provides the index of the solution in the container.
   * \param[in] val_eqsystem - Equation that is being solved.
   * \return Index on the solution container.
   */
  unsigned short GetContainerPosition(unsigned short val_eqsystem);

  /*!
   * \brief Value of the minimum residual value (log10 scale).
   * \return Value of the minimum residual value (log10 scale).
   */
  su2double GetMinLogResidual(void) const { return MinLogResidual; }

  /*!
   * \brief Value of the damping factor for the engine inlet bc.
   * \return Value of the damping factor.
   */
  su2double GetDamp_Engine_Inflow(void) const { return Damp_Engine_Inflow; }

  /*!
   * \brief Value of the damping factor for the engine exhaust inlet bc.
   * \return Value of the damping factor.
   */
  su2double GetDamp_Engine_Exhaust(void) const { return Damp_Engine_Exhaust; }

  /*!
   * \brief Value of the damping factor for the residual restriction.
   * \return Value of the damping factor.
   */
  su2double GetDamp_Res_Restric(void) const { return Damp_Res_Restric; }

  /*!
   * \brief Value of the damping factor for the correction prolongation.
   * \return Value of the damping factor.
   */
  su2double GetDamp_Correc_Prolong(void) const { return Damp_Correc_Prolong; }

  /*!
   * \brief Value of the position of the Near Field (y coordinate for 2D, and z coordinate for 3D).
   * \return Value of the Near Field position.
   */
  su2double GetPosition_Plane(void) const { return Position_Plane; }

  /*!
   * \brief Value of the weight of the drag coefficient in the Sonic Boom optimization.
   * \return Value of the weight of the drag coefficient in the Sonic Boom optimization.
   */
  su2double GetWeightCd(void) const { return WeightCd; }

  /*!
   * \brief Value of the damping factor for the Thrust BC (actuator disk).
   * \return Value of the damping factor.
   */
  void SetdNetThrust_dBCThrust(su2double val_dnetthrust_dbcthrust);

  /*!
   * \brief Value of the azimuthal line to fix due to a misalignments of the nearfield.
   * \return Azimuthal line to fix due to a misalignments of the nearfield.
   */
  su2double GetFixAzimuthalLine(void) const { return FixAzimuthalLine; }

  /*!
   * \brief Value of the weight of the CD, CL, CM optimization.
   * \return Value of the weight of the CD, CL, CM optimization.
   */
  su2double GetdCD_dCL(void) const { return dCD_dCL; }

  /*!
   * \brief Value of the weight of the CD, CL, CM optimization.
   * \return Value of the weight of the CD, CL, CM optimization.
   */
  void SetdCD_dCL(su2double val_dcd_dcl) { dCD_dCL = val_dcd_dcl; }

  /*!
   * \brief Value of the weight of the CD, CL, CM optimization.
   * \return Value of the weight of the CD, CL, CM optimization.
   */
  su2double GetdCMx_dCL(void) const { return dCMx_dCL; }

  /*!
   * \brief Value of the weight of the CD, CL, CM optimization.
   * \return Value of the weight of the CD, CL, CM optimization.
   */
  void SetdCMx_dCL(su2double val_dcmx_dcl) { dCMx_dCL = val_dcmx_dcl; }

  /*!
   * \brief Value of the weight of the CD, CL, CM optimization.
   * \return Value of the weight of the CD, CL, CM optimization.
   */
  su2double GetdCMy_dCL(void) const { return dCMy_dCL; }

  /*!
   * \brief Value of the weight of the CD, CL, CM optimization.
   * \return Value of the weight of the CD, CL, CM optimization.
   */
  void SetdCMy_dCL(su2double val_dcmy_dcl) { dCMy_dCL = val_dcmy_dcl; }

  /*!
   * \brief Value of the weight of the CD, CL, CM optimization.
   * \return Value of the weight of the CD, CL, CM optimization.
   */
  su2double GetdCMz_dCL(void) const { return dCMz_dCL; }

  /*!
   * \brief Value of the weight of the CD, CL, CM optimization.
   * \return Value of the weight of the CD, CL, CM optimization.
   */
  void SetdCMz_dCL(su2double val_dcmz_dcl) { dCMz_dCL = val_dcmz_dcl; }

  /*!
   * \brief Value of the weight of the CD, CL, CM optimization.
   * \return Value of the weight of the CD, CL, CM optimization.
   */
  void SetdCL_dAlpha(su2double val_dcl_dalpha) { dCL_dAlpha = val_dcl_dalpha; }

  /*!
   * \brief Value of the weight of the CD, CL, CM optimization.
   * \return Value of the weight of the CD, CL, CM optimization.
   */
  su2double GetCL_Target(void) const { return CL_Target; }

  /*!
   * \brief Set the global parameters of each simulation for each runtime system.
   * \param[in] val_solver - Solver of the simulation.
   * \param[in] val_system - Runtime system that we are solving.
   */
  void SetGlobalParam(MAIN_SOLVER val_solver, unsigned short val_system);

  /*!
   * \brief Center of rotation for a rotational periodic boundary.
   */
  const su2double *GetPeriodicRotCenter(const string& val_marker) const;

  /*!
   * \brief Angles of rotation for a rotational periodic boundary.
   */
  const su2double *GetPeriodicRotAngles(const string& val_marker) const;

  /*!
   * \brief Translation vector for a translational periodic boundary.
   */
  const su2double *GetPeriodicTranslation(const string& val_marker) const;

  /*!
   * \brief Get the translation vector for a periodic transformation.
   * \param[in] val_index - Index corresponding to the periodic transformation.
   * \return The translation vector.
   */
  const su2double* GetPeriodic_Translation(unsigned short val_index ) const { return Periodic_Translation[val_index]; }

  /*!
   * \brief Get the rotationally periodic donor marker for boundary <i>val_marker</i>.
   * \return Periodic donor marker from the config information for the marker <i>val_marker</i>.
   */
  unsigned short GetMarker_Periodic_Donor(const string& val_marker) const;

  /*!
   * \brief Get the origin of the actuator disk.
   */
  su2double GetActDisk_NetThrust(const string& val_marker) const;

  /*!
   * \brief Get the origin of the actuator disk.
   */
  su2double GetActDisk_Power(const string& val_marker) const;

  /*!
   * \brief Get the origin of the actuator disk.
   */
  su2double GetActDisk_MassFlow(const string& val_marker) const;

  /*!
   * \brief Get the origin of the actuator disk.
   */
  su2double GetActDisk_Mach(const string& val_marker) const;

  /*!
   * \brief Get the origin of the actuator disk.
   */
  su2double GetActDisk_Force(const string& val_marker) const;

  /*!
   * \brief Get the origin of the actuator disk.
   */
  su2double GetActDisk_BCThrust(const string& val_marker) const;

  /*!
   * \brief Get the origin of the actuator disk.
   */
  su2double GetActDisk_BCThrust_Old(const string& val_marker) const;

  /*!
   * \brief Get the tip radius of th actuator disk.
   */
  su2double GetActDisk_Area(const string& val_marker) const;

  /*!
   * \brief Get the tip radius of th actuator disk.
   */
  su2double GetActDisk_ReverseMassFlow(const string& val_marker) const;

  /*!
   * \brief Get the thrust corffient of the actuator disk.
   */
  su2double GetActDisk_PressJump(const string& val_marker, unsigned short val_index) const;

  /*!
   * \brief Get the thrust corffient of the actuator disk.
   */
  su2double GetActDisk_TempJump(const string& val_marker, unsigned short val_index) const;

  /*!
   * \brief Get the rev / min of the actuator disk.
   */
  su2double GetActDisk_Omega(const string& val_marker, unsigned short val_index) const;

  /*!
   * \brief Get the Center of the actuator disk with BEM.
   */
  su2double GetActDiskBem_CG(unsigned short iDim, string val_marker, unsigned short val_index) const;

  /*!
   * \brief Get the axis of the actuator disk with BEM.
   */
  su2double GetActDiskBem_Axis(unsigned short iDim, string val_marker, unsigned short val_index) const;

  /*!
   * \brief Get the frequency of updating the actuator disk with BEM.
   */
  const unsigned short& GetActDiskBem_Frequency(void) const { return ActDiskBem_Frequency; }

  /*!
   * \brief Get the blade angle of the propeller.
   */
  su2double GetBEM_blade_angle(void) const { return BEM_blade_angle; }

  /*!
   * \brief Get the filename of the propeller.
   */
  const string& GetBEM_prop_filename(void) const { return BEM_prop_filename; }

  /*!
   * \brief Get Actuator Disk Outlet for boundary <i>val_marker</i> (actuator disk inlet).
   * \return Actuator Disk Outlet from the config information for the marker <i>val_marker</i>.
   */
  unsigned short GetMarker_CfgFile_ActDiskOutlet(const string& val_marker) const;

  /*!
   * \brief Get Actuator Disk Outlet for boundary <i>val_marker</i> (actuator disk inlet).
   * \return Actuator Disk Outlet from the config information for the marker <i>val_marker</i>.
   */
  unsigned short GetMarker_CfgFile_EngineExhaust(const string& val_marker) const;

  /*!
   * \brief Get the internal index for a moving boundary <i>val_marker</i>.
   * \return Internal index for a moving boundary <i>val_marker</i>.
   */
  unsigned short GetMarker_Moving(const string& val_marker) const;

  /*!
   * \brief Get a bool for whether a marker is moving. <i>val_marker</i>.
   * \param[in] val_marker - Name of the marker to test.
   * \return True if the marker is a moving boundary <i>val_marker</i>.
   */
  inline bool GetMarker_Moving_Bool(const string& val_marker) const {
    return GetMarker_Moving(val_marker) < nMarker_Moving;
  }

  /*!
   * \brief Get the internal index for a DEFORM_MESH boundary <i>val_marker</i>.
   * \return Internal index for a DEFORM_MESH boundary <i>val_marker</i>.
   */
  unsigned short GetMarker_Deform_Mesh(const string& val_marker) const;

  /*!
   * \brief Get the internal index for a DEFORM_MESH_SYM_PLANE boundary <i>val_marker</i>.
   * \return Internal index for a DEFORM_MESH_SYM_PLANE boundary <i>val_marker</i>.
   */
  unsigned short GetMarker_Deform_Mesh_Sym_Plane(const string& val_marker) const;

  /*!
   * \brief Get a bool for whether the marker is deformed. <i>val_marker</i>.
   * \param[in] val_marker - Name of the marker to test.
   * \return True if the marker is a deforming boundary <i>val_marker</i>.
   */
  inline bool GetMarker_Deform_Mesh_Bool(const string& val_marker) const {
    return GetMarker_Deform_Mesh(val_marker) < nMarker_Deform_Mesh ||
        GetMarker_Deform_Mesh_Sym_Plane(val_marker) < nMarker_Deform_Mesh_Sym_Plane;
  }

  /*!
   * \brief Get the internal index for a Fluid_Load boundary <i>val_marker</i>.
   * \return Internal index for a Fluid_Load boundary <i>val_marker</i>.
   */
  unsigned short GetMarker_Fluid_Load(const string& val_marker) const;

  /*!
   * \brief Get the internal index for a gradient boundary condition <i>val_marker</i>.
   * \return Internal index for a gradient boundary  condition <i>val_marker</i>.
   */
  unsigned short GetMarker_SobolevBC(const string& val_marker) const;

  /*!
   * \brief Get the name of the surface defined in the geometry file.
   * \param[in] val_marker - Value of the marker in which we are interested.
   * \return Name that is in the geometry file for the surface that
   *         has the marker <i>val_marker</i>.
   */
  string GetMarker_Moving_TagBound(unsigned short val_marker) const { return Marker_Moving[val_marker]; }

  /*!
   * \brief Get the name of the DEFORM_MESH boundary defined in the geometry file.
   * \param[in] val_marker - Value of the marker in which we are interested.
   * \return Name that is in the geometry file for the surface that
   *         has the marker <i>val_marker</i>.
   */
  string GetMarker_Deform_Mesh_TagBound(unsigned short val_marker) const { return Marker_Deform_Mesh[val_marker]; }

  /*!
   * \brief Get the name of the DEFORM_MESH_SYM_PLANE boundary defined in the geometry file.
   * \param[in] val_marker - Value of the marker in which we are interested.
   * \return Name that is in the geometry file for the surface that
   *         has the marker <i>val_marker</i>.
   */
  string GetMarker_Deform_Mesh_Sym_Plane_TagBound(unsigned short val_marker) const { return Marker_Deform_Mesh_Sym_Plane[val_marker]; }

  /*!
   * \brief Get the name of the Fluid_Load boundary defined in the geometry file.
   * \param[in] val_marker - Value of the marker in which we are interested.
   * \return Name that is in the geometry file for the surface that
   *         has the marker <i>val_marker</i>.
   */
  string GetMarker_Fluid_Load_TagBound(unsigned short val_marker) const { return Marker_Fluid_Load[val_marker]; }

  /*!
   * \brief Get the name of the surface defined in the geometry file.
   * \param[in] val_marker - Value of the marker in which we are interested.
   * \return Name that is in the geometry file for the surface that
   *         has the marker <i>val_marker</i>.
   */
  string GetMarker_PyCustom_TagBound(unsigned short val_marker) const { return Marker_PyCustom[val_marker]; }

  /*!
   * \brief Get the name of the surface defined in the geometry file.
   * \param[in] val_marker - Value of the marker in which we are interested.
   * \return Name that is in the geometry file for the surface that
   *         has the marker <i>val_marker</i>.
   */
  string GetMarker_Analyze_TagBound(unsigned short val_marker) const { return Marker_Analyze[val_marker]; }

  /*!
   * \brief Get the total temperature at a nacelle boundary.
   * \param[in] val_index - Index corresponding to the inlet boundary.
   * \return The total temperature.
   */
  su2double GetExhaust_Temperature_Target(const string& val_index) const;

  /*!
   * \brief Get the total temperature at an inlet boundary.
   * \param[in] val_index - Index corresponding to the inlet boundary.
   * \return The total temperature.
   */
  su2double GetInletTtotal(const string& val_index) const;

  /*!
   * \brief Get the temperature at a supersonic inlet boundary.
   * \param[in] val_index - Index corresponding to the inlet boundary.
   * \return The inlet density.
   */
  su2double GetInlet_Temperature(const string& val_index) const;

  /*!
   * \brief Get the pressure at a supersonic inlet boundary.
   * \param[in] val_index - Index corresponding to the inlet boundary.
   * \return The inlet pressure.
   */
  su2double GetInlet_Pressure(const string& val_index) const;

  /*!
   * \brief Get the velocity vector at a supersonic inlet boundary.
   * \param[in] val_index - Index corresponding to the inlet boundary.
   * \return The inlet velocity vector.
   */
  const su2double* GetInlet_Velocity(const string& val_index) const;

  /*!
   * \brief Get the mass fraction vector for a NEMO inlet boundary.
   * \param[in] val_index - Index corresponding to the inlet boundary.
   * \return The inlet velocity vector.
   */
  const su2double* GetInlet_MassFrac() const { return Inlet_MassFrac; }

  /*!
   * \brief Get the Tve value for a NEMO inlet boundary.
   * \param[in] val_index - Index corresponding to the inlet boundary.
   * \return The inlet velocity vector.
   */
  su2double GetInlet_Temperature_ve() const { return Inlet_Temperature_ve; }

  /*!
   * \brief Get the total pressure at an inlet boundary.
   * \param[in] val_index - Index corresponding to the inlet boundary.
   * \return The total pressure.
   */
  su2double GetInletPtotal(const string& val_index) const;

  /*!
   * \brief Set the total pressure at an inlet boundary.
   * \param[in] val_pressure - Pressure value at the inlet boundary.
   * \param[in] val_index - Index corresponding to the inlet boundary.
   */
  void SetInletPtotal(su2double val_pressure, const string& val_marker);

  /*!
   * \brief Get the species values at an inlet boundary
   * \param[in] val_index - Index corresponding to the inlet boundary.
   * \return The inlet species values.
   */
  const su2double* GetInlet_SpeciesVal(const string& val_index) const;

  /*!
   * \brief Get the turbulent properties values at an inlet boundary
   * \param[in] val_index - Index corresponding to the inlet boundary.
   * \return The inlet turbulent values.
   */
  const su2double* GetInlet_TurbVal(const string& val_index) const;

  /*!
   * \brief Get the total pressure at an nacelle boundary.
   * \param[in] val_index - Index corresponding to the inlet boundary.
   * \return The total pressure.
   */
  su2double GetExhaust_Pressure_Target(const string& val_index) const;

  /*!
   * \brief Value of the CFL reduction in turbulence problems.
   * \return Value of the CFL reduction in turbulence problems.
   */
  su2double GetCFLRedCoeff_Turb(void) const { return CFLRedCoeff_Turb; }

  /*!
   * \brief Value of the CFL reduction in species problems.
   * \return Value of the CFL reduction in species problems.
   */
  su2double GetCFLRedCoeff_Species() const { return CFLRedCoeff_Species; }

  /*!
   * \brief Get the flow direction unit vector at an inlet boundary.
   * \param[in] val_index - Index corresponding to the inlet boundary.
   * \return The flow direction vector.
   */
  const su2double* GetInletFlowDir(const string& val_index) const;

  /*!
   * \brief Get the back pressure (static) at an outlet boundary.
   * \param[in] val_index - Index corresponding to the outlet boundary.
   * \return The outlet pressure.
   */
  su2double GetOutlet_Pressure(const string& val_index) const;

  /*!
   * \brief Set the back pressure (static) at an outlet boundary.
   * \param[in] val_pressure - Pressure value at the outlet boundary.
   * \param[in] val_index - Index corresponding to the outlet boundary.
   */
  void SetOutlet_Pressure(su2double val_pressure, const string& val_marker);

  /*!
   * \brief Get the var 1 at Riemann boundary.
   * \param[in] val_marker - Index corresponding to the Riemann boundary.
   * \return The var1
   */
  su2double GetRiemann_Var1(const string& val_marker) const;

  /*!
   * \brief Get the var 2 at Riemann boundary.
   * \param[in] val_marker - Index corresponding to the Riemann boundary.
   * \return The var2
   */
  su2double GetRiemann_Var2(const string& val_marker) const;

  /*!
   * \brief Get the Flowdir at Riemann boundary.
   * \param[in] val_marker - Index corresponding to the Riemann boundary.
   * \return The Flowdir
   */
  const su2double* GetRiemann_FlowDir(const string& val_marker) const;

  /*!
   * \brief Get Kind Data of Riemann boundary.
   * \param[in] val_marker - Index corresponding to the Riemann boundary.
   * \return Kind data
   */
  unsigned short GetKind_Data_Riemann(const string& val_marker) const;

  /*!
   * \brief Get the var 1 for the Giels BC.
   * \param[in] val_marker - Index corresponding to the Giles BC.
   * \return The var1
   */
  su2double GetGiles_Var1(const string& val_marker) const;

  /*!
   * \brief Get the var 2 for the Giles boundary.
   * \param[in] val_marker - Index corresponding to the Giles BC.
   * \return The var2
   */
  su2double GetGiles_Var2(const string& val_marker) const;

  /*!
   * \brief Get the Flowdir for the Giles BC.
   * \param[in] val_marker - Index corresponding to the Giles BC.
   * \return The Flowdir
   */
  const su2double* GetGiles_FlowDir(const string& val_marker) const;

  /*!
   * \brief Get Kind Data for the Giles BC.
   * \param[in] val_marker - Index corresponding to the Giles BC.
   * \return Kind data
   */
  unsigned short GetKind_Data_Giles(const string& val_marker) const;

  /*!
   * \brief Set the var 1 for Giles BC.
   * \param[in] val_marker - Index corresponding to the Giles BC.
   */
  void SetGiles_Var1(su2double newVar1, const string& val_marker);

  /*!
   * \brief Get the relax factor for the average component for the Giles BC.
   * \param[in] val_marker - Index corresponding to the Giles BC.
   * \return The relax factor for the average component
   */
  su2double GetGiles_RelaxFactorAverage(const string& val_marker) const;

  /*!
   * \brief Get the relax factor for the fourier component for the Giles BC.
   * \param[in] val_marker - Index corresponding to the Giles BC.
   * \return The relax factor for the fourier component
   */
  su2double GetGiles_RelaxFactorFourier(const string& val_marker) const;

  /*!
   * \brief Get the outlet pressure imposed as BC for internal flow.
   * \return outlet pressure
   */
  su2double GetPressureOut_BC() const;

  /*!
   * \brief Set the outlet pressure imposed as BC for internal flow.
   * \param[in] val_temp - New value of the outlet pressure.
   */
  void SetPressureOut_BC(su2double val_press);

  /*!
   * \brief Get the inlet velocity or pressure imposed for incompressible flow.
   * \return inlet velocity or pressure
   */
  su2double GetIncInlet_BC() const;

  /*!
   * \brief Set the inlet velocity or pressure imposed as BC for incompressible flow.
   * \param[in] val_in - New value of the inlet velocity or pressure.
   */
  void SetIncInlet_BC(su2double val_in);

  /*!
   * \brief Get the inlet temperature imposed as BC for incompressible flow.
   * \return inlet temperature
   */
  su2double GetIncTemperature_BC() const;

  /*!
   * \brief Set the inlet temperature imposed as BC for incompressible flow.
   * \param[in] val_temperature - New value of the inlet temperature.
   */
  void SetIncTemperature_BC(su2double val_temperature);

  /*!
   * \brief Get the outlet pressure imposed as BC for incompressible flow.
   * \return outlet pressure
   */
  su2double GetIncPressureOut_BC() const;

  /*!
   * \brief Set the outlet pressure imposed as BC for incompressible flow.
   * \param[in] val_pressure - New value of the outlet pressure.
   */
  void SetIncPressureOut_BC(su2double val_pressure);

  /*!
   * \brief Get the inlet total pressure imposed as BC for internal flow.
   * \return inlet total pressure
   */
  su2double GetTotalPressureIn_BC() const;

  /*!
   * \brief Get the inlet total temperature imposed as BC for internal flow.
   * \return inlet total temperature
   */
  su2double GetTotalTemperatureIn_BC() const;

  /*!
   * \brief Set the inlet total temperature imposed as BC for internal flow.
   * \param[in] val_temp - New value of the total temperature.
   */
  void SetTotalTemperatureIn_BC(su2double val_temp);

  /*!
   * \brief Get the inlet flow angle imposed as BC for internal flow.
   * \return inlet flow angle
   */
  su2double GetFlowAngleIn_BC() const;

  /*!
   * \brief Get the wall temperature (static) at an isothermal boundary.
   * \param[in] val_index - Index corresponding to the isothermal boundary.
   * \return The wall temperature.
   */
  su2double GetIsothermal_Temperature(const string& val_index) const;

  /*!
   * \brief Get the wall heat flux on a constant heat flux boundary.
   * \param[in] val_index - Index corresponding to the constant heat flux boundary.
   * \return The heat flux.
   */
  su2double GetWall_HeatFlux(const string& val_index) const;

  /*!
   * \brief Get the heat transfer coefficient on a heat transfer boundary.
   * \param[in] val_index - Index corresponding to the heat transfer boundary.
   * \return The heat transfer coefficient.
   */
  su2double GetWall_HeatTransfer_Coefficient(const string& val_index) const;

  /*!
   * \brief Get the temperature at inifinty on a heat transfer boundary.
   * \param[in] val_index - Index corresponding to the heat transfer boundary.
   * \return The temperature at infinity.
   */
  su2double GetWall_HeatTransfer_Temperature(const string& val_index) const;

  /*!
   * \brief Get the wall function treatment for the given boundary marker.
   * \param[in] val_marker - String of the viscous wall marker.
   * \return The type of wall function treatment.
   */
  WALL_FUNCTIONS GetWallFunction_Treatment(const string& val_marker) const;

  /*!
   * \brief Get the additional integer info for the wall function treatment
            for the given boundary marker.
   * \param[in] val_marker - String of the viscous wall marker.
   * \return Pointer to the integer info for the given marker.
   */
  const unsigned short* GetWallFunction_IntInfo(const string& val_marker) const;

  /*!
   * \brief Get the additional double info for the wall function treatment
            for the given boundary marker.
   * \param[in] val_marker - String of the viscous wall marker.
   * \return Pointer to the double info for the given marker.
   */
  const su2double* GetWallFunction_DoubleInfo(const string& val_marker) const;

  /*!
   * \brief Get the type of wall and roughness height on a wall boundary (Heatflux or Isothermal).
   * \param[in] val_index - Index corresponding to the boundary.
   * \return The wall type and roughness height.
   */
  pair<WALL_TYPE,su2double> GetWallRoughnessProperties(const string& val_marker) const;

  /*!
   * \brief Get the target (pressure, massflow, etc) at an engine inflow boundary.
   * \param[in] val_index - Index corresponding to the engine inflow boundary.
   * \return Target (pressure, massflow, etc) .
   */
  su2double GetEngineInflow_Target(const string& val_marker) const;

  /*!
   * \brief Get the fan face Mach number at an engine inflow boundary.
   * \param[in] val_marker - Name of the boundary.
   * \return The fan face Mach number.
   */
  su2double GetInflow_Mach(const string& val_marker) const;

  /*!
   * \brief Get the back pressure (static) at an engine inflow boundary.
   * \param[in] val_marker - Name of the boundary.
   * \return The engine inflow pressure.
   */
  su2double GetInflow_Pressure(const string& val_marker) const;

  /*!
   * \brief Get the mass flow rate at an engine inflow boundary.
   * \param[in] val_marker - Name of the boundary.
   * \return The engine mass flow rate.
   */
  su2double GetInflow_MassFlow(const string& val_marker) const;

  /*!
   * \brief Get the percentage of reverse flow at an engine inflow boundary.
   * \param[in] val_marker - Name of the boundary.
   * \return The percentage of reverse flow.
   */
  su2double GetInflow_ReverseMassFlow(const string& val_marker) const;

  /*!
   * \brief Get the percentage of reverse flow at an engine inflow boundary.
   * \param[in] val_index - Index corresponding to the engine inflow boundary.
   * \return The percentage of reverse flow.
   */
  su2double GetInflow_ReverseMassFlow(unsigned short val_marker) const { return Inflow_ReverseMassFlow[val_marker]; }

  /*!
   * \brief Get the total pressure at an engine inflow boundary.
   * \param[in] val_marker - Name of the boundary.
   * \return The total pressure.
   */
  su2double GetInflow_TotalPressure(const string& val_marker) const;

  /*!
   * \brief Get the temperature (static) at an engine inflow boundary.
   * \param[in] val_marker - Name of the boundary.
   * \return The engine inflow temperature.
   */
  su2double GetInflow_Temperature(const string& val_marker) const;

  /*!
   * \brief Get the total temperature at an engine inflow boundary.
   * \param[in] val_marker - Name of the boundary.
   * \return The engine inflow total temperature.
   */
  su2double GetInflow_TotalTemperature(const string& val_marker) const;

  /*!
   * \brief Get the ram drag at an engine inflow boundary.
   * \param[in] val_marker - Name of the boundary.
   * \return The engine inflow ram drag.
   */
  su2double GetInflow_RamDrag(const string& val_marker) const;

  /*!
   * \brief Get the force balance at an engine inflow boundary.
   * \param[in] val_marker - Name of the boundary.
   * \return The engine inflow force balance.
   */
  su2double GetInflow_Force(const string& val_marker) const;

  /*!
   * \brief Get the power at an engine inflow boundary.
   * \param[in] val_marker - Name of the boundary.
   * \return The engine inflow power.
   */
  su2double GetInflow_Power(const string& val_marker) const;

  /*!
   * \brief Get the back pressure (static) at an engine exhaust boundary.
   * \param[in] val_marker - Name of the boundary.
   * \return The engine exhaust pressure.
   */
  su2double GetExhaust_Pressure(const string& val_marker) const;

  /*!
   * \brief Get the temperature (static) at an engine exhaust boundary.
   * \param[in] val_marker - Name of the boundary.
   * \return The engine exhaust temperature.
   */
  su2double GetExhaust_Temperature(const string& val_marker) const;

  /*!
   * \brief Get the massflow at an engine exhaust boundary.
   * \param[in] val_marker - Name of the boundary.
   * \return The engine exhaust massflow.
   */
  su2double GetExhaust_MassFlow(const string& val_marker) const;

  /*!
   * \brief Get the total pressure at an engine exhaust boundary.
   * \param[in] val_marker - Name of the boundary.
   * \return The engine exhaust total pressure.
   */
  su2double GetExhaust_TotalPressure(const string& val_marker) const;

  /*!
   * \brief Get the total temperature at an engine exhaust boundary.
   * \param[in] val_marker - Name of the boundary.
   * \return The total temperature.
   */
  su2double GetExhaust_TotalTemperature(const string& val_marker) const;

  /*!
   * \brief Get the gross thrust at an engine exhaust boundary.
   * \param[in] val_marker - Name of the boundary.
   * \return Gross thrust.
   */
  su2double GetExhaust_GrossThrust(const string& val_marker) const;

  /*!
   * \brief Get the force balance at an engine exhaust boundary.
   * \param[in] val_marker - Name of the boundary.
   * \return Force balance.
   */
  su2double GetExhaust_Force(const string& val_marker) const;

  /*!
   * \brief Get the power at an engine exhaust boundary.
   * \param[in] val_marker - Name of the boundary.
   * \return Power.
   */
  su2double GetExhaust_Power(const string& val_marker) const;

  /*!
   * \brief Get the back pressure (static) at an outlet boundary.
   * \param[in] val_index - Index corresponding to the outlet boundary.
   * \return The outlet pressure.
   */
  void SetInflow_Mach(unsigned short val_marker, su2double val_fanface_mach) { Inflow_Mach[val_marker] = val_fanface_mach; }

  /*!
   * \brief Set the fan face static pressure at an engine inflow boundary.
   * \param[in] val_index - Index corresponding to the engine inflow boundary.
   * \param[in] val_fanface_pressure - Fan face static pressure.
   */
  void SetInflow_Pressure(unsigned short val_marker, su2double val_fanface_pressure) { Inflow_Pressure[val_marker] = val_fanface_pressure; }

  /*!
   * \brief Set the massflow at an engine inflow boundary.
   * \param[in] val_index - Index corresponding to the engine inflow boundary.
   * \param[in] val_fanface_massflow - Massflow.
   */
  void SetInflow_MassFlow(unsigned short val_marker, su2double val_fanface_massflow) { Inflow_MassFlow[val_marker] = val_fanface_massflow; }

  /*!
   * \brief Set the reverse flow at an engine inflow boundary.
   * \param[in] val_index - Index corresponding to the engine inflow boundary.
   * \param[in] val_fanface_reversemassflow - reverse flow.
   */
  void SetInflow_ReverseMassFlow(unsigned short val_marker, su2double val_fanface_reversemassflow) { Inflow_ReverseMassFlow[val_marker] = val_fanface_reversemassflow; }

  /*!
   * \brief Set the fan face total pressure at an engine inflow boundary.
   * \param[in] val_index - Index corresponding to the engine inflow boundary.
   * \param[in] val_fanface_totalpressure - Fan face total pressure.
   */
  void SetInflow_TotalPressure(unsigned short val_marker, su2double val_fanface_totalpressure) { Inflow_TotalPressure[val_marker] = val_fanface_totalpressure; }

  /*!
   * \brief Set the fan face static temperature at an engine inflow boundary.
   * \param[in] val_index - Index corresponding to the engine inflow boundary.
   * \param[in] val_fanface_pressure - Fan face static temperature.
   */
  void SetInflow_Temperature(unsigned short val_marker, su2double val_fanface_temperature) { Inflow_Temperature[val_marker] = val_fanface_temperature; }

  /*!
   * \brief Set the fan face total temperature at an engine inflow boundary.
   * \param[in] val_index - Index corresponding to the engine inflow boundary.
   * \param[in] val_fanface_totaltemperature - Fan face total temperature.
   */
  void SetInflow_TotalTemperature(unsigned short val_marker, su2double val_fanface_totaltemperature) { Inflow_TotalTemperature[val_marker] = val_fanface_totaltemperature; }

  /*!
   * \brief Set the ram drag temperature at an engine inflow boundary.
   * \param[in] val_index - Index corresponding to the engine inflow boundary.
   * \param[in] val_fanface_ramdrag - Ram drag value.
   */
  void SetInflow_RamDrag(unsigned short val_marker, su2double val_fanface_ramdrag) { Inflow_RamDrag[val_marker] = val_fanface_ramdrag; }

  /*!
   * \brief Set the force balance at an engine inflow boundary.
   * \param[in] val_index - Index corresponding to the engine inflow boundary.
   * \param[in] val_fanface_force - Fan face force.
   */
  void SetInflow_Force(unsigned short val_marker, su2double val_fanface_force) { Inflow_Force[val_marker] = val_fanface_force; }

  /*!
   * \brief Set the power at an engine inflow boundary.
   * \param[in] val_index - Index corresponding to the engine inflow boundary.
   * \param[in] val_fanface_force - Power.
   */
  void SetInflow_Power(unsigned short val_marker, su2double val_fanface_power) { Inflow_Power[val_marker] = val_fanface_power; }

  /*!
   * \brief Set the back pressure (static) at an engine exhaust boundary.
   * \param[in] val_index - Index corresponding to the outlet boundary.
   * \param[in] val_exhaust_pressure - Exhaust static pressure.
   */
  void SetExhaust_Pressure(unsigned short val_marker, su2double val_exhaust_pressure) { Exhaust_Pressure[val_marker] = val_exhaust_pressure; }

  /*!
   * \brief Set the temperature (static) at an engine exhaust boundary.
   * \param[in] val_index - Index corresponding to the outlet boundary.
   * \param[in] val_exhaust_temp - Exhaust static temperature.
   */
  void SetExhaust_Temperature(unsigned short val_marker, su2double val_exhaust_temp) { Exhaust_Temperature[val_marker] = val_exhaust_temp; }

  /*!
   * \brief Set the back pressure (static) at an engine exhaust boundary.
   * \param[in] val_index - Index corresponding to the outlet boundary.
   * \param[in] val_exhaust_temp - Exhaust static temperature.
   */
  void SetExhaust_MassFlow(unsigned short val_marker, su2double val_exhaust_massflow) { Exhaust_MassFlow[val_marker] = val_exhaust_massflow; }

  /*!
   * \brief Set the back pressure (total) at an engine exhaust boundary.
   * \param[in] val_index - Index corresponding to the outlet boundary.
   * \param[in] val_exhaust_totalpressure - Exhaust total pressure.
   */
  void SetExhaust_TotalPressure(unsigned short val_marker, su2double val_exhaust_totalpressure) { Exhaust_TotalPressure[val_marker] = val_exhaust_totalpressure; }

  /*!
   * \brief Set the total temperature at an engine exhaust boundary.
   * \param[in] val_index - Index corresponding to the outlet boundary.
   * \param[in] val_exhaust_totaltemp - Exhaust total temperature.
   */
  void SetExhaust_TotalTemperature(unsigned short val_marker, su2double val_exhaust_totaltemp) { Exhaust_TotalTemperature[val_marker] = val_exhaust_totaltemp; }

  /*!
   * \brief Set the gross thrust at an engine exhaust boundary.
   * \param[in] val_index - Index corresponding to the outlet boundary.
   * \param[in] val_exhaust_grossthrust - Exhaust gross thrust temperature.
   */
  void SetExhaust_GrossThrust(unsigned short val_marker, su2double val_exhaust_grossthrust) { Exhaust_GrossThrust[val_marker] = val_exhaust_grossthrust; }

  /*!
   * \brief Set the force balance at an engine exhaust boundary.
   * \param[in] val_index - Index corresponding to the outlet boundary.
   * \param[in] val_exhaust_force - Exhaust force balance.
   */
  void SetExhaust_Force(unsigned short val_marker, su2double val_exhaust_force) { Exhaust_Force[val_marker] = val_exhaust_force; }

  /*!
   * \brief Set the power at an engine exhaust boundary.
   * \param[in] val_index - Index corresponding to the outlet boundary.
   * \param[in] val_exhaust_power - Exhaust power.
   */
  void SetExhaust_Power(unsigned short val_marker, su2double val_exhaust_power) { Exhaust_Power[val_marker] = val_exhaust_power; }

  /*!
   * \brief Set the back pressure (static) at an outlet boundary.
   * \param[in] val_marker - Index corresponding to a particular engine boundary.
   * \param[in] val_engine_mach - Exhaust power.
   */
  void SetEngine_Mach(unsigned short val_marker, su2double val_engine_mach) { Engine_Mach[val_marker] = val_engine_mach; }

  /*!
   * \brief Set the back pressure (static) at an outlet boundary.
   * \param[in] val_marker - Index corresponding to a particular engine boundary.
   * \param[in] val_engine_force - Exhaust power.
   */
  void SetEngine_Force(unsigned short val_marker, su2double val_engine_force) { Engine_Force[val_marker] = val_engine_force; }

  /*!
   * \brief Get the back pressure (static) at an outlet boundary.
   * \param[in] val_marker - Index corresponding to a particular engine boundary.
   * \param[in] val_engine_power - Exhaust power.
   */
  void SetEngine_Power(unsigned short val_marker, su2double val_engine_power) { Engine_Power[val_marker] = val_engine_power; }

  /*!
   * \brief Get the back pressure (static) at an outlet boundary.
   * \param[in] val_marker - Index corresponding to a particular engine boundary.
   * \param[in] val_engine_netthrust - Exhaust power.
   */
  void SetEngine_NetThrust(unsigned short val_marker, su2double val_engine_netthrust) { Engine_NetThrust[val_marker] = val_engine_netthrust; }

  /*!
   * \brief Get the back pressure (static) at an outlet boundary.
   * \param[in] val_marker - Index corresponding to a particular engine boundary.
   * \param[in] val_engine_grossthrust - Exhaust power.
   */
  void SetEngine_GrossThrust(unsigned short val_marker, su2double val_engine_grossthrust) { Engine_GrossThrust[val_marker] = val_engine_grossthrust; }

  /*!
   * \brief Get the back pressure (static) at an outlet boundary.
   * \param[in] val_marker - Index corresponding to a particular engine boundary.
   * \param[in] val_engine_area - Exhaust power.
   */
  void SetEngine_Area(unsigned short val_marker, su2double val_engine_area) { Engine_Area[val_marker] = val_engine_area; }

  /*!
   * \brief Get the back pressure (static) at an outlet boundary.
   * \param[in] val_marker - Index corresponding to a particular engine boundary.
   * \return The outlet pressure.
   */
  su2double GetEngine_Mach(unsigned short val_marker) const { return Engine_Mach[val_marker]; }

  /*!
   * \brief Get the back pressure (static) at an outlet boundary.
   * \param[in] val_marker - Index corresponding to a particular engine boundary.
   * \return The outlet pressure.
   */
  su2double GetEngine_Force(unsigned short val_marker) const { return Engine_Force[val_marker]; }

  /*!
   * \brief Get the back pressure (static) at an outlet boundary.
   * \param[in] val_marker - Index corresponding to a particular engine boundary.
   * \return The outlet pressure.
   */
  su2double GetEngine_Power(unsigned short val_marker) const { return Engine_Power[val_marker]; }

  /*!
   * \brief Get the back pressure (static) at an outlet boundary.
   * \param[in] val_marker - Index corresponding to a particular engine boundary.
   * \return The outlet pressure.
   */

  su2double GetEngine_NetThrust(unsigned short val_marker) const { return Engine_NetThrust[val_marker]; }
  /*!
   * \brief Get the back pressure (static) at an outlet boundary.
   * \param[in] val_marker - Index corresponding to a particular engine boundary.
   * \return The outlet pressure.
   */

  su2double GetEngine_GrossThrust(unsigned short val_marker) const { return Engine_GrossThrust[val_marker]; }

  /*!
   * \brief Get the back pressure (static) at an outlet boundary.
   * \param[in] val_marker - Index corresponding to a particular engine boundary.
   * \return The outlet pressure.
   */
  su2double GetEngine_Area(unsigned short val_marker) const { return Engine_Area[val_marker]; }

  /*!
   * \brief Get the back pressure (static) at an outlet boundary.
   * \param[in] val_index - Index corresponding to the outlet boundary.
   * \return The outlet pressure.
   */
  void SetActDiskInlet_Temperature(unsigned short val_marker, su2double val_actdisk_temp) { ActDiskInlet_Temperature[val_marker] = val_actdisk_temp; }

  /*!
   * \brief Get the back pressure (static) at an outlet boundary.
   * \param[in] val_index - Index corresponding to the outlet boundary.
   * \return The outlet pressure.
   */
  void SetActDiskInlet_TotalTemperature(unsigned short val_marker, su2double val_actdisk_totaltemp) { ActDiskInlet_TotalTemperature[val_marker] = val_actdisk_totaltemp; }

  /*!
   * \brief Get the back pressure (static) at an outlet boundary.
   * \param[in] val_index - Index corresponding to the outlet boundary.
   * \return The outlet pressure.
   */
  su2double GetActDiskInlet_Temperature(const string& val_marker) const;

  /*!
   * \brief Get the back pressure (static) at an outlet boundary.
   * \param[in] val_index - Index corresponding to the outlet boundary.
   * \return The outlet pressure.
   */
  su2double GetActDiskInlet_TotalTemperature(const string& val_marker) const;

  /*!
   * \brief Get the back pressure (static) at an outlet boundary.
   * \param[in] val_index - Index corresponding to the outlet boundary.
   * \return The outlet pressure.
   */
  void SetActDiskOutlet_Temperature(unsigned short val_marker, su2double val_actdisk_temp) { ActDiskOutlet_Temperature[val_marker] = val_actdisk_temp; }

  /*!
   * \brief Get the back pressure (static) at an outlet boundary.
   * \param[in] val_index - Index corresponding to the outlet boundary.
   * \return The outlet pressure.
   */
  void SetActDiskOutlet_TotalTemperature(unsigned short val_marker, su2double val_actdisk_totaltemp) { ActDiskOutlet_TotalTemperature[val_marker] = val_actdisk_totaltemp; }

  /*!
   * \brief Get the back pressure (static) at an outlet boundary.
   * \param[in] val_index - Index corresponding to the outlet boundary.
   * \return The outlet pressure.
   */
  su2double GetActDiskOutlet_Temperature(const string& val_marker) const;

  /*!
   * \brief Get the back pressure (static) at an outlet boundary.
   * \param[in] val_index - Index corresponding to the outlet boundary.
   * \return The outlet pressure.
   */
  su2double GetActDiskOutlet_TotalTemperature(const string& val_marker) const;

  /*!
   * \brief Get the back pressure (static) at an outlet boundary.
   * \param[in] val_index - Index corresponding to the outlet boundary.
   * \return The outlet pressure.
   */
  su2double GetActDiskInlet_MassFlow(const string& val_marker) const;

  /*!
   * \brief Get the back pressure (static) at an outlet boundary.
   * \param[in] val_index - Index corresponding to the outlet boundary.
   * \return The outlet pressure.
   */
  void SetActDiskInlet_MassFlow(unsigned short val_marker, su2double val_actdisk_massflow) { ActDiskInlet_MassFlow[val_marker] = val_actdisk_massflow; }

  /*!
   * \brief Get the back pressure (static) at an outlet boundary.
   * \param[in] val_index - Index corresponding to the outlet boundary.
   * \return The outlet pressure.
   */
  su2double GetActDiskOutlet_MassFlow(const string& val_marker) const;

  /*!
   * \brief Get the back pressure (static) at an outlet boundary.
   * \param[in] val_index - Index corresponding to the outlet boundary.
   * \return The outlet pressure.
   */
  void SetActDiskOutlet_MassFlow(unsigned short val_marker, su2double val_actdisk_massflow) { ActDiskOutlet_MassFlow[val_marker] = val_actdisk_massflow; }

  /*!
   * \brief Get the back pressure (static) at an outlet boundary.
   * \param[in] val_index - Index corresponding to the outlet boundary.
   * \return The outlet pressure.
   */
  su2double GetActDiskInlet_Pressure(const string& val_marker) const;

  /*!
   * \brief Get the back pressure (static) at an outlet boundary.
   * \param[in] val_index - Index corresponding to the outlet boundary.
   * \return The outlet pressure.
   */
  su2double GetActDiskInlet_TotalPressure(const string& val_marker) const;

  /*!
   * \brief Get the back pressure (static) at an outlet boundary.
   * \param[in] val_index - Index corresponding to the outlet boundary.
   * \return The outlet pressure.
   */
  su2double GetActDisk_DeltaPress(unsigned short val_marker) const { return ActDisk_DeltaPress[val_marker]; }

  /*!
   * \brief Get the back pressure (static) at an outlet boundary.
   * \param[in] val_index - Index corresponding to the outlet boundary.
   * \return The outlet pressure.
   */
  su2double GetActDisk_DeltaTemp(unsigned short val_marker) const { return ActDisk_DeltaTemp[val_marker]; }

  /*!
   * \brief Get the back pressure (static) at an outlet boundary.
   * \param[in] val_index - Index corresponding to the outlet boundary.
   * \return The outlet pressure.
   */
  su2double GetActDisk_TotalPressRatio(unsigned short val_marker) const { return ActDisk_TotalPressRatio[val_marker]; }

  /*!
   * \brief Get the back pressure (static) at an outlet boundary.
   * \param[in] val_index - Index corresponding to the outlet boundary.
   * \return The outlet pressure.
   */
  su2double GetActDisk_TotalTempRatio(unsigned short val_marker) const { return ActDisk_TotalTempRatio[val_marker]; }

  /*!
   * \brief Get the back pressure (static) at an outlet boundary.
   * \param[in] val_index - Index corresponding to the outlet boundary.
   * \return The outlet pressure.
   */
  su2double GetActDisk_StaticPressRatio(unsigned short val_marker) const { return ActDisk_StaticPressRatio[val_marker]; }

  /*!
   * \brief Get the back pressure (static) at an outlet boundary.
   * \param[in] val_index - Index corresponding to the outlet boundary.
   * \return The outlet pressure.
   */
  su2double GetActDisk_StaticTempRatio(unsigned short val_marker) const { return ActDisk_StaticTempRatio[val_marker]; }

  /*!
   * \brief Get the back pressure (static) at an outlet boundary.
   * \param[in] val_index - Index corresponding to the outlet boundary.
   * \return The outlet pressure.
   */
  su2double GetActDisk_NetThrust(unsigned short val_marker) const { return ActDisk_NetThrust[val_marker]; }

  /*!
   * \brief Get the back pressure (static) at an outlet boundary.
   * \param[in] val_index - Index corresponding to the outlet boundary.
   * \return The outlet pressure.
   */
  su2double GetActDisk_BCThrust(unsigned short val_marker) const { return ActDisk_BCThrust[val_marker]; }

  /*!
   * \brief Get the back pressure (static) at an outlet boundary.
   * \param[in] val_index - Index corresponding to the outlet boundary.
   * \return The outlet pressure.
   */
  su2double GetActDisk_BCThrust_Old(unsigned short val_marker) const { return ActDisk_BCThrust_Old[val_marker]; }

  /*!
   * \brief Get the back pressure (static) at an outlet boundary.
   * \param[in] val_index - Index corresponding to the outlet boundary.
   * \return The outlet pressure.
   */
  su2double GetActDisk_GrossThrust(unsigned short val_marker) const { return ActDisk_GrossThrust[val_marker]; }

  /*!
   * \brief Get the back pressure (static) at an outlet boundary.
   * \param[in] val_index - Index corresponding to the outlet boundary.
   * \return The outlet pressure.
   */
  su2double GetActDisk_Area(unsigned short val_marker) const { return ActDisk_Area[val_marker]; }

  /*!
   * \brief Get the back pressure (static) at an outlet boundary.
   * \param[in] val_index - Index corresponding to the outlet boundary.
   * \return The outlet pressure.
   */
  su2double GetActDisk_ReverseMassFlow(unsigned short val_marker) const { return ActDisk_ReverseMassFlow[val_marker]; }

  /*!
   * \brief Get the back pressure (static) at an outlet boundary.
   * \param[in] val_index - Index corresponding to the outlet boundary.
   * \return The outlet pressure.
   */
  su2double GetActDiskInlet_RamDrag(const string& val_marker) const;

  /*!
   * \brief Get the back pressure (static) at an outlet boundary.
   * \param[in] val_index - Index corresponding to the outlet boundary.
   * \return The outlet pressure.
   */
  su2double GetActDiskInlet_Force(const string& val_marker) const;

  /*!
   * \brief Get the back pressure (static) at an outlet boundary.
   * \param[in] val_index - Index corresponding to the outlet boundary.
   * \return The outlet pressure.
   */
  su2double GetActDiskInlet_Power(const string& val_marker) const;

  /*!
   * \brief Get the back pressure (static) at an outlet boundary.
   * \param[in] val_index - Index corresponding to the outlet boundary.
   * \return The outlet pressure.
   */
  void SetActDiskInlet_Pressure(unsigned short val_marker, su2double val_actdisk_press) { ActDiskInlet_Pressure[val_marker] = val_actdisk_press; }

  /*!
   * \brief Get the back pressure (static) at an outlet boundary.
   * \param[in] val_index - Index corresponding to the outlet boundary.
   * \return The outlet pressure.
   */
  void SetActDiskInlet_TotalPressure(unsigned short val_marker, su2double val_actdisk_totalpress) { ActDiskInlet_TotalPressure[val_marker] = val_actdisk_totalpress; }

  /*!
   * \brief Get the back pressure (static) at an outlet boundary.
   * \param[in] val_index - Index corresponding to the outlet boundary.
   * \return The outlet pressure.
   */
  void SetActDisk_DeltaPress(unsigned short val_marker, su2double val_actdisk_deltapress) { ActDisk_DeltaPress[val_marker] = val_actdisk_deltapress; }

  /*!
   * \brief Get the back pressure (static) at an outlet boundary.
   * \param[in] val_index - Index corresponding to the outlet boundary.
   * \return The outlet pressure.
   */
  void SetActDisk_Power(unsigned short val_marker, su2double val_actdisk_power) { ActDisk_Power[val_marker] = val_actdisk_power; }

  /*!
   * \brief Get the back pressure (static) at an outlet boundary.
   * \param[in] val_index - Index corresponding to the outlet boundary.
   * \return The outlet pressure.
   */
  void SetActDisk_MassFlow(unsigned short val_marker, su2double val_actdisk_massflow) { ActDisk_MassFlow[val_marker] = val_actdisk_massflow; }

  /*!
   * \brief Get the back pressure (static) at an outlet boundary.
   * \param[in] val_index - Index corresponding to the outlet boundary.
   * \return The outlet pressure.
   */
  void SetActDisk_Mach(unsigned short val_marker, su2double val_actdisk_mach) { ActDisk_Mach[val_marker] = val_actdisk_mach; }

  /*!
   * \brief Get the back pressure (static) at an outlet boundary.
   * \param[in] val_index - Index corresponding to the outlet boundary.
   * \return The outlet pressure.
   */
  void SetActDisk_Force(unsigned short val_marker, su2double val_actdisk_force) { ActDisk_Force[val_marker] = val_actdisk_force; }

  /*!
   * \brief Get the back pressure (static) at an outlet boundary.
   * \param[in] val_index - Index corresponding to the outlet boundary.
   * \return The outlet pressure.
   */
  su2double GetOutlet_MassFlow(const string& val_marker) const;

  /*!
   * \brief Get the back pressure (static) at an outlet boundary.
   * \param[in] val_index - Index corresponding to the outlet boundary.
   * \return The outlet pressure.
   */
  void SetOutlet_MassFlow(unsigned short val_marker, su2double val_massflow) { Outlet_MassFlow[val_marker] = val_massflow; }

  /*!
   * \brief Get the back pressure (static) at an outlet boundary.
   * \param[in] val_index - Index corresponding to the outlet boundary.
   * \return The outlet pressure.
   */
  su2double GetOutlet_Density(const string& val_marker) const;

  /*!
   * \brief Get the back pressure (static) at an outlet boundary.
   * \param[in] val_index - Index corresponding to the outlet boundary.
   * \return The outlet pressure.
   */
  void SetOutlet_Density(unsigned short val_marker, su2double val_density) { Outlet_Density[val_marker] = val_density; }

  /*!
   * \brief Get the back pressure (static) at an outlet boundary.
   * \param[in] val_index - Index corresponding to the outlet boundary.
   * \return The outlet pressure.
   */
  su2double GetOutlet_Area(const string& val_marker) const;

  /*!
   * \brief Get the back pressure (static) at an outlet boundary.
   * \param[in] val_index - Index corresponding to the outlet boundary.
   * \return The outlet pressure.
   */
  void SetOutlet_Area(unsigned short val_marker, su2double val_area) { Outlet_Area[val_marker] = val_area; }

  /*!
   * \brief Get the back pressure (static) at an outlet boundary.
   * \param[in] val_index - Index corresponding to the outlet boundary.
   * \return The outlet pressure.
   */
  void SetSurface_DC60(unsigned short val_marker, su2double val_surface_distortion) { Surface_DC60[val_marker] = val_surface_distortion; }

  /*!
   * \brief Set the massflow at the surface.
   * \param[in] val_marker - Index corresponding to the outlet boundary.
   * \param[in] val_surface_massflow - Value of the mass flow.
   */
  void SetSurface_MassFlow(unsigned short val_marker, su2double val_surface_massflow) { Surface_MassFlow[val_marker] = val_surface_massflow; }

  /*!
   * \brief Set the mach number at the surface.
   * \param[in] val_marker - Index corresponding to the outlet boundary.
   * \param[in] val_surface_massflow - Value of the mach number.
   */
  void SetSurface_Mach(unsigned short val_marker, su2double val_surface_mach) { Surface_Mach[val_marker] = val_surface_mach; }

  /*!
   * \brief Set the temperature at the surface.
   * \param[in] val_marker - Index corresponding to the outlet boundary.
   * \param[in] val_surface_massflow - Value of the temperature.
   */
  void SetSurface_Temperature(unsigned short val_marker, su2double val_surface_temperature) { Surface_Temperature[val_marker] = val_surface_temperature; }

  /*!
   * \brief Set the pressure at the surface.
   * \param[in] val_marker - Index corresponding to the outlet boundary.
   * \param[in] val_surface_massflow - Value of the pressure.
   */
  void SetSurface_Pressure(unsigned short val_marker, su2double val_surface_pressure) { Surface_Pressure[val_marker] = val_surface_pressure; }

  /*!
   * \brief Set the density at the surface.
   * \param[in] val_marker - Index corresponding to the outlet boundary.
   * \param[in] val_surface_density - Value of the density.
   */
  void SetSurface_Density(unsigned short val_marker, su2double val_surface_density) { Surface_Density[val_marker] = val_surface_density; }

  /*!
   * \brief Set the enthalpy at the surface.
   * \param[in] val_marker - Index corresponding to the outlet boundary.
   * \param[in] val_surface_density - Value of the density.
   */
  void SetSurface_Enthalpy(unsigned short val_marker, su2double val_surface_enthalpy) { Surface_Enthalpy[val_marker] = val_surface_enthalpy; }

  /*!
   * \brief Set the normal velocity at the surface.
   * \param[in] val_marker - Index corresponding to the outlet boundary.
   * \param[in] val_surface_normalvelocity - Value of the normal velocity.
   */
  void SetSurface_NormalVelocity(unsigned short val_marker, su2double val_surface_normalvelocity) { Surface_NormalVelocity[val_marker] = val_surface_normalvelocity; }

  /*!
   * \brief Set the streamwise flow uniformity at the surface.
   * \param[in] val_marker - Index corresponding to the outlet boundary.
   * \param[in] val_surface_streamwiseuniformity - Value of the streamwise flow uniformity.
   */
  void SetSurface_Uniformity(unsigned short val_marker, su2double val_surface_streamwiseuniformity) { Surface_Uniformity[val_marker] = val_surface_streamwiseuniformity; }

  /*!
   * \brief Set the secondary flow strength at the surface.
   * \param[in] val_marker - Index corresponding to the outlet boundary.
   * \param[in] val_surface_secondarystrength - Value of the secondary flow strength.
   */
  void SetSurface_SecondaryStrength(unsigned short val_marker, su2double val_surface_secondarystrength) { Surface_SecondaryStrength[val_marker] = val_surface_secondarystrength; }

  /*!
   * \brief Set the relative secondary flow strength at the surface.
   * \param[in] val_marker - Index corresponding to the outlet boundary.
   * \param[in] val_surface_secondaryoverstream - Value of the relative seondary flow strength.
   */
  void SetSurface_SecondOverUniform(unsigned short val_marker, su2double val_surface_secondaryoverstream) { Surface_SecondOverUniform[val_marker] = val_surface_secondaryoverstream; }

  /*!
   * \brief Set the momentum distortion at the surface.
   * \param[in] val_marker - Index corresponding to the outlet boundary.
   * \param[in] val_surface_momentumdistortion - Value of the momentum distortion.
   */
  void SetSurface_MomentumDistortion(unsigned short val_marker, su2double val_surface_momentumdistortion) { Surface_MomentumDistortion[val_marker] = val_surface_momentumdistortion; }

  /*!
   * \brief Set the total temperature at the surface.
   * \param[in] val_marker - Index corresponding to the outlet boundary.
   * \param[in] val_surface_totaltemperature - Value of the total temperature.
   */
  void SetSurface_TotalTemperature(unsigned short val_marker, su2double val_surface_totaltemperature) { Surface_TotalTemperature[val_marker] = val_surface_totaltemperature; }

  /*!
   * \brief Set the total pressure at the surface.
   * \param[in] val_marker - Index corresponding to the outlet boundary.
   * \param[in] val_surface_totalpressure - Value of the total pressure.
   */
  void SetSurface_TotalPressure(unsigned short val_marker, su2double val_surface_totalpressure) { Surface_TotalPressure[val_marker] = val_surface_totalpressure; }

  /*!
   * \brief Set the pressure drop between two surfaces.
   * \param[in] val_marker - Index corresponding to the outlet boundary.
   * \param[in] val_surface_pressuredrop - Value of the pressure drop.
   */
  void SetSurface_PressureDrop(unsigned short val_marker, su2double val_surface_pressuredrop) { Surface_PressureDrop[val_marker] = val_surface_pressuredrop; }

  /*!
   * \brief Set the average of species_0 at the surface.
   * \param[in] val_marker - Index corresponding to boundary.
   * \param[in] val_surface_species_0 - Value of avg species_0.
   */
  void SetSurface_Species_0(unsigned short val_marker, su2double val_surface_species_0) { Surface_Species_0[val_marker] = val_surface_species_0; }

  /*!
   * \brief Set the species variance at the surface.
   * \param[in] val_marker - Index corresponding to boundary.
   * \param[in] val_surface_species_variance - Value of the species variance.
   */
  void SetSurface_Species_Variance(unsigned short val_marker, su2double val_surface_species_variance) { Surface_Species_Variance[val_marker] = val_surface_species_variance; }

  /*!
   * \brief Get the back pressure (static) at an outlet boundary.
   * \param[in] val_index - Index corresponding to the outlet boundary.
   * \return The outlet pressure.
   */
  void SetSurface_IDC(unsigned short val_marker, su2double val_surface_distortion) { Surface_IDC[val_marker] = val_surface_distortion; }

  /*!
   * \brief Get the back pressure (static) at an outlet boundary.
   * \param[in] val_index - Index corresponding to the outlet boundary.
   * \return The outlet pressure.
   */
  void SetSurface_IDC_Mach(unsigned short val_marker, su2double val_surface_distortion) { Surface_IDC_Mach[val_marker] = val_surface_distortion; }

  /*!
   * \brief Get the back pressure (static) at an outlet boundary.
   * \param[in] val_index - Index corresponding to the outlet boundary.
   * \return The outlet pressure.
   */
  void SetSurface_IDR(unsigned short val_marker, su2double val_surface_distortion) { Surface_IDR[val_marker] = val_surface_distortion; }

  /*!
   * \brief Get the back pressure (static) at an outlet boundary.
   * \param[in] val_index - Index corresponding to the outlet boundary.
   * \return The outlet pressure.
   */
  void SetActDisk_DeltaTemp(unsigned short val_marker, su2double val_actdisk_deltatemp) { ActDisk_DeltaTemp[val_marker] = val_actdisk_deltatemp; }

  /*!
   * \brief Get the back pressure (static) at an outlet boundary.
   * \param[in] val_index - Index corresponding to the outlet boundary.
   * \return The outlet pressure.
   */
  void SetActDisk_TotalPressRatio(unsigned short val_marker, su2double val_actdisk_pressratio) { ActDisk_TotalPressRatio[val_marker] = val_actdisk_pressratio; }

  /*!
   * \brief Get the back pressure (static) at an outlet boundary.
   * \param[in] val_index - Index corresponding to the outlet boundary.
   * \return The outlet pressure.
   */
  void SetActDisk_TotalTempRatio(unsigned short val_marker, su2double val_actdisk_tempratio) { ActDisk_TotalTempRatio[val_marker] = val_actdisk_tempratio; }

  /*!
   * \brief Get the back pressure (static) at an outlet boundary.
   * \param[in] val_index - Index corresponding to the outlet boundary.
   * \return The outlet pressure.
   */
  void SetActDisk_StaticPressRatio(unsigned short val_marker, su2double val_actdisk_pressratio) { ActDisk_StaticPressRatio[val_marker] = val_actdisk_pressratio; }

  /*!
   * \brief Get the back pressure (static) at an outlet boundary.
   * \param[in] val_index - Index corresponding to the outlet boundary.
   * \return The outlet pressure.
   */
  void SetActDisk_StaticTempRatio(unsigned short val_marker, su2double val_actdisk_tempratio) { ActDisk_StaticTempRatio[val_marker] = val_actdisk_tempratio; }

  /*!
   * \brief Get the back pressure (static) at an outlet boundary.
   * \param[in] val_index - Index corresponding to the outlet boundary.
   * \return The outlet pressure.
   */
  void SetActDisk_NetThrust(unsigned short val_marker, su2double val_actdisk_netthrust) { ActDisk_NetThrust[val_marker] = val_actdisk_netthrust; }

  /*!
   * \brief Get the back pressure (static) at an outlet boundary.
   * \param[in] val_index - Index corresponding to the outlet boundary.
   * \return The outlet pressure.
   */
  void SetActDisk_BCThrust(const string& val_marker, su2double val_actdisk_bcthrust);

  /*!
   * \brief Get the back pressure (static) at an outlet boundary.
   * \param[in] val_index - Index corresponding to the outlet boundary.
   * \return The outlet pressure.
   */
  void SetActDisk_BCThrust(unsigned short val_marker, su2double val_actdisk_bcthrust) { ActDisk_BCThrust[val_marker] = val_actdisk_bcthrust; }

  /*!
   * \brief Get the back pressure (static) at an outlet boundary.
   * \param[in] val_index - Index corresponding to the outlet boundary.
   * \return The outlet pressure.
   */
  void SetActDisk_BCThrust_Old(const string& val_marker, su2double val_actdisk_bcthrust_old);

  /*!
   * \brief Get the back pressure (static) at an outlet boundary.
   * \param[in] val_index - Index corresponding to the outlet boundary.
   * \return The outlet pressure.
   */
  void SetActDisk_BCThrust_Old(unsigned short val_marker, su2double val_actdisk_bcthrust_old) { ActDisk_BCThrust_Old[val_marker] = val_actdisk_bcthrust_old; }

  /*!
   * \brief Get the back pressure (static) at an outlet boundary.
   * \param[in] val_index - Index corresponding to the outlet boundary.
   * \return The outlet pressure.
   */
  void SetActDisk_GrossThrust(unsigned short val_marker, su2double val_actdisk_grossthrust) { ActDisk_GrossThrust[val_marker] = val_actdisk_grossthrust; }

  /*!
   * \brief Get the back pressure (static) at an outlet boundary.
   * \param[in] val_index - Index corresponding to the outlet boundary.
   * \return The outlet pressure.
   */
  void SetActDisk_Area(unsigned short val_marker, su2double val_actdisk_area) { ActDisk_Area[val_marker] = val_actdisk_area; }

  /*!
   * \brief Get the back pressure (static) at an outlet boundary.
   * \param[in] val_index - Index corresponding to the outlet boundary.
   * \return The outlet pressure.
   */
  void SetActDiskInlet_ReverseMassFlow(unsigned short val_marker, su2double val_actdisk_area) { ActDisk_ReverseMassFlow[val_marker] = val_actdisk_area; }

  /*!
   * \brief Get the back pressure (static) at an outlet boundary.
   * \param[in] val_index - Index corresponding to the outlet boundary.
   * \return The outlet pressure.
   */
  void SetActDiskInlet_RamDrag(unsigned short val_marker, su2double val_actdisk_ramdrag) { ActDiskInlet_RamDrag[val_marker] = val_actdisk_ramdrag; }

  /*!
   * \brief Get the back pressure (static) at an outlet boundary.
   * \param[in] val_index - Index corresponding to the outlet boundary.
   * \return The outlet pressure.
   */
  void SetActDiskInlet_Force(unsigned short val_marker, su2double val_actdisk_force) { ActDiskInlet_Force[val_marker] = val_actdisk_force; }

  /*!
   * \brief Get the back pressure (static) at an outlet boundary.
   * \param[in] val_index - Index corresponding to the outlet boundary.
   * \return The outlet pressure.
   */
  void SetActDiskInlet_Power(unsigned short val_marker, su2double val_actdisk_power) { ActDiskInlet_Power[val_marker] = val_actdisk_power; }

  /*!
   * \brief Get the back pressure (static) at an outlet boundary.
   * \param[in] val_index - Index corresponding to the outlet boundary.
   * \return The outlet pressure.
   */
  su2double GetActDisk_Power(unsigned short val_marker) const { return ActDisk_Power[val_marker]; }

  /*!
   * \brief Get the back pressure (static) at an outlet boundary.
   * \param[in] val_index - Index corresponding to the outlet boundary.
   * \return The outlet pressure.
   */
  su2double GetActDisk_MassFlow(unsigned short val_marker) const { return ActDisk_MassFlow[val_marker]; }

  /*!
   * \brief Get the back pressure (static) at an outlet boundary.
   * \param[in] val_index - Index corresponding to the outlet boundary.
   * \return The outlet pressure.
   */
  su2double GetActDisk_Mach(unsigned short val_marker) const { return ActDisk_Mach[val_marker]; }

  /*!
   * \brief Get the back pressure (static) at an outlet boundary.
   * \param[in] val_index - Index corresponding to the outlet boundary.
   * \return The outlet pressure.
   */
  su2double GetActDisk_Force(unsigned short val_marker) const { return ActDisk_Force[val_marker]; }

  /*!
   * \brief Get the back pressure (static) at an outlet boundary.
   * \param[in] val_index - Index corresponding to the outlet boundary.
   * \return The outlet pressure.
   */
  su2double GetSurface_DC60(unsigned short val_marker) const { return Surface_DC60[val_marker]; }

  /*!
   * \brief Get the massflow at an outlet boundary.
   * \param[in] val_index - Index corresponding to the outlet boundary.
   * \return The massflow.
   */
  su2double GetSurface_MassFlow(unsigned short val_marker) const { return Surface_MassFlow[val_marker]; }

  /*!
   * \brief Get the mach number at an outlet boundary.
   * \param[in] val_index - Index corresponding to the outlet boundary.
   * \return The mach number.
   */
  su2double GetSurface_Mach(unsigned short val_marker) const { return Surface_Mach[val_marker]; }

  /*!
   * \brief Get the temperature at an outlet boundary.
   * \param[in] val_index - Index corresponding to the outlet boundary.
   * \return The temperature.
   */
  su2double GetSurface_Temperature(unsigned short val_marker) const { return Surface_Temperature[val_marker]; }

  /*!
   * \brief Get the pressure at an outlet boundary.
   * \param[in] val_index - Index corresponding to the outlet boundary.
   * \return The pressure.
   */
  su2double GetSurface_Pressure(unsigned short val_marker) const { return Surface_Pressure[val_marker]; }

  /*!
   * \brief Get the density at an outlet boundary.
   * \param[in] val_index - Index corresponding to the outlet boundary.
   * \return The density.
   */
  su2double GetSurface_Density(unsigned short val_marker) const { return Surface_Density[val_marker]; }

  /*!
   * \brief Get the enthalpy at an outlet boundary.
   * \param[in] val_index - Index corresponding to the outlet boundary.
   * \return The density.
   */
  su2double GetSurface_Enthalpy(unsigned short val_marker) const { return Surface_Enthalpy[val_marker]; }

  /*!
   * \brief Get the normal velocity at an outlet boundary.
   * \param[in] val_index - Index corresponding to the outlet boundary.
   * \return The normal velocity.
   */
  su2double GetSurface_NormalVelocity(unsigned short val_marker) const { return Surface_NormalVelocity[val_marker]; }

  /*!
   * \brief Get the streamwise flow uniformity at the surface.
   * \param[in] val_marker - Index corresponding to the outlet boundary.
   * \return The streamwise flow uniformity.
   */
  su2double GetSurface_Uniformity(unsigned short val_marker) const { return Surface_Uniformity[val_marker]; }

  /*!
   * \brief Get the secondary flow strength at the surface.
   * \param[in] val_marker - Index corresponding to the outlet boundary.
   * \return The secondary flow strength.
   */
  su2double GetSurface_SecondaryStrength(unsigned short val_marker) const { return Surface_SecondaryStrength[val_marker]; }

  /*!
   * \brief Get the relative secondary flow strength at the surface.
   * \param[in] val_marker - Index corresponding to the outlet boundary.
   * \return The relative seondary flow strength.
   */
  su2double GetSurface_SecondOverUniform(unsigned short val_marker) const { return Surface_SecondOverUniform[val_marker]; }

  /*!
   * \brief Get the momentum distortion at the surface.
   * \param[in] val_marker - Index corresponding to the outlet boundary.
   * \return The momentum distortion.
   */
  su2double GetSurface_MomentumDistortion(unsigned short val_marker) const { return Surface_MomentumDistortion[val_marker]; }

  /*!
   * \brief Get the total temperature at an outlet boundary.
   * \param[in] val_index - Index corresponding to the outlet boundary.
   * \return The total temperature.
   */
  su2double GetSurface_TotalTemperature(unsigned short val_marker) const { return Surface_TotalTemperature[val_marker]; }

  /*!
   * \brief Get the total pressure at an outlet boundary.
   * \param[in] val_index - Index corresponding to the outlet boundary.
   * \return The total pressure.
   */
  su2double GetSurface_TotalPressure(unsigned short val_marker) const { return Surface_TotalPressure[val_marker]; }

  /*!
   * \brief Get the pressure drop between two surfaces.
   * \param[in] val_index - Index corresponding to the outlet boundary.
   * \return The pressure drop.
   */
  su2double GetSurface_PressureDrop(unsigned short val_marker) const { return Surface_PressureDrop[val_marker]; }

  /*!
   * \brief Get avg species_0 at a boundary.
   * \param[in] val_index - Index corresponding to the boundary.
   * \return The avg species_0.
   */
  su2double GetSurface_Species_0(unsigned short val_marker) const { return Surface_Species_0[val_marker]; }

  /*!
   * \brief Get the species variance at a boundary.
   * \param[in] val_index - Index corresponding to the boundary.
   * \return The species variance.
   */
  su2double GetSurface_Species_Variance(unsigned short val_marker) const { return Surface_Species_Variance[val_marker]; }

  /*!
   * \brief Get the back pressure (static) at an outlet boundary.
   * \param[in] val_index - Index corresponding to the outlet boundary.
   * \return The outlet pressure.
   */
  su2double GetSurface_IDC(unsigned short val_marker) const { return Surface_IDC[val_marker]; }

  /*!
   * \brief Get the back pressure (static) at an outlet boundary.
   * \param[in] val_index - Index corresponding to the outlet boundary.
   * \return The outlet pressure.
   */
  su2double GetSurface_IDC_Mach(unsigned short val_marker) const { return Surface_IDC_Mach[val_marker]; }

  /*!
   * \brief Get the back pressure (static) at an outlet boundary.
   * \param[in] val_index - Index corresponding to the outlet boundary.
   * \return The outlet pressure.
   */
  su2double GetSurface_IDR(unsigned short val_marker) const { return Surface_IDR[val_marker]; }

  /*!
   * \brief Get the back pressure (static) at an outlet boundary.
   * \param[in] val_index - Index corresponding to the outlet boundary.
   * \return The outlet pressure.
   */
  su2double GetActDiskOutlet_Pressure(const string& val_marker) const;

  /*!
   * \brief Get the back pressure (static) at an outlet boundary.
   * \param[in] val_index - Index corresponding to the outlet boundary.
   * \return The outlet pressure.
   */
  su2double GetActDiskOutlet_TotalPressure(const string& val_marker) const;

  /*!
   * \brief Get the back pressure (static) at an outlet boundary.
   * \param[in] val_index - Index corresponding to the outlet boundary.
   * \return The outlet pressure.
   */
  su2double GetActDiskOutlet_GrossThrust(const string& val_marker) const;

  /*!
   * \brief Get the back pressure (static) at an outlet boundary.
   * \param[in] val_index - Index corresponding to the outlet boundary.
   * \return The outlet pressure.
   */
  su2double GetActDiskOutlet_Force(const string& val_marker) const;

  /*!
   * \brief Get the back pressure (static) at an outlet boundary.
   * \param[in] val_index - Index corresponding to the outlet boundary.
   * \return The outlet pressure.
   */
  su2double GetActDiskOutlet_Power(const string& val_marker) const;

  /*!
   * \brief Get the thrust at the actuator disk outlet boundary.
   * \param[in] val_marker - Marker corresponding to the outlet (actuator disk) boundary.
   * \return The outlet (actuator disk) thrust.
   */
  su2double GetActDiskOutlet_Thrust_BEM(string val_marker) const;

  /*!
   * \brief Get the torque at the actuator disk outlet boundary.
   * \param[in] val_marker - Marker corresponding to the outlet boundary.
   * \return The outlet (actuator disk) torque.
   */
  su2double GetActDiskOutlet_Torque_BEM(string val_marker) const;

  /*!
   * \brief Get the back pressure (static) at an outlet boundary.
   * \param[in] val_index - Index corresponding to the outlet boundary.
   * \return The outlet pressure.
   */
  void SetActDiskOutlet_Pressure(unsigned short val_marker, su2double val_actdisk_press) { ActDiskOutlet_Pressure[val_marker] = val_actdisk_press; }

  /*!
   * \brief Get the back pressure (static) at an outlet boundary.
   * \param[in] val_index - Index corresponding to the outlet boundary.
   * \return The outlet pressure.
   */
  void SetActDiskOutlet_TotalPressure(unsigned short val_marker, su2double val_actdisk_totalpress) { ActDiskOutlet_TotalPressure[val_marker] = val_actdisk_totalpress; }

  /*!
   * \brief Get the back pressure (static) at an outlet boundary.
   * \param[in] val_index - Index corresponding to the outlet boundary.
   * \return The outlet pressure.
   */
  void SetActDiskOutlet_GrossThrust(unsigned short val_marker, su2double val_actdisk_grossthrust) { ActDiskOutlet_GrossThrust[val_marker] = val_actdisk_grossthrust; }

  /*!
   * \brief Get the back pressure (static) at an outlet boundary.
   * \param[in] val_index - Index corresponding to the outlet boundary.
   * \return The outlet pressure.
   */
  void SetActDiskOutlet_Force(unsigned short val_marker, su2double val_actdisk_force) { ActDiskOutlet_Force[val_marker] = val_actdisk_force; }

  /*!
   * \brief Get the back pressure (static) at an outlet boundary.
   * \param[in] val_index - Index corresponding to the outlet boundary.
   * \return The outlet pressure.
   */
  void SetActDiskOutlet_Power(unsigned short val_marker, su2double val_actdisk_power) { ActDiskOutlet_Power[val_marker] = val_actdisk_power; }

  /*!
   * \brief Set the thrust at the outlet (actuator disk) boundary.
   * \param[in] val_marker - Marker corresponding to the outlet (actuator disk) boundary.
   * \param[in] val_actdisk_thrust_bem - Value of the actuator disk thrust.
   */
  void SetActDiskOutlet_Thrust_BEM(unsigned short val_marker, su2double val_actdisk_thrust_bem) {
    ActDiskOutlet_Thrust_BEM[val_marker] = val_actdisk_thrust_bem;
  }

  /*!
   * \brief Get the back pressure (static) at an outlet boundary.
   * \param[in] val_marker - Marker corresponding to the outlet boundary.
   * \param[in] val_actdisk_torque_bem - Value of the actuator disk torque.
   */
  void SetActDiskOutlet_Torque_BEM(unsigned short val_marker, su2double val_actdisk_torque_bem) {
    ActDiskOutlet_Torque_BEM[val_marker] = val_actdisk_torque_bem;
  }

  /*!
   * \brief Get the displacement value at an displacement boundary.
   * \param[in] val_index - Index corresponding to the displacement boundary.
   * \return The displacement value.
   */
  su2double GetDispl_Value(const string& val_index) const;

  /*!
   * \brief Get the force value at an load boundary.
   * \param[in] val_index - Index corresponding to the load boundary.
   * \return The load value.
   */
  su2double GetLoad_Value(const string& val_index) const;

  /*!
   * \brief Get the constant value at a damper boundary.
   * \param[in] val_index - Index corresponding to the load boundary.
   * \return The damper constant.
   */
  su2double GetDamper_Constant(const string& val_index) const;

  /*!
   * \brief Get the force value at a load boundary defined in cartesian coordinates.
   * \param[in] val_index - Index corresponding to the load boundary.
   * \return The load value.
   */
  su2double GetLoad_Dir_Value(const string& val_index) const;

  /*!
   * \brief Get the force multiplier at a load boundary in cartesian coordinates.
   * \param[in] val_index - Index corresponding to the load boundary.
   * \return The load multiplier.
   */
  su2double GetLoad_Dir_Multiplier(const string& val_index) const;

  /*!
   * \brief Get the force value at a load boundary defined in cartesian coordinates.
   * \param[in] val_index - Index corresponding to the load boundary.
   * \return The load value.
   */
  su2double GetDisp_Dir_Value(const string& val_index) const;

  /*!
   * \brief Get the force multiplier at a load boundary in cartesian coordinates.
   * \param[in] val_index - Index corresponding to the load boundary.
   * \return The load multiplier.
   */
  su2double GetDisp_Dir_Multiplier(const string& val_index) const;

  /*!
   * \brief Get the force direction at a loaded boundary in cartesian coordinates.
   * \param[in] val_index - Index corresponding to the load boundary.
   * \return The load direction.
   */
  const su2double* GetLoad_Dir(const string& val_index) const;

  /*!
   * \brief Get the force direction at a loaded boundary in cartesian coordinates.
   * \param[in] val_index - Index corresponding to the load boundary.
   * \return The load direction.
   */
  const su2double* GetDisp_Dir(const string& val_index) const;

  /*!
   * \brief Get name of the arbitrary mesh motion input file.
   * \return File name of the arbitrary mesh motion input file.
   */
  string GetDV_Filename(void) const { return DV_Filename; }

  /*!
   * \brief Get name of the unordered ASCII volume sensitivity file.
   * \return File name of the unordered ASCII volume sensitivity file.
   */
  string GetDV_Unordered_Sens_Filename(void) const { return DV_Unordered_Sens_Filename; }

  /*!
   * \brief Get name of the unordered ASCII surface sensitivity file.
   * \return File name of the unordered ASCII surface sensitivity file.
   */
  string GetDV_Sens_Filename(void) const { return DV_Sens_Filename; }

  /*!
   * \brief Set the config options.
   */
  void SetConfig_Options();

  /*!
   * \brief Set the config file parsing.
   */
  void SetConfig_Parsing(char case_filename[MAX_STRING_SIZE]);

  /*!
   * \brief Set the config file parsing.
   */
  void SetConfig_Parsing(istream &config_buffer);

  /*!
   * \brief Set the config file parsing.
   */
  bool SetRunTime_Parsing(char case_filename[MAX_STRING_SIZE]);

  /*!
   * \brief Config file postprocessing.
   */
  void SetPostprocessing(SU2_COMPONENT val_software, unsigned short val_izone, unsigned short val_nDim);

  /*!
   * \brief Config file markers processing.
   */
  void SetMarkers(SU2_COMPONENT val_software);

  /*!
   * \brief Config file output.
   */
  void SetOutput(SU2_COMPONENT val_software, unsigned short val_izone);

  /*!
   * \brief Value of Aeroelastic solution coordinate at time n+1.
   */
  vector<vector<su2double> > GetAeroelastic_np1(unsigned short iMarker) const { return Aeroelastic_np1[iMarker]; }

  /*!
   * \brief Value of Aeroelastic solution coordinate at time n.
   */
  vector<vector<su2double> > GetAeroelastic_n(unsigned short iMarker) const { return Aeroelastic_n[iMarker]; }

  /*!
   * \brief Value of Aeroelastic solution coordinate at time n-1.
   */
  vector<vector<su2double> > GetAeroelastic_n1(unsigned short iMarker) const { return Aeroelastic_n1[iMarker]; }

  /*!
   * \brief Value of Aeroelastic solution coordinate at time n+1.
   */
  void SetAeroelastic_np1(unsigned short iMarker, vector<vector<su2double> > solution) { Aeroelastic_np1[iMarker] = solution;}

  /*!
   * \brief Value of Aeroelastic solution coordinate at time n from time n+1.
   */
  void SetAeroelastic_n(void) { Aeroelastic_n = Aeroelastic_np1; }

  /*!
   * \brief Value of Aeroelastic solution coordinate at time n-1 from time n.
   */
  void SetAeroelastic_n1(void) { Aeroelastic_n1 = Aeroelastic_n; }

  /*!
   * \brief Aeroelastic Flutter Speed Index.
   */
  su2double GetAeroelastic_Flutter_Speed_Index(void) const { return FlutterSpeedIndex; }

  /*!
   * \brief Uncoupled Aeroelastic Frequency Plunge.
   */
  su2double GetAeroelastic_Frequency_Plunge(void) const { return PlungeNaturalFrequency; }

  /*!
   * \brief Uncoupled Aeroelastic Frequency Pitch.
   */
  su2double GetAeroelastic_Frequency_Pitch(void) const { return PitchNaturalFrequency; }

  /*!
   * \brief Aeroelastic Airfoil Mass Ratio.
   */
  su2double GetAeroelastic_Airfoil_Mass_Ratio(void) const { return AirfoilMassRatio; }

  /*!
   * \brief Aeroelastic center of gravity location.
   */
  su2double GetAeroelastic_CG_Location(void) const { return CG_Location; }

  /*!
   * \brief Aeroelastic radius of gyration squared.
   */
  su2double GetAeroelastic_Radius_Gyration_Squared(void) const { return RadiusGyrationSquared; }

  /*!
   * \brief Aeroelastic solve every x inner iteration.
   */
  unsigned short GetAeroelasticIter(void) const { return AeroelasticIter; }

  /*!
   * \brief Value of plunging coordinate.
   * \param[in] val_marker - the marker we are monitoring.
   * \return Value of plunging coordinate.
   */
  su2double GetAeroelastic_plunge(unsigned short val_marker) const { return Aeroelastic_plunge[val_marker]; }

  /*!
   * \brief Value of pitching coordinate.
   * \param[in] val_marker - the marker we are monitoring.
   * \return Value of pitching coordinate.
   */
  su2double GetAeroelastic_pitch(unsigned short val_marker) const { return Aeroelastic_pitch[val_marker]; }

  /*!
   * \brief Value of plunging coordinate.
   * \param[in] val_marker - the marker we are monitoring.
   * \param[in] val - value of plunging coordinate.
   */
  void SetAeroelastic_plunge(unsigned short val_marker, su2double val) { Aeroelastic_plunge[val_marker] = val; }

  /*!
   * \brief Value of pitching coordinate.
   * \param[in] val_marker - the marker we are monitoring.
   * \param[in] val - value of pitching coordinate.
   */
  void SetAeroelastic_pitch(unsigned short val_marker, su2double val) { Aeroelastic_pitch[val_marker] = val; }

  /*!
   * \brief Get information about the aeroelastic simulation.
   * \return <code>TRUE</code> if it is an aeroelastic case; otherwise <code>FALSE</code>.
   */
  bool GetAeroelastic_Simulation(void) const { return Aeroelastic_Simulation; }

  /*!
   * \brief Get information about the wind gust.
   * \return <code>TRUE</code> if there is a wind gust; otherwise <code>FALSE</code>.
   */
  bool GetWind_Gust(void) const { return Wind_Gust; }

  /*!
   * \brief Get the type of gust to simulate.
   * \return type of gust to use for the simulation.
   */
  unsigned short GetGust_Type(void) const { return Gust_Type; }

  /*!
   * \brief Get the gust direction.
   * \return the gust direction.
   */
  unsigned short GetGust_Dir(void) const { return Gust_Dir; }

  /*!
   * \brief Value of the gust wavelength.
   */
  su2double GetGust_WaveLength(void) const { return Gust_WaveLength; }

  /*!
   * \brief Value of the number of gust periods.
   */
  su2double GetGust_Periods(void) const { return Gust_Periods; }

  /*!
   * \brief Value of the gust amplitude.
   */
  su2double GetGust_Ampl(void) const { return Gust_Ampl; }

  /*!
   * \brief Value of the time at which to begin the gust.
   */
  su2double GetGust_Begin_Time(void) const { return Gust_Begin_Time; }

  /*!
   * \brief Value of the location ath which the gust begins.
   */
  su2double GetGust_Begin_Loc(void) const { return Gust_Begin_Loc; }

  /*!
   * \brief Get whether fixed values for turbulence quantities are applied.
   * \return <code>TRUE</code> if fixed values are applied; otherwise <code>FALSE</code>.
   */
  bool GetTurb_Fixed_Values(void) const { return Turb_Fixed_Values; }

  /*!
   * \brief Get shift of the upstream half-plane where fixed values for turbulence quantities are applied.
   * \details This half-plane is given by the condition that the dot product between the
   * coordinate vector and the normalized far-field velocity vector is less than what this
   * function returns.
   */
  su2double GetTurb_Fixed_Values_MaxScalarProd(void) const { return Turb_Fixed_Values_MaxScalarProd; }

  /*!
   * \brief Get the number of iterations to evaluate the parametric coordinates.
   * \return Number of iterations to evaluate the parametric coordinates.
   */
  unsigned short GetnFFD_Iter(void) const { return nFFD_Iter; }

  /*!
   * \brief Get the tolerance of the point inversion algorithm.
   * \return Tolerance of the point inversion algorithm.
   */
  su2double GetFFD_Tol(void) const { return FFD_Tol; }

  /*!
   * \brief Get information about whether to do a check on self-intersections within
      the FFD box based on value on the Jacobian determinant.
   * \param[out] FFD_IntPrev: <code>TRUE</code> if FFD intersection prevention is active; otherwise <code>FALSE</code>.
   * \param[out] FFD_IntPrev_MaxIter: Maximum number of iterations in the intersection prevention procedure.
   * \param[out] FFD_IntPrev_MaxDepth: Maximum recursion depth in the intersection prevention procedure.
   */
  tuple<bool, unsigned short, unsigned short> GetFFD_IntPrev(void) const {
    return make_tuple(FFD_IntPrev, FFD_IntPrev_MaxIter, FFD_IntPrev_MaxDepth);
  }

  /*!
   * \brief Get information about whether to do a check on convexity of the mesh elements.
   * \param[out] ConvexityCheck: <code>TRUE</code> if convexity check is active; otherwise <code>FALSE</code>.
   * \param[out] ConvexityCheck_MaxIter: Maximum number of iterations in the convexity check.
   * \param[out] ConvexityCheck_MaxDepth: Maximum recursion depth in the convexity check.
   */
  tuple<bool, unsigned short, unsigned short> GetConvexityCheck(void) const {
    return make_tuple(ConvexityCheck, ConvexityCheck_MaxIter, ConvexityCheck_MaxDepth);
  }

  /*!
   * \brief Get the scale factor for the line search.
   * \return Scale factor for the line search.
   */
  su2double GetOpt_RelaxFactor(void) const { return Opt_RelaxFactor; }

  /*!
   * \brief Get the bound for the line search.
   * \return Bound for the line search.
   */
  su2double GetOpt_LineSearch_Bound(void) const { return Opt_LineSearch_Bound; }

  /*!
   * \brief Set the scale factor for the line search.
   * \param[in] val_scale - scale of the deformation.
   */
  void SetOpt_RelaxFactor(su2double val_scale) { Opt_RelaxFactor = val_scale; }

  /*!
   * \brief Get the node number of the CV to visualize.
   * \return Node number of the CV to visualize.
   */
  long GetVisualize_CV(void) const { return Visualize_CV; }

  /*!
   * \brief Get information about whether to use fixed CL mode.
   * \return <code>TRUE</code> if fixed CL mode is active; otherwise <code>FALSE</code>.
   */
  bool GetFixed_CL_Mode(void) const { return Fixed_CL_Mode; }

  /*!
   * \brief Get information about whether to use fixed CL mode.
   * \return <code>TRUE</code> if fixed CL mode is active; otherwise <code>FALSE</code>.
   */
  bool GetEval_dOF_dCX(void) const { return Eval_dOF_dCX; }

  /*!
   * \brief Get information about whether to use fixed CL mode.
   * \return <code>TRUE</code> if fixed CL mode is active; otherwise <code>FALSE</code>.
   */
  bool GetDiscard_InFiles(void) const { return Discard_InFiles; }

  /*!
   * \brief Get the value specified for the target CL.
   * \return Value of the target CL.
   */
  su2double GetTarget_CL(void) const { return Target_CL; }

  /*!
   * \brief Get the value for the lift curve slope for fixed CL mode.
   * \return Lift curve slope for fixed CL mode.
   */
  su2double GetdCL_dAlpha(void) const { return dCL_dAlpha; }

  /*!
   * \brief Number of iterations to evaluate dCL_dAlpha.
   * \return Number of iterations.
   */
  unsigned long GetIter_dCL_dAlpha(void) const { return Iter_dCL_dAlpha; }

  /*!
   * \brief Get the value of iterations to re-evaluate the angle of attack.
   * \return Number of iterations.
   */
  unsigned long GetIter_Fixed_NetThrust(void) const { return Iter_Fixed_NetThrust; }

  /*!
   * \brief Get the value of NetThrust_dBCThrust.
   * \return Value NetThrust_dBCThrust.
   */
  su2double GetdNetThrust_dBCThrust(void) const { return dNetThrust_dBCThrust; }

  /*!
   * \brief Get the value of iterations to re-evaluate the angle of attack.
   * \return Number of iterations.
   */
  unsigned long GetUpdate_BCThrust(void) const { return Update_BCThrust; }

  /*!
   * \brief Set the value of the boolean for updating AoA in fixed lift mode.
   * \param[in] val_update - the bool for whether to update the AoA.
   */
  void SetUpdate_BCThrust_Bool(bool val_update) { Update_BCThrust_Bool = val_update; }

  /*!
   * \brief Set the value of the boolean for updating AoA in fixed lift mode.
   * \param[in] val_update - the bool for whether to update the AoA.
   */
  void SetUpdate_AoA(bool val_update) { Update_AoA = val_update; }

  /*!
   * \brief Get information about whether to update the AoA for fixed lift mode.
   * \return <code>TRUE</code> if we should update the AoA for fixed lift mode; otherwise <code>FALSE</code>.
   */
  bool GetUpdate_BCThrust_Bool(void) const { return Update_BCThrust_Bool; }

  /*!
   * \brief Get information about whether to update the AoA for fixed lift mode.
   * \return <code>TRUE</code> if we should update the AoA for fixed lift mode; otherwise <code>FALSE</code>.
   */
  bool GetUpdate_AoA(void) const { return Update_AoA; }

  /*!
   * \brief Get the maximum number of iterations between AoA updates for fixed C_L mode
   * \return Number of maximum iterations between AoA updates
   */
  unsigned long GetUpdate_AoA_Iter_Limit(void) const { return Update_AoA_Iter_Limit; }

  /*!
   * \brief Get whether at the end of finite differencing (Fixed CL mode)
   * \return boolean indicating end of finite differencing mode (Fixed CL mode)
   */
  bool GetFinite_Difference_Mode(void) const { return Finite_Difference_Mode; }

  /*!
   * \brief Set whether at the end of finite differencing (Fixed CL mode)
   */
  void SetFinite_Difference_Mode(bool val_fd_mode) { Finite_Difference_Mode = val_fd_mode; }

  /*!
   * \brief Set the current number of non-physical nodes in the solution.
   * \param[in] val_nonphys_points - current number of non-physical points.
   */
  void SetNonphysical_Points(unsigned long val_nonphys_points) { Nonphys_Points = val_nonphys_points; }

  /*!
   * \brief Get the current number of non-physical nodes in the solution.
   * \return Current number of non-physical points.
   */
  unsigned long GetNonphysical_Points(void) const { return Nonphys_Points; }

  /*!
   * \brief Set the current number of non-physical reconstructions for 2nd-order upwinding.
   * \param[in] val_nonphys_reconstr - current number of non-physical reconstructions for 2nd-order upwinding.
   */
  void SetNonphysical_Reconstr(unsigned long val_nonphys_reconstr) { Nonphys_Reconstr = val_nonphys_reconstr; }

  /*!
   * \brief Get the current number of non-physical reconstructions for 2nd-order upwinding.
   * \return Current number of non-physical reconstructions for 2nd-order upwinding.
   */
  unsigned long GetNonphysical_Reconstr(void) const { return Nonphys_Reconstr; }

  /*!
   * \brief Start the timer for profiling subroutines.
   * \param[in] val_start_time - the value of the start time.
   */
  void Tick(double *val_start_time);

  /*!
   * \brief Stop the timer for profiling subroutines and store results.
   * \param[in] val_start_time - the value of the start time.
   * \param[in] val_function_name - string for the name of the profiled subroutine.
   * \param[in] val_group_id - string for the name of the profiled subroutine.
   */
  void Tock(double val_start_time, const string& val_function_name, int val_group_id);

  /*!
   * \brief Write a CSV file containing the results of the profiling.
   */
  void SetProfilingCSV(void);

  /*!
   * \brief Start the timer for profiling subroutines.
   * \param[in] val_start_time - the value of the start time.
   */
  void GEMM_Tick(double *val_start_time) const;

  /*!
   * \brief Stop the timer for the GEMM profiling and store results.
   * \param[in] val_start_time - The value of the start time.
   * \param[in] M, N, K        - Matrix size of the GEMM call.
   */
  void GEMM_Tock(double val_start_time, int M, int N, int K) const;

  /*!
   * \brief Write a CSV file containing the results of the profiling.
   */
  void GEMMProfilingCSV(void);

  /*!
   * \brief Set freestream turbonormal for initializing solution.
   */
  void SetFreeStreamTurboNormal(const su2double* turboNormal);

  /*!
   * \brief Set freestream turbonormal for initializing solution.
   */
  const su2double* GetFreeStreamTurboNormal(void) const { return FreeStreamTurboNormal; }

  /*!
   * \brief Set multizone properties.
   */
  void SetMultizone(const CConfig *driver_config, const CConfig* const* config_container);

  /*!
   * \brief Get the verbosity level of the console output.
   * \return Verbosity level for the console output.
   */
  unsigned short GetConsole_Output_Verb(void) const { return Console_Output_Verb; }

  /*!
   * \brief Get the kind of marker analyze marker (area-averaged, mass flux averaged, etc).
   * \return Kind of average.
   */
  unsigned short GetKind_Average(void) const { return Kind_Average; }

  /*!
   * \brief Get the direct differentation method.
   * \return direct differentiation method.
   */
  unsigned short GetDirectDiff() const { return DirectDiff;}

  /*!
   * \brief Get the indicator whether we are solving an discrete adjoint problem.
   * \return the discrete adjoint indicator.
   */
  bool GetDiscrete_Adjoint(void) const { return DiscreteAdjoint; }

  /*!
   * \brief Get the number of subiterations while a ramp is applied.
   * \return Number of FSI subiters.
   */
  unsigned short GetnIterFSI_Ramp(void) const { return nIterFSI_Ramp; }

  /*!
   * \brief Get Aitken's relaxation parameter for static relaxation cases.
   * \return Aitken's relaxation parameters.
   */
  su2double GetAitkenStatRelax(void) const { return AitkenStatRelax; }

  /*!
   * \brief Get Aitken's maximum relaxation parameter for dynamic relaxation cases and first iteration.
   * \return Aitken's relaxation parameters.
   */
  su2double GetAitkenDynMaxInit(void) const { return AitkenDynMaxInit; }

  /*!
   * \brief Get Aitken's maximum relaxation parameter for dynamic relaxation cases and first iteration.
   * \return Aitken's relaxation parameters.
   */
  su2double GetAitkenDynMinInit(void) const { return AitkenDynMinInit; }

  /*!
   * \brief Decide whether to apply dead loads to the model.
   * \return <code>TRUE</code> if the dead loads are to be applied, <code>FALSE</code> otherwise.
   */
  bool GetDeadLoad(void) const { return DeadLoad; }

  /*!
   * \brief Identifies if the mesh is matching or not (temporary, while implementing interpolation procedures).
   * \return <code>TRUE</code> if the mesh is matching, <code>FALSE</code> otherwise.
   */
  bool GetPseudoStatic(void) const { return PseudoStatic; }

  /*!
   * \brief Identifies if we want to restart from a steady or an unsteady solution.
   * \return <code>TRUE</code> if we restart from steady state solution, <code>FALSE</code> otherwise.
   */
  bool GetSteadyRestart(void) const { return SteadyRestart; }

  /*!
   * \brief Get the current instance.
   * \return Current instance identifier.
   */
  unsigned short GetiInst(void) const { return iInst; }

  /*!
   * \brief Set the current instance.
   * \param[in] iInst - current instance identifier.
   */
  void SetiInst(unsigned short val_iInst) { iInst = val_iInst; }

  /*!
   * \brief Get Newmark alpha parameter.
   * \return Value of the Newmark alpha parameter.
   */
  su2double GetNewmark_beta(void) const { return Newmark_beta; }

  /*!
   * \brief Get Newmark delta parameter.
   * \return Value of the Newmark delta parameter.
   */
  su2double GetNewmark_gamma(void) const { return Newmark_gamma; }

  /*!
   * \brief Get the number of integration coefficients provided by the user.
   * \return Number of integration coefficients.
   */
  unsigned short GetnIntCoeffs(void) const { return nIntCoeffs; }

  /*!
   * \brief Get the number of different materials for the elasticity solver.
   * \return Number of different materials.
   */
  unsigned short GetnElasticityMat(void) const { return nElasticityMod; }

  /*!
   * \brief Get the integration coefficients for the Generalized Alpha - Newmark integration integration scheme.
   * \param[in] val_coeff - Index of the coefficient.
   * \return Alpha coefficient for the Runge-Kutta integration scheme.
   */
  su2double Get_Int_Coeffs(unsigned short val_coeff) const { return Int_Coeffs[val_coeff]; }

  /*!
   * \brief Get the number of different values for the modulus of the electric field.
   * \return Number of different values for the modulus of the electric field.
   */
  unsigned short GetnElectric_Field(void) const { return nElectric_Field; }

  /*!
   * \brief Get the dimensionality of the electric field.
   * \return Number of integration coefficients.
   */
  unsigned short GetnDim_Electric_Field(void) const { return nDim_Electric_Field; }

  /*!
   * \brief Get the values for the electric field modulus.
   * \param[in] val_coeff - Index of the coefficient.
   * \return Alpha coefficient for the Runge-Kutta integration scheme.
   */
  su2double Get_Electric_Field_Mod(unsigned short val_coeff) const { return Electric_Field_Mod[val_coeff]; }

  /*!
   * \brief Set the values for the electric field modulus.
   * \param[in] val_coeff - Index of the electric field.
   * \param[in] val_el_field - Value of the electric field.
   */
  void Set_Electric_Field_Mod(unsigned short val_coeff, su2double val_el_field) { Electric_Field_Mod[val_coeff] = val_el_field; }

  /*!
   * \brief Get the direction of the electric field in reference configuration.
   * \param[in] val_coeff - Index of the coefficient.
   * \return Alpha coefficient for the Runge-Kutta integration scheme.
   */
  const su2double* Get_Electric_Field_Dir(void) const { return Electric_Field_Dir; }

  /*!
   * \brief Check if the user wants to apply the load as a ramp.
   * \return    <code>TRUE</code> means that the load is to be applied as a ramp.
   */
  bool GetRamp_Load(void) const { return Ramp_Load; }

  /*!
   * \brief Get the maximum time of the ramp.
   * \return    Value of the max time while the load is linearly increased
   */
  su2double GetRamp_Time(void) const { return Ramp_Time; }

  /*!
   * \brief Check if the user wants to apply the load as a ramp.
   * \return  <code>TRUE</code> means that the load is to be applied as a ramp.
   */
  bool GetRampAndRelease_Load(void) const { return RampAndRelease; }

  /*!
   * \brief Check if the user wants to apply the load as a ramp.
   * \return  <code>TRUE</code> means that the load is to be applied as a ramp.
   */
  bool GetSine_Load(void) const { return Sine_Load; }

  /*!
   * \brief Get the sine load properties.
   * \param[in] val_index - Index corresponding to the load boundary.
   * \return The pointer to the sine load values.
   */
  const su2double* GetLoad_Sine(void) const { return sineload_coeff; }

  /*!
   * \brief Get the kind of load transfer method we want to use for dynamic problems
   * \note This value is obtained from the config file, and it is constant
   *       during the computation.
   * \return Kind of transfer method for multiphysics problems
   */
  unsigned short GetDynamic_LoadTransfer(void) const { return Dynamic_LoadTransfer; }

  /*!
   * \brief Get the penalty weight value for the objective function.
   * \return  Penalty weight value for the reference geometry objective function.
   */
  su2double GetRefGeom_Penalty(void) const { return RefGeom_Penalty; }

  /*!
   * \brief Get the penalty weight value for the objective function.
   * \return  Penalty weight value for the reference geometry objective function.
   */
  su2double GetTotalDV_Penalty(void) const { return DV_Penalty; }

  /*!
   * \brief Get the maximum allowed VM stress and KS exponent for the stress penalty objective function.
   */
  array<su2double,2> GetStressPenaltyParam(void) const { return StressPenaltyParam; }

  /*!
   * \brief Get whether a predictor is used for FSI applications.
   * \return Bool: determines if predictor is used or not
   */
  bool GetPredictor(void) const { return Predictor; }

  /*!
   * \brief Get the order of the predictor for FSI applications.
   * \return Order of predictor
   */
  unsigned short GetPredictorOrder(void) const { return Pred_Order; }

  /*!
   * \brief Get boolean for using Persson's shock capturing method in Euler flow DG-FEM
   * \return Boolean for using Persson's shock capturing method in Euler flow DG-FEM
   */
  bool GetEulerPersson(void) const { return EulerPersson; }

  /*!
   * \brief Set boolean for using Persson's shock capturing method in Euler flow DG-FEM
   * \param[in] val_EulerPersson - Boolean for using Persson's shock capturing method in Euler flow DG-FEM
   */
  void SetEulerPersson(bool val_EulerPersson) { EulerPersson = val_EulerPersson; }

  /*!
   * \brief Get whether a relaxation parameter is used for FSI applications.
   * \return Bool: determines if relaxation parameter  is used or not
   */
  bool GetRelaxation(void) const { return Relaxation; }

  /*!
   * \brief Check if the simulation we are running is a FSI simulation
   * \return Value of the physical time in an unsteady simulation.
   */
  bool GetFSI_Simulation(void) const { return FSI_Problem || (nMarker_Fluid_Load > 0); }

  /*!
   * \brief Set that the simulation we are running is a multizone simulation
   * \param[in] MZ_problem - boolean that determines is Multizone_Problem is true/false.
   */
  void SetMultizone_Problem(bool MZ_problem) { Multizone_Problem = MZ_problem; }

  /*!
   * \brief Get whether the simulation we are running is a multizone simulation
   * \return Multizone_Problem - boolean that determines is Multizone_Problem is true/false.
   */
  bool GetMultizone_Problem(void) const { return Multizone_Problem; }

  /*!
   * \brief Get the ID for the FEA region that we want to compute the gradient for using direct differentiation
   * \return ID
   */
  unsigned short GetnID_DV(void) const { return nID_DV; }

  /*!
   * \brief Check if we want to apply an incremental load to the nonlinear structural simulation
   * \return <code>TRUE</code> means that the load is to be applied in increments.
   */
  bool GetIncrementalLoad(void) const { return IncrementalLoad; }

  /*!
   * \brief Get the number of increments for an incremental load.
   * \return Number of increments.
   */
  unsigned long GetNumberIncrements(void) const { return IncLoad_Nincrements; }

  /*!
   * \brief Get the value of the criteria for applying incremental loading.
   * \return Value of the log10 of the residual.
   */
  su2double GetIncLoad_Criteria(unsigned short val_var) const { return inc_crit[val_var]; }

  /*!
   * \brief Get the relaxation method chosen for the simulation
   * \return Value of the relaxation method
   */
  BGS_RELAXATION GetRelaxation_Method_BGS(void) const { return Kind_BGS_RelaxMethod; }

  /*!
   * \brief Get the kind of Riemann solver for the DG method (FEM flow solver).
   * \note This value is obtained from the config file, and it is constant during the computation.
   * \return Kind of Riemann solver for the DG method (FEM flow solver).
   */
  UPWIND GetRiemann_Solver_FEM(void) const { return Riemann_Solver_FEM; }

  /*!
   * \brief Get the factor applied during quadrature of straight elements.
   * \return The specified straight element quadrature factor.
   */
  su2double GetQuadrature_Factor_Straight(void) const { return Quadrature_Factor_Straight; }

  /*!
   * \brief Get the factor applied during quadrature of curved elements.
   * \return The specified curved element quadrature factor.
   */
  su2double GetQuadrature_Factor_Curved(void) const { return Quadrature_Factor_Curved; }

  /*!
   * \brief Get the factor applied during time quadrature for ADER-DG.
   * \return The specified ADER-DG time quadrature factor.
   */
  su2double GetQuadrature_Factor_Time_ADER_DG(void) const { return Quadrature_Factor_Time_ADER_DG; }

  /*!
   * \brief Function to make available the multiplication factor theta of the
   *        symmetrizing terms in the DG discretization of the viscous terms.
   * \return The specified factor for the DG discretization.
   */
  su2double GetTheta_Interior_Penalty_DGFEM(void) const { return Theta_Interior_Penalty_DGFEM; }

  /*!
   * \brief Function to make available the matrix size in vectorization in
            order to optimize the gemm performance.
   * \return The matrix size in this direction.
   */
  unsigned short GetSizeMatMulPadding(void) const { return sizeMatMulPadding; }

  /*!
   * \brief Function to make available whether or not the entropy must be computed.
   * \return The boolean whether or not the entropy must be computed.
   */
  bool GetCompute_Entropy(void) const { return Compute_Entropy; }

  /*!
   * \brief Function to make available whether or not the lumped mass matrix
            must be used for steady computations.
   * \return The boolean whether or not to use the lumped mass matrix.
   */
  bool GetUse_Lumped_MassMatrix_DGFEM(void) const { return Use_Lumped_MassMatrix_DGFEM; }

  /*!
   * \brief Function to make available whether or not only the exact Jacobian
   *        of the spatial discretization must be computed.
   * \return The boolean whether or not the Jacobian must be computed.
   */
  bool GetJacobian_Spatial_Discretization_Only(void) const { return Jacobian_Spatial_Discretization_Only; }

  /*!
   * \brief Get the interpolation method used for matching between zones.
   */
  INTERFACE_INTERPOLATOR GetKindInterpolation(void) const { return Kind_Interpolation; }

  /*!
   * \brief Get option of whether to use conservative interpolation between zones.
   */
  bool GetConservativeInterpolation(void) const { return ConservativeInterpolation && GetStructuralProblem(); }

  /*!
   * \brief Get the basis function to use for radial basis function interpolation for FSI.
   */
  RADIAL_BASIS GetKindRadialBasisFunction(void) const { return Kind_RadialBasisFunction; }

  /*!
   * \brief Get option of whether to use polynomial terms in Radial Basis Function interpolation.
   */
  bool GetRadialBasisFunctionPolynomialOption(void) const { return RadialBasisFunction_PolynomialOption; }

  /*!
   * \brief Get the basis function radius to use for radial basis function interpolation for FSI.
   */
  su2double GetRadialBasisFunctionParameter(void) const { return RadialBasisFunction_Parameter; }

  /*!
   * \brief Get the tolerance used to prune the interpolation matrix (making it sparser).
   */
  su2double GetRadialBasisFunctionPruneTol(void) const { return RadialBasisFunction_PruneTol; }

  /*!
   * \brief Get the number of donor points to use in Nearest Neighbor interpolation.
   */
  unsigned short GetNumNearestNeighbors(void) const { return NumNearestNeighbors; }

  /*!
   * \brief Get the kind of inlet face interpolation function to use.
   */
  inline INLET_SPANWISE_INTERP GetKindInletInterpolationFunction(void) const { return Kind_InletInterpolationFunction; }

  /*!
   * \brief Get the kind of inlet face interpolation data type.
   */
  inline INLET_INTERP_TYPE GetKindInletInterpolationType (void) const  { return Kind_Inlet_InterpolationType; }

  /*!
   * \brief Get whether to print inlet interpolated data or not.
   */
  bool GetPrintInlet_InterpolatedData(void) const { return PrintInlet_InterpolatedData; }

  /*!
   * \brief Get the amount of eigenvalue perturbation to be done
   * \return Value of the uq_delta_b parameter
   */
  su2double GetUQ_Delta_B(void) const { return uq_delta_b; }

  /*!
   * \brief Get the kind of eigenspace perturbation to be done
   * \return Value of the eig_val_comp
   */
  unsigned short GetEig_Val_Comp(void) const { return eig_val_comp; }

  /*!
   * \brief Get the underelaxation factor
   * \return Value of the uq_urlx parameter
   */
  su2double GetUQ_URLX(void) const { return uq_urlx; }

  /*!
   * \brief Get information about eigenspace perturbation
   * \return <code>TRUE</code> means eigenspace perterturbation will be used
   */
  bool GetUQ_Permute(void) const { return uq_permute; }

  /*!
   * \brief Get information about whether to use wall functions.
   * \return <code>TRUE</code> if wall functions are on; otherwise <code>FALSE</code>.
   */
  bool GetWall_Functions(void) const { return Wall_Functions; }

  /*!
   * \brief Get the AD support.
   */
  bool GetAD_Mode(void) const { return AD_Mode;}

  /*!
   * \brief Set the maximum velocity^2 in the domain for the incompressible preconditioner.
   * \param[in] Value of the maximum velocity^2 in the domain for the incompressible preconditioner.
   */
  void SetMax_Vel2(su2double val_max_vel2) { Max_Vel2 = val_max_vel2; }

  /*!
   * \brief Get the maximum velocity^2 in the domain for the incompressible preconditioner.
   * \return Value of the maximum velocity^2 in the domain for the incompressible preconditioner.
   */
  su2double GetMax_Vel2(void) const { return Max_Vel2; }

  /*!
   * \brief Set the sum of the bandwidth for writing binary restarts (to be averaged later).
   * \param[in] Sum of the bandwidth for writing binary restarts.
   */
  void SetRestart_Bandwidth_Agg(su2double val_restart_bandwidth_sum) { Restart_Bandwidth_Agg = val_restart_bandwidth_sum; }

  /*!
   * \brief Set the sum of the bandwidth for writing binary restarts (to be averaged later).
   * \return Sum of the bandwidth for writing binary restarts.
   */
  su2double GetRestart_Bandwidth_Agg(void) const { return Restart_Bandwidth_Agg; }

  /*!
   * \brief Get the Kind of Hybrid RANS/LES.
   * \return Value of Hybrid RANS/LES method.
   */
  unsigned short GetKind_HybridRANSLES(void) const { return Kind_HybridRANSLES; }

  /*!
   * \brief Get the Kind of Roe Low Dissipation Scheme for Unsteady flows.
   * \return Value of Low dissipation approach.
   */
  unsigned short GetKind_RoeLowDiss(void) const { return Kind_RoeLowDiss; }

  /*!
   * \brief Get the DES Constant.
   * \return Value of DES constant.
   */
  su2double GetConst_DES(void) const { return Const_DES; }

  /*!
   * \brief Get if AD preaccumulation should be performed.
   */
  bool GetAD_Preaccumulation(void) const { return AD_Preaccumulation;}

  /*!
   * \brief Get the heat equation.
   * \return YES if weakly coupled heat equation for inc. flow is enabled.
   */
  bool GetWeakly_Coupled_Heat(void) const { return Weakly_Coupled_Heat; }

  /*!
   * \brief Get the CHT couling method.
   * \return Kind of the method.
   */
  CHT_COUPLING GetKind_CHT_Coupling() const { return Kind_CHT_Coupling; }

  /*!
   * \brief Check if values passed to the BC_HeatFlux-Routine are already integrated.
   * \return YES if the passed values is the integrated heat flux over the marker's surface.
   */
  bool GetIntegrated_HeatFlux() const { return Integrated_HeatFlux; }

  /*!
   * \brief Get Compute Average.
   * \return YES if start computing averages
   */
  bool GetCompute_Average(void) const { return Compute_Average;}

  /*!
   * \brief Get the verification solution.
   * \return The verification solution to be used.
   */
  VERIFICATION_SOLUTION GetVerification_Solution(void) const { return Kind_Verification_Solution;}

  /*!
   * \brief Get topology optimization.
   */
  bool GetTopology_Optimization(void) const { return topology_optimization; }

  /*!
   * \brief Get name of output file for topology optimization derivatives.
   */
  string GetTopology_Optim_FileName(void) const { return top_optim_output_file; }

  /*!
   * \brief Get exponent for density-based stiffness penalization.
   */
  su2double GetSIMP_Exponent(void) const { return simp_exponent; }

  /*!
   * \brief Get lower bound for density-based stiffness penalization.
   */
  su2double GetSIMP_MinStiffness(void) const { return simp_minimum_stiffness; }

  /*!
   * \brief Number of kernels to use in filtering the design density field.
   */
  unsigned short GetTopology_Optim_Num_Kernels(void) const { return top_optim_nKernel; }

  /*!
   * \brief Get the i'th kernel to use, its parameter, and the radius.
   */
  void GetTopology_Optim_Kernel(const unsigned short iKernel, ENUM_FILTER_KERNEL &type,
                                su2double &param, su2double &radius) const {
    type = top_optim_kernels[iKernel];
    param = top_optim_kernel_params[iKernel];
    radius = top_optim_filter_radius[iKernel];
  }

  /*!
   * \brief Get the maximum "logical radius" (degree of neighborhood) to consider in the neighbor search.
   */
  unsigned short GetTopology_Search_Limit(void) const { return top_optim_search_lim; }

  /*!
   * \brief Get the type and parameter for the projection function used in topology optimization
   */
  void GetTopology_Optim_Projection(ENUM_PROJECTION_FUNCTION &type, su2double &param) const {
    type = top_optim_proj_type;  param = top_optim_proj_param;
  }

  /*!
   * \brief Get the filenames of the individual config files
   * \return File name of the config file for zone "index"
   */
  string GetConfigFilename(unsigned short index) const { return Config_Filenames[index]; }

  /*!
   * \brief Get the number of config files
   * \return Number of config filenames in CONFIG_LIST
   */
  unsigned short GetnConfigFiles(void) const { return nConfig_Files; }

  /*!
   * \brief Check if the multizone problem is solved for time domain.
   * \return YES if time-domain is considered.
   */
  bool GetTime_Domain(void) const { return Time_Domain; }

  /*!
   * \brief Get the number of inner iterations
   * \return Number of inner iterations on each multizone block
   */
  unsigned long GetnInner_Iter(void) const { return nInnerIter; }

  /*!
   * \brief Get the number of outer iterations
   * \return Number of outer iterations for the multizone problem
   */
  unsigned long GetnOuter_Iter(void) const { return nOuterIter; }

  /*!
   * \brief Get the number of time iterations
   * \return Number of time steps run
   */
  unsigned long GetnTime_Iter(void) const { return nTimeIter; }

  /*!
   * \brief Set the number of time iterations
   * \param[in] val_iter - Number of time steps run
   */
  void SetnTime_Iter(unsigned long val_iter) { nTimeIter = val_iter; }

  /*!
   * \brief Get the restart iteration
   * \return Iteration for the restart of multizone problems
   */
  unsigned long GetRestart_Iter(void) const { return Restart_Iter; }

  /*!
   * \brief Get the time step for multizone problems
   * \return Time step for multizone problems, it is set on all the zones
   */
  su2double GetTime_Step(void) const { return Time_Step; }

  /*!
   * \brief Get the maximum simulation time for time-domain problems
   * \return Simulation time for multizone problems, it is set on all the zones
   */
  su2double GetMax_Time(void) const { return Max_Time; }

  /*!
   * \brief Get the level of MPI communications to be performed.
   * \return Level of MPI communications.
   */
  unsigned short GetComm_Level(void) const { return Comm_Level; }

  /*!
   * \brief Check if the mesh read supports multiple zones.
   * \return YES if multiple zones can be contained in the mesh file.
   */
  bool GetMultizone_Mesh(void) const { return Multizone_Mesh; }

  /*!
   * \brief Check if the mesh read supports multiple zones.
   * \return YES if multiple zones can be contained in the mesh file.
   */
  bool GetMultizone_Residual(void) const { return Multizone_Residual; }

  /*!
   * \brief Get the Kind of Radiation model applied.
   * \return Kind of radiation model used.
   */
  RADIATION_MODEL GetKind_RadiationModel(void) const { return Kind_Radiation; }

  /*!
   * \brief Get the Kind of P1 initialization method applied.
   * \return Kind of P1 initialization method used.
   */
  P1_INIT GetKind_P1_Init(void) const { return Kind_P1_Init; }

  /*!
   * \brief Get the value of the absorption coefficient of the medium.
   * \return Value of the absorption coefficient of the medium.
   */
  su2double GetAbsorption_Coeff(void) const { return Absorption_Coeff; }

  /*!
   * \brief Get the value of the scattering coefficient of the medium.
   * \return Value of the scattering coefficient of the medium.
   */
  su2double GetScattering_Coeff(void) const { return Scattering_Coeff; }

  /*!
   * \brief Get the wall emissivity at a boundary.
   * \param[in] val_index - Index corresponding to the boundary.
   * \return The wall emissivity.
   */
  su2double GetWall_Emissivity(const string& val_index) const;

  /*!
   * \brief Get if boundary is strong or weak.
   * \param[in] val_index - Index corresponding to the boundary.
   * \return true if strong BC.
   */
  bool GetMarker_StrongBC(const string& val_index) const;

  /*!
   * \brief Get the value of the CFL condition for radiation solvers.
   * \return Value of the CFL condition for radiation solvers.
   */
  su2double GetCFL_Rad(void) const { return CFL_Rad; }

  /*!
   * \brief Determines if radiation needs to be incorporated to the analysis.
   * \return Radiation boolean
   */
  bool AddRadiation(void) const { return Radiation; }

  /*!
   * \brief Check if the convergence history of each individual zone is written to screen
   * \return YES if the zone convergence history of each individual zone must be written to screen
   */
  bool GetWrt_ZoneConv(void) const { return Wrt_ZoneConv; }

  /*!
   * \brief Check if the convergence history of each individual zone is written to file
   * \return YES if the zone convergence history of each individual zone must be written to file
   */
  bool GetWrt_ZoneHist(void) const { return Wrt_ZoneHist; }

  /*!
   * \brief Check if the special output is written
   * \return YES if the special output is written.
   */
  bool GetSpecial_Output(void) const { return SpecialOutput; }

  /*!
   * \brief Check if the forces breakdown file is written
   * \return YES if the forces breakdown file is written.
   */
  bool GetWrt_ForcesBreakdown(void) const { return Wrt_ForcesBreakdown; }

  /*!
   * \brief Get the number of grid points in the analytic RECTANGLE or BOX grid in the specified coordinate direction.
   * \return Number of grid points in the analytic RECTANGLE or BOX grid in the specified coordinate direction.
   */
  short GetMeshBoxSize(unsigned short val_iDim) const { return Mesh_Box_Size[val_iDim]; }

  /*!
   * \brief Get the length of the analytic RECTANGLE or BOX grid in the specified coordinate direction.
   * \return Length the analytic RECTANGLE or BOX grid in the specified coordinate direction.
   */
  su2double GetMeshBoxLength(unsigned short val_iDim) const { return mesh_box_length[val_iDim]; }

  /*!
   * \brief Get the offset from 0.0 of the analytic RECTANGLE or BOX grid in the specified coordinate direction.
   * \return Offset from 0.0 the analytic RECTANGLE or BOX grid in the specified coordinate direction.
   */
  su2double GetMeshBoxOffset(unsigned short val_iDim) const { return mesh_box_offset[val_iDim]; }

  /*!
   * \brief Get the number of screen output variables requested (maximum 6)
   */
  unsigned short GetnScreenOutput(void) const { return nScreenOutput; }

  /*!
   * \brief Get the screen output field iField
   */
  string GetScreenOutput_Field(unsigned short iField) const { return ScreenOutput[iField]; }

  /*!
   * \brief Get the number of history output variables requested
   */
  unsigned short GetnHistoryOutput(void) const { return nHistoryOutput; }

  /*!
   * \brief Get the history output field iField
   */
  string GetHistoryOutput_Field(unsigned short iField) const { return HistoryOutput[iField]; }

  /*!
   * \brief Get the number of history output variables requested
   */
  unsigned short GetnVolumeOutput(void) const { return nVolumeOutput; }

  /*!
   * \brief Get the history output field iField
   */
  string GetVolumeOutput_Field(unsigned short iField) const { return VolumeOutput[iField]; }

  /*!
  * \brief Get the convergence fields for monitoring
  * \param[in] iField - Index of the field
  * return Field name for monitoring convergence
  */
  string GetConv_Field(unsigned short iField) const { return ConvField[iField]; }

  /*!
   * \brief Get functional that is going to be used to evaluate the convergence of the windowed time average of the unsteady problem.
   * \param[in] iField - Index of the field
   * \return Field name for monitoring convergence
   */
  string GetWndConv_Field(unsigned short iField) const { return WndConvField[iField]; }

  /*!
   * \brief Get the number of iterations that are considered in the Cauchy convergence criteria for the windowed time average of the unsteady problem.
   * \return Number of elements in the Cauchy criteria windowed time average of the unsteady problem.
   */
  unsigned short GetWnd_Cauchy_Elems(void) const { return Wnd_Cauchy_Elems; }

  /*!
   * \brief Get the value of convergence criteria for the Cauchy method for the time averaged
   *        windowed objective functions for unsteady flows
   * \return Value of the convergence criteria.
   */
  su2double GetWnd_Cauchy_Eps(void) const { return Wnd_Cauchy_Eps; }

  /*!
   * \brief Get the number of iterations that are not considered in the convergence criteria for the windowed average output function
   * \return Number of iterations before starting with the convergence criteria for the windowed average output function.
   */
  unsigned long  GetWnd_StartConv_Iter(void) const { return Wnd_StartConv_Iter; }

  /*!
   * \brief Get the boolean value, whether the the Cauchy method for the time averaged
   *        windowed objective functions for unsteady flows is used or not.
   * \return Boolean value, if the criterion is used.
   */
  bool GetWnd_Cauchy_Crit(void) const { return Wnd_Cauchy_Crit; }

  /*!
  * \brief Get the number of convergence monitoring fields for time convergence monitoring.
  * return Number of convergence monitoring fields.
  */
  unsigned short GetnWndConv_Field() const { return nWndConvField; }

  /*!
  * \brief Get the number of convergence monitoring fields for inner convergence monitoring.
  * return Number of convergence monitoring fields.
  */
  unsigned short GetnConv_Field() const { return nConvField; }

  /*!
   * \brief Set the start time to track a phase of the code (preprocessing, compute, output).
   * \param[in] Value of the start time to track a phase of the code.
   */
  void Set_StartTime(su2double starttime) { StartTime = starttime; }

  /*!
   * \brief Get the start time to track a phase of the code (preprocessing, compute, output).
   * \return Value of the start time to track a phase of the code.
   */
  su2double Get_StartTime() const { return StartTime; }

  /*!
   * \brief GetHistory_Wrt_Freq_Inner
   * \return
   */
  unsigned long GetHistory_Wrt_Freq(unsigned short iter) const { return HistoryWrtFreq[iter];}

  /*!
   * \brief SetHistory_Wrt_Freq_Inner
   * \param[in] iter: index for Time (0), Outer (1), or Inner (2) iterations
   * \param[in] nIter: Number of iterations
   */
  void SetHistory_Wrt_Freq(unsigned short iter, unsigned long nIter) { HistoryWrtFreq[iter] = nIter;}

  /*!
   * \brief GetScreen_Wrt_Freq_Inner
   * \param[in] iter: index for Time (0), Outer (1), or Inner (2) iterations
   * \return
   */
  unsigned long GetScreen_Wrt_Freq(unsigned short iter) const { return ScreenWrtFreq[iter]; }

  /*!
   * \brief SetScreen_Wrt_Freq_Inner
   * \param[in] iter: index for Time (0), Outer (1), or Inner (2) iterations
   * \param[in] nIter: Number of iterations
   */
  void SetScreen_Wrt_Freq(unsigned short iter, unsigned long nIter) { ScreenWrtFreq[iter] = nIter; }

  /*!
   * \brief GetVolumeOutputFiles
   */
  const OUTPUT_TYPE* GetVolumeOutputFiles() const { return VolumeOutputFiles; }

  /*!
   * \brief GetnVolumeOutputFiles
   */
  unsigned short GetnVolumeOutputFiles() const { return nVolumeOutputFiles; }

  /*!
   * \brief GetVolumeOutputFrequency
   * \param[in] iFile: index of file number for which the writing frequency needs to be returned.
   */
  unsigned long GetVolumeOutputFrequency(unsigned short iFile) const { return VolumeOutputFrequencies[iFile]; }

  /*!
   * \brief Get the desired factorization frequency for PaStiX
   * \return Number of calls to 'Build' that trigger re-factorization.
   */
  unsigned long GetPastixFactFreq(void) const { return pastix_fact_freq; }

  /*!
   * \brief Get the desired level of verbosity for PaStiX
   * \return 0 - Quiet, 1 - During factorization and cleanup, 2 - Even more detail.
   */
  unsigned short GetPastixVerbLvl(void) const { return pastix_verb_lvl; }

  /*!
   * \brief Get the desired level of fill for the PaStiX ILU
   * \return Level of fill.
   */
  unsigned short GetPastixFillLvl(void) const { return pastix_fill_lvl; }

  /*!
   * \brief Check if an option is present in the config file
   * \param[in] - Name of the option
   * \return <TRUE> if option was set in the config file
   */
  bool OptionIsSet(string option) const { return all_options.find(option) == all_options.end(); }

  /*!
   * \brief Get the name of the current case
   * \return the case name
   */
  const string& GetCaseName() const { return caseName; }

  /*!
   * \brief Get the number of threads per rank to use for ILU and LU_SGS preconditioners.
   * \return Number of threads per rank.
   */
  unsigned long GetLinear_Solver_Prec_Threads(void) const { return Linear_Solver_Prec_Threads; }

  /*!
   * \brief Get the size of the edge groups colored for OpenMP parallelization of edge loops.
   */
  unsigned long GetEdgeColoringGroupSize(void) const { return edgeColorGroupSize; }

  /*!
   * \brief Check if the discrete adjoint is allowed to relax the coloring, that is, allow smaller edge color group sizes and allow more colors.
   */
  bool GetEdgeColoringRelaxDiscAdj() const { return edgeColoringRelaxDiscAdj; }

  /*!
   * \brief Get the ParMETIS load balancing tolerance.
   */
  passivedouble GetParMETIS_Tolerance() const { return SU2_TYPE::GetValue(ParMETIS_tolerance); }

  /*!
   * \brief Get the ParMETIS load balancing weight for points.
   */
  long GetParMETIS_PointWeight() const { return ParMETIS_pointWgt; }

  /*!
   * \brief Get the ParMETIS load balancing weight for edges
   */
  long GetParMETIS_EdgeWeight() const { return ParMETIS_edgeWgt; }

  /*!
   * \brief Find the marker index (if any) that is part of a given interface pair.
   * \param[in] iInterface - Number of the interface pair being tested, starting at 0.
   * \return -1 if (on this mpi rank) the zone defined by config is not part of the interface.
   */
  short FindInterfaceMarker(unsigned short iInterface) const;

  /*!
   * \brief Get whether or not to save solution data to libROM.
   * \return True if specified in config file.
   */
  bool GetSave_libROM(void) const {return libROM; }

  /*!
   * \brief Get the name of the file for libROM to save.
   * \return Filename prefix for libROM to save to (default: "su2").
   */
  string GetlibROMbase_FileName(void) const { return libROMbase_FileName; }

  /*!
   * \brief Static or incremental toggle for POD basis generation type.
   * \return Type of POD generation type
   */
  POD_KIND GetKind_PODBasis(void) const { return POD_Basis_Gen; }

  /*!
   * \brief Get maximum number of POD basis dimensions (default: 100).
   * \return Maximum number of POD basis vectors.
   */
  unsigned short GetMax_BasisDim(void) const { return maxBasisDim; }

  /*!
   * \brief Get frequency of unsteady time steps to save (default: 1).
   * \return Save frequency for unsteady time steps.
   */
  unsigned short GetRom_SaveFreq(void) const { return rom_save_freq; }

  /*!
   * \brief Check if the gradient smoothing is active
   * \return true means that smoothing is applied to the sensitivities
   */
  bool GetSmoothGradient(void) const {return SmoothGradient; }

  /*!
   * \brief Gets the factor epsilon in front of the Laplace term
   * \return epsilon
   */
  su2double GetSmoothingEps1(void) const { return SmoothingEps1; }

  /*!
   * \brief Gets the factor zeta in front of the identity term
   * \return zeta
   */
  su2double GetSmoothingEps2(void) const { return SmoothingEps2; }

  /*!
   * \brief Check if we split in the dimensions
   * \return true means that smoothing is for each dimension separate
   */
  bool GetSmoothSepDim(void) const { return SmoothSepDim; }

  /*!
   * \brief Check if we assemble the operator on the surface
   * \return true means that smoothing is done on the surface level
   */
  bool GetSmoothOnSurface(void) const { return SmoothOnSurface; }

  /*!
   * \brief Check if we use zero Dirichlet boundarys on the bound of the surface
   * \return true means that we use zero Dirichlet boundary
   */
  bool GetDirichletSurfaceBound(void) const { return SmoothDirichletSurfaceBound; }

  /*!
   * \brief The modus of operation for the Sobolev solver
   * \return returns on what level we operate
   */
  ENUM_SOBOLEV_MODUS GetSobMode(void) const { return SmoothNumMode; }

  /*!
   * \brief Get the name of the file with the hessian of the objective function.
   * \return Name of the file with the hessian of the objective function.
   */
  string GetObjFunc_Hess_FileName(void) const { return ObjFunc_Hess_FileName; }

  /*!
   * \brief Get min error of the linear solver for the gradient smoothing.
   * \return Min error of the linear solver for the gradient smoothing.
   */
  su2double GetGrad_Linear_Solver_Error(void) const { return Grad_Linear_Solver_Error; }

  /*!
   * \brief Get the kind of solver for the gradient smoothing.
   * \return Numerical solver for the gradient smoothing.
   */
  unsigned short GetKind_Grad_Linear_Solver(void) const { return Kind_Grad_Linear_Solver; }

  /*!
   * \brief Get the kind of preconditioner for the gradient smoothing.
   * \return Numerical preconditioner for the gradient smoothing.
   */
  unsigned short GetKind_Grad_Linear_Solver_Prec(void) const { return Kind_Grad_Linear_Solver_Prec; }

  /*!
   * \brief Get max number of iterations of the for the gradient smoothing.
   * \return Max number of iterations of the linear solver for the gradient smoothing.
   */
  unsigned long GetGrad_Linear_Solver_Iter(void) const { return Grad_Linear_Solver_Iter; }

  /*!
   * \brief Get parsed SST option data structure.
   * \return SST option data structure.
   */
  SST_ParsedOptions GetSSTParsedOptions() const { return sstParsedOptions; }

  /*!
   * \brief Get parsed SA option data structure.
   * \return SA option data structure.
   */
  SA_ParsedOptions GetSAParsedOptions() const { return saParsedOptions; }

  /*!
   * \brief Get parsed LM option data structure.
   * \return LM option data structure.
   */
  LM_ParsedOptions GetLMParsedOptions() const { return lmParsedOptions; }

};<|MERGE_RESOLUTION|>--- conflicted
+++ resolved
@@ -441,11 +441,7 @@
 
   TURBO_PERF_KIND *Kind_TurboPerf;           /*!< \brief Kind of turbomachynery architecture.*/
   TURBOMACHINERY_TYPE *Kind_TurboMachinery;
-<<<<<<< HEAD
-  TURBO_INTERFACE_KIND *Kind_TurboInterface;
-=======
   su2vector<TURBO_INTERFACE_KIND> Kind_TurboInterface;
->>>>>>> 4313913d
 
   /* Gradient smoothing options */
   su2double SmoothingEps1;          /*!< \brief Parameter for the identity part in gradient smoothing. */
@@ -5332,24 +5328,17 @@
   TURBO_PERF_KIND GetKind_TurboPerf(unsigned short val_iZone) const { return Kind_TurboPerf[val_iZone]; };
 
   /*!
-<<<<<<< HEAD
-   * \brief get interface kind for two adjacent zones in turbomachinery problem
-=======
    * \brief gets interface kind for an interface marker in turbomachinery problem
->>>>>>> 4313913d
    * \return interface kind
    */
   TURBO_INTERFACE_KIND GetKind_TurboInterface(unsigned short interfaceIndex) const { return Kind_TurboInterface[interfaceIndex]; }
 
   /*!
-<<<<<<< HEAD
-=======
    * \brief Sets marker kind for an interface marker in turbomachinery problem
    */
   void SetKind_TurboInterface(unsigned short interfaceIndex, TURBO_INTERFACE_KIND TurboInterfaceKind) {Kind_TurboInterface[interfaceIndex] = TurboInterfaceKind ;}
 
   /*!
->>>>>>> 4313913d
    * \brief get outlet bounds name for Turbomachinery performance calculation.
    * \return name of the bound.
    */
