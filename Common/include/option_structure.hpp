--- conflicted
+++ resolved
@@ -625,23 +625,15 @@
   VENKATAKRISHNAN = 0,	/*!< \brief Slope limiter using Venkatakrisnan method. */
   BARTH_JESPERSEN = 1,  /*!< \brief Slope limiter using Barth-Jespersen method. */
   SHARP_EDGES = 2,       /*!< \brief Slope limiter using sharp edges. */
-<<<<<<< HEAD
-  WALL_DIST = 3       /*!< \brief Slope limiter using wall distance. */
-=======
-  SOLID_WALL_DISTANCE = 3,       /*!< \brief Slope limiter using wall distance. */
+  WALL_DISTANCE = 3,       /*!< \brief Slope limiter using wall distance. */
   VAN_ALBADA = 4         /*!< \brief Slope limiter using Van Albada Method. */
->>>>>>> 6bac9128
 };
 static const map<string, ENUM_LIMITER> Limiter_Map = CCreateMap<string, ENUM_LIMITER>
 ("VENKATAKRISHNAN", VENKATAKRISHNAN)
 ("BARTH_JESPERSEN", BARTH_JESPERSEN)
 ("SHARP_EDGES", SHARP_EDGES)
-<<<<<<< HEAD
-("WALL_DIST", WALL_DIST);
-=======
-("WALL_DISTANCE", SOLID_WALL_DISTANCE)
+("WALL_DISTANCE", WALL_DISTANCE)
 ("VAN_ALBADA", VAN_ALBADA);
->>>>>>> 6bac9128
 
 /*!
  * \brief types of turbulent models
@@ -1040,36 +1032,22 @@
   THRUST_COEFFICIENT = 17,		  /*!< \brief Thrust objective function definition. */
   TORQUE_COEFFICIENT = 18,		  /*!< \brief Torque objective function definition. */
   FIGURE_OF_MERIT = 19,		      /*!< \brief Rotor Figure of Merit objective function definition. */
-  MAX_THICKNESS = 21,           /*!< \brief Maximum thickness. */
-  MIN_THICKNESS = 22,           /*!< \brief Minimum thickness. */
-  MAX_THICK_SEC1 = 23,          /*!< \brief Maximum thickness in section 1. */
-  MAX_THICK_SEC2 = 24,          /*!< \brief Maximum thickness in section 2. */
-  MAX_THICK_SEC3 = 25,          /*!< \brief Maximum thickness in section 3. */
-  MAX_THICK_SEC4 = 26,          /*!< \brief Maximum thickness in section 4. */
-  MAX_THICK_SEC5 = 27,           /*!< \brief Maximum thickness in section 5. */
   AVG_TOTAL_PRESSURE = 28, 	    /*!< \brief Total Pressure objective function definition. */
   AVG_OUTLET_PRESSURE = 29,      /*!< \brief Static Pressure objective function definition. */
   MASS_FLOW_RATE = 30,           /*!< \brief Mass Flow Rate objective function definition. */
-<<<<<<< HEAD
-  CUSTOM_OBJFUNC = 39 	           /*!< \brief Custom objective function definition. */
-=======
-  AERO_DRAG_COEFFICIENT = 35, 	  /*!< \brief Aero Drag objective function definition. */
-  RADIAL_DISTORTION = 36, 	      /*!< \brief Radial Distortion objective function definition. */
-  CIRCUMFERENTIAL_DISTORTION = 37,  /*!< \brief Circumferential Distortion objective function definition. */
-  CUSTOM_OBJFUNC = 38, 	           /*!< \brief Custom objective function definition. */
-  TOTAL_PRESSURE_LOSS=39,
-  KINETIC_ENERGY_LOSS=40,
-  TOTAL_EFFICIENCY=41,
-  TOTAL_STATIC_EFFICIENCY=42,
-  EULERIAN_WORK=43,
-  TOTAL_ENTHALPY_IN=44,
-  FLOW_ANGLE_IN=45,
-  FLOW_ANGLE_OUT=46,
-  MASS_FLOW_IN=47,
-  MASS_FLOW_OUT=48,
-  PRESSURE_RATIO=49,
-  ENTROPY_GENERATION=50
->>>>>>> 6bac9128
+  CUSTOM_OBJFUNC = 31, 	           /*!< \brief Custom objective function definition. */
+  TOTAL_PRESSURE_LOSS = 39,
+  KINETIC_ENERGY_LOSS = 40,
+  TOTAL_EFFICIENCY = 41,
+  TOTAL_STATIC_EFFICIENCY = 42,
+  EULERIAN_WORK = 43,
+  TOTAL_ENTHALPY_IN = 44,
+  FLOW_ANGLE_IN = 45,
+  FLOW_ANGLE_OUT = 46,
+  MASS_FLOW_IN = 47,
+  MASS_FLOW_OUT = 48,
+  PRESSURE_RATIO = 49,
+  ENTROPY_GENERATION = 50
 };
 
 static const map<string, ENUM_OBJECTIVE> Objective_Map = CCreateMap<string, ENUM_OBJECTIVE>
@@ -1092,22 +1070,9 @@
 ("TOTAL_HEATFLUX", TOTAL_HEATFLUX)
 ("MAXIMUM_HEATFLUX", MAXIMUM_HEATFLUX)
 ("FIGURE_OF_MERIT", FIGURE_OF_MERIT)
-("MAX_THICKNESS", MAX_THICKNESS)
-("MIN_THICKNESS", MIN_THICKNESS)
-("MAX_THICK_SEC1", MAX_THICK_SEC1)
-("MAX_THICK_SEC2", MAX_THICK_SEC2)
-("MAX_THICK_SEC3", MAX_THICK_SEC3)
-("MAX_THICK_SEC4", MAX_THICK_SEC4)
-("MAX_THICK_SEC5", MAX_THICK_SEC5)
 ("AVG_TOTAL_PRESSURE", AVG_TOTAL_PRESSURE)
 ("AVG_OUTLET_PRESSURE", AVG_OUTLET_PRESSURE)
 ("MASS_FLOW_RATE", MASS_FLOW_RATE)
-<<<<<<< HEAD
-("CUSTOM_OBJFUNC", CUSTOM_OBJFUNC);
-=======
-("AERO_DRAG", AERO_DRAG_COEFFICIENT)
-("RADIAL_DISTORTION", RADIAL_DISTORTION)
-("CIRCUMFERENTIAL_DISTORTION", CIRCUMFERENTIAL_DISTORTION)
 ("CUSTOM_OBJFUNC", CUSTOM_OBJFUNC)
 ("TOTAL_EFFICIENCY", TOTAL_EFFICIENCY)
 ("TOTAL_STATIC_EFFICIENCY", TOTAL_STATIC_EFFICIENCY)
@@ -1121,7 +1086,6 @@
 ("PRESSURE_RATIO",  PRESSURE_RATIO)
 ("ENTROPY_GENERATION",  ENTROPY_GENERATION)
 ("KINETIC_ENERGY_LOSS", KINETIC_ENERGY_LOSS);
->>>>>>> 6bac9128
 
 /*!
  * \brief types of residual criteria equations
