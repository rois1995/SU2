--- conflicted
+++ resolved
@@ -410,11 +410,11 @@
   }
 
   /*!
-<<<<<<< HEAD
    * \brief Check whether provided set of variables are included in the table.
    */
   bool CheckForVariables(const std::vector<std::string>& vars_to_check);
-=======
+
+  /*!
    * \brief Returns the index to the variable in the lookup table.
    * \param[in] nameVar - Variable name for which to retrieve the column index.
    * \returns Table data column index corresponding to variable.
@@ -435,5 +435,4 @@
    * Returns the table variable index which will always return zero when looked up.
    */
   unsigned long GetNullIndex() const { return idx_null; }
->>>>>>> c1acf465
 };