--- conflicted
+++ resolved
@@ -1913,7 +1913,6 @@
    */
   void MergeFFDInfo(CGeometry *geometry, CConfig *config);
   
-<<<<<<< HEAD
 	/*! 
 	 * \brief Write the Free Form information in the SU2 file.
 	 * \param[in] config - Definition of the particular problem.
@@ -1930,23 +1929,6 @@
 	 */		
 	bool GetFFDBoxDefinition(void);
 	
-=======
-  /*!
-   * \brief Write the Free Form information in the SU2 file.
-   * \param[in] config - Definition of the particular problem.
-   * \param[in] geometry - Geometrical definition of the problem.
-   * \param[in] val_mesh_filename - Name of the grid output file.
-   */
-  void WriteFFDInfo(CSurfaceMovement **surface_movement, CGeometry **geometry, CConfig **config);
-
-  /*!
-   * \brief Get information about if there is a complete FFDBox definition, or it is necessary to
-   *        compute the parametric coordinates.
-   * \return <code>TRUE</code> if the input grid file has a complete information; otherwise <code>FALSE</code>.
-   */
-  bool GetFFDBoxDefinition(void);
-
->>>>>>> cc6fe0ea
   /*!
    * \brief Check if the design variable definition matches the FFD box definition.
    * \param[in] config - Definition of the particular problem.
