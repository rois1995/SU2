--- conflicted
+++ resolved
@@ -1038,9 +1038,8 @@
   bool Jacobian_Spatial_Discretization_Only; /*!< \brief Flag to know if only the exact Jacobian of the spatial discretization must be computed. */
   bool Compute_Average; /*!< \brief Whether or not to compute averages for unsteady simulations in FV or DG solver. */
   
-
   ofstream *ConvHistFile;       /*!< \brief Store the pointer to each history file */
-
+  
   bool using_uq;                /*!< \brief Using uncertainty quantification with SST model */
   su2double uq_delta_b;            /*!< \brief Parameter used to perturb eigenvalues of Reynolds Stress Matrix */
   unsigned short eig_val_comp;  /*!< \brief Parameter used to determine type of eigenvalue perturbation */
@@ -8538,8 +8537,6 @@
    */
   unsigned short GetRelaxation_Method_FSI(void);
 
-<<<<<<< HEAD
-=======
   /*!
    * \brief Get the kind of Riemann solver for the DG method (FEM flow solver).
    * \note This value is obtained from the config file, and it is constant
@@ -8600,27 +8597,26 @@
    */
   bool GetJacobian_Spatial_Discretization_Only(void);
 
->>>>>>> dbd8f077
   /*!
    * \brief Get the interpolation method used for matching between zones.
    */
   inline unsigned short GetKindInterpolation(void);
-
+	
 	/*!
 	 * \brief Get option of whether to use conservative interpolation between zones.
 	 */
   inline bool GetConservativeInterpolation(void);
-
+	
   /*!
    * \brief Get the basis function to use for radial basis function interpolation for FSI.
    */
   inline unsigned short GetKindRadialBasisFunction(void);
-
+	
   /*!
    * \brief Get option of whether to use polynomial terms in Radial Basis Function interpolation.
    */
   inline bool GetRadialBasisFunctionPolynomialOption(void);
-
+	
   /*!
    * \brief Get the basis function radius to use for radial basis function interpolation for FSI.
    */
