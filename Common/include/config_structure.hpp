/*!
 * \file config_structure.hpp
 * \brief All the information about the definition of the physical problem.
 *        The subroutines and functions are in the <i>config_structure.cpp</i> file.
 * \author F. Palacios, T. Economon, B. Tracey
 * \version 4.0.0 "Cardinal"
 *
 * SU2 Lead Developers: Dr. Francisco Palacios (Francisco.D.Palacios@boeing.com).
 *                      Dr. Thomas D. Economon (economon@stanford.edu).
 *
 * SU2 Developers: Prof. Juan J. Alonso's group at Stanford University.
 *                 Prof. Piero Colonna's group at Delft University of Technology.
 *                 Prof. Nicolas R. Gauger's group at Kaiserslautern University of Technology.
 *                 Prof. Alberto Guardone's group at Polytechnic University of Milan.
 *                 Prof. Rafael Palacios' group at Imperial College London.
 *
 * SU2 is free software; you can redistribute it and/or
 * modify it under the terms of the GNU Lesser General Public
 * License as published by the Free Software Foundation; either
 * version 2.1 of the License, or (at your option) any later version.
 *
 * SU2 is distributed in the hope that it will be useful,
 * but WITHOUT ANY WARRANTY; without even the implied warranty of
 * MERCHANTABILITY or FITNESS FOR A PARTICULAR PURPOSE. See the GNU
 * Lesser General Public License for more details.
 *
 * You should have received a copy of the GNU Lesser General Public
 * License along with SU2. If not, see <http://www.gnu.org/licenses/>.
 */

#pragma once

#include "./mpi_structure.hpp"

#include <iostream>
#include <cstdlib>
#include <fstream>
#include <sstream>
#include <string>
#include <vector>
#include <stdlib.h>
#include <cmath>
#include <map>
#include <assert.h>

#include "./option_structure.hpp"
#include "./datatype_structure.hpp"

using namespace std;

/*!
 * \class CConfig
 * \brief Main class for defining the problem; basically this class reads the configuration file, and
 *        stores all the information.
 * \author F. Palacios
 * \version 4.0.0 "Cardinal"
 */

class CConfig {
private:
	unsigned short Kind_SU2; /*!< \brief Kind of SU2 software component.*/
  unsigned short Ref_NonDim; /*!< \brief Kind of of non dimensionalization.*/
  unsigned short iZone, nZone; /*!< \brief Number of zones in the mesh. */
	su2double OrderMagResidual; /*!< \brief Order of magnitude reduction. */
	su2double MinLogResidual; /*!< \brief Minimum value of the log residual. */
	su2double OrderMagResidualFSI; /*!< \brief Order of magnitude reduction. */
	su2double MinLogResidualFSI; /*!< \brief Minimum value of the log residual. */
	su2double EA_ScaleFactor; /*!< \brief Equivalent Area scaling factor */
	su2double* EA_IntLimit; /*!< \brief Integration limits of the Equivalent Area computation */
  su2double AdjointLimit; /*!< \brief Adjoint variable limit */
  bool MG_AdjointFlow; /*!< \brief MG with the adjoint flow problem */
  su2double* Subsonic_Engine_Box; /*!< \brief Coordinates of the box subsonic region */
  su2double* Hold_GridFixed_Coord; /*!< \brief Coordinates of the box to hold fixed the nbumerical grid */
  unsigned short ConvCriteria;	/*!< \brief Kind of convergence criteria. */
  unsigned short nFFD_Iter; 	/*!< \brief Iteration for the point inversion problem. */
  su2double FFD_Tol;  	/*!< \brief Tolerance in the point inversion problem. */
  bool Viscous_Limiter_Flow, Viscous_Limiter_Turb;			/*!< \brief Viscous limiters. */
  bool Write_Conv_FSI;			/*!< \brief Write convergence file for FSI problems. */
  bool Adjoint,			/*!< \brief Flag to know if the code is solving an adjoint problem. */
  Viscous,                /*!< \brief Flag to know if the code is solving a viscous problem. */
  EquivArea,				/*!< \brief Flag to know if the code is going to compute and plot the equivalent area. */
  InvDesign_Cp,				/*!< \brief Flag to know if the code is going to compute and plot the inverse design. */
  InvDesign_HeatFlux,				/*!< \brief Flag to know if the code is going to compute and plot the inverse design. */
  Linearized,				/*!< \brief Flag to know if the code is solving a linearized problem. */
  Grid_Movement,			/*!< \brief Flag to know if there is grid movement. */
  Wind_Gust,              /*!< \brief Flag to know if there is a wind gust. */
  Aeroelastic_Simulation, /*!< \brief Flag to know if there is an aeroelastic simulation. */
  Rotating_Frame,			/*!< \brief Flag to know if there is a rotating frame. */
	PoissonSolver,			/*!< \brief Flag to know if we are solving  poisson forces  in plasma solver. */
	Low_Mach_Precon,		/*!< \brief Flag to know if we are using a low Mach number preconditioner. */
	GravityForce,			/*!< \brief Flag to know if the gravity force is incuded in the formulation. */
	SmoothNumGrid,			/*!< \brief Smooth the numerical grid. */
	AdaptBoundary,			/*!< \brief Adapt the elements on the boundary. */
	Engine_Intake,			/*!< \brief Engine intake subsonic region. */
	Frozen_Visc,			/*!< \brief Flag for adjoint problem with/without frozen viscosity. */
	Sens_Remove_Sharp,			/*!< \brief Flag for removing or not the sharp edges from the sensitivity computation. */
	Hold_GridFixed,	/*!< \brief Flag hold fixed some part of the mesh during the deformation. */
	Axisymmetric, /*!< \brief Flag for axisymmetric calculations */
	DebugMode, /*!< \brief Flag for debug mode */
  ionization;  /*!< \brief Flag for determining if free electron gas is in the mixture */
  su2double Damp_Engine_Inflow;	/*!< \brief Damping factor for the engine inlet. */
  su2double Damp_Engine_Bleed;	/*!< \brief Damping factor for the engine bleed. */
  su2double Damp_Engine_Exhaust;	/*!< \brief Damping factor for the engine exhaust. */
  su2double Damp_Res_Restric,	/*!< \brief Damping factor for the residual restriction. */
	Damp_Correc_Prolong; /*!< \brief Damping factor for the correction prolongation. */
	su2double Position_Plane; /*!< \brief Position of the Near-Field (y coordinate 2D, and z coordinate 3D). */
	su2double WeightCd; /*!< \brief Weight of the drag coefficient. */
	unsigned short Unsteady_Simulation;	/*!< \brief Steady or unsteady (time stepping or dual time stepping) computation. */
	unsigned short Dynamic_Analysis;	/*!< \brief Static or dynamic structural analysis. */
	unsigned short nStartUpIter;	/*!< \brief Start up iterations using the fine grid. */
  su2double FixAzimuthalLine; /*!< \brief Fix an azimuthal line due to misalignments of the nearfield. */
	su2double *DV_Value;		/*!< \brief Previous value of the design variable. */
	su2double LimiterCoeff;				/*!< \brief Limiter coefficient */
  unsigned long LimiterIter;	/*!< \brief Freeze the value of the limiter after a number of iterations */
	su2double SharpEdgesCoeff;				/*!< \brief Coefficient to identify the limit of a sharp edge. */
  unsigned short SystemMeasurements; /*!< \brief System of measurements. */
  unsigned short Kind_Regime;  /*!< \brief Kind of adjoint function. */
  unsigned short Kind_ObjFunc;  /*!< \brief Kind of objective function. */
  unsigned short Kind_SensSmooth; /*!< \brief Kind of sensitivity smoothing technique. */
  unsigned short Continuous_Eqns; /*!< \brief Which equations to treat continuously (Hybrid adjoint)*/
  unsigned short Discrete_Eqns; /*!< \brief Which equations to treat discretely (Hybrid adjoint). */
	unsigned short *Design_Variable; /*!< \brief Kind of design variable. */
	su2double RatioDensity,				/*!< \brief Ratio of density for a free surface problem. */
	RatioViscosity,				/*!< \brief Ratio of viscosity for a free surface problem. */
	FreeSurface_Thickness,  /*!< \brief Thickness of the interfase for a free surface problem. */
	FreeSurface_Outlet,  /*!< \brief Outlet of the interfase for a free surface problem. */
	FreeSurface_Damping_Coeff,  /*!< \brief Damping coefficient of the free surface for a free surface problem. */
	FreeSurface_Damping_Length;  /*!< \brief Damping length of the free surface for a free surface problem. */
	unsigned short Kind_Adaptation;	/*!< \brief Kind of numerical grid adaptation. */
	unsigned short nTimeInstances;  /*!< \brief Number of periodic time instances for Time Spectral integration. */
	su2double TimeSpectral_Period;		/*!< \brief Period of oscillation to be used with time-spectral computations. */
	su2double New_Elem_Adapt;			/*!< \brief Elements to adapt in the numerical grid adaptation process. */
	su2double Delta_UnstTime,			/*!< \brief Time step for unsteady computations. */
	Delta_UnstTimeND;						/*!< \brief Time step for unsteady computations (non dimensional). */
  su2double Delta_DynTime,		/*!< \brief Time step for dynamic structural computations. */
	Total_DynTime,				/*!< \brief Total time for dynamic structural computations. */
	Current_DynTime;			/*!< \brief Global time of the dynamic structural computations. */
	su2double Total_UnstTime,						/*!< \brief Total time for unsteady computations. */
	Total_UnstTimeND;								/*!< \brief Total time for unsteady computations (non dimensional). */
	su2double Current_UnstTime,									/*!< \brief Global time of the unsteady simulation. */
	Current_UnstTimeND;									/*!< \brief Global time of the unsteady simulation. */
	unsigned short nMarker_Euler,	/*!< \brief Number of Euler wall markers. */
	nMarker_FarField,				/*!< \brief Number of far-field markers. */
	nMarker_Custom,
	nMarker_SymWall,				/*!< \brief Number of symmetry wall markers. */
  nMarker_Pressure,				/*!< \brief Number of pressure wall markers. */
	nMarker_PerBound,				/*!< \brief Number of periodic boundary markers. */
	nMarker_NearFieldBound,				/*!< \brief Number of near field boundary markers. */
  nMarker_ActDisk_Inlet, nMarker_ActDisk_Outlet,
	nMarker_InterfaceBound,				/*!< \brief Number of interface boundary markers. */
	nMarker_Dirichlet,				/*!< \brief Number of interface boundary markers. */
	nMarker_Dirichlet_Elec,				/*!< \brief Number of interface boundary markers. */
	nMarker_Inlet,					/*!< \brief Number of inlet flow markers. */
	nMarker_Riemann,					/*!< \brief Number of Riemann flow markers. */
	nMarker_Supersonic_Inlet,					/*!< \brief Number of supersonic inlet flow markers. */
  nMarker_Supersonic_Outlet,					/*!< \brief Number of supersonic outlet flow markers. */
  nMarker_Outlet,					/*!< \brief Number of outlet flow markers. */
	nMarker_Out_1D,         /*!< \brief Number of outlet flow markers over which to calculate 1D outputs */
	nMarker_Isothermal,     /*!< \brief Number of isothermal wall boundaries. */
  nMarker_IsothermalNonCatalytic, /*!< \brief Number of constant temperature wall boundaries. */
  nMarker_IsothermalCatalytic, /*!< \brief Number of constant temperature wall boundaries. */
	nMarker_HeatFlux,       /*!< \brief Number of constant heat flux wall boundaries. */
  nMarker_HeatFluxNonCatalytic, /*!< \brief Number of constant heat flux wall boundaries. */
  nMarker_HeatFluxCatalytic, /*!< \brief Number of constant heat flux wall boundaries. */
	nMarker_EngineExhaust,					/*!< \brief Number of nacelle exhaust flow markers. */
	nMarker_EngineInflow,					/*!< \brief Number of nacelle inflow flow markers. */
  nMarker_EngineBleed,					/*!< \brief Number of nacelle inflow flow markers. */
  nMarker_Clamped,						/*!< \brief Number of clamped markers in the FEM. */
  nMarker_Displacement,					/*!< \brief Number of displacement surface markers. */
	nMarker_Load,					/*!< \brief Number of load surface markers. */
	nMarker_Load_Dir,					/*!< \brief Number of load surface markers defined by magnitude and direction. */
	nMarker_Load_Sine,					/*!< \brief Number of load surface markers defined by magnitude and direction. */
	nMarker_FlowLoad,					/*!< \brief Number of load surface markers. */
	nMarker_Neumann,				/*!< \brief Number of Neumann flow markers. */
	nMarker_Neumann_Elec,				/*!< \brief Number of Neumann flow markers. */
	nMarker_All,					/*!< \brief Total number of markers using the grid information. */
  nMarker_Max,					/*!< \brief Max number of number of markers using the grid information. */
  nMarker_Config;					/*!< \brief Total number of markers using the config file
									(note that using parallel computation this number can be different
									from nMarker_All). */
	string *Marker_Euler,			/*!< \brief Euler wall markers. */
	*Marker_FarField,				/*!< \brief Far field markers. */
	*Marker_Custom,
	*Marker_SymWall,				/*!< \brief Symmetry wall markers. */
  *Marker_Pressure,				/*!< \brief Pressure boundary markers. */
	*Marker_PerBound,				/*!< \brief Periodic boundary markers. */
	*Marker_PerDonor,				/*!< \brief Rotationally periodic boundary donor markers. */
	*Marker_NearFieldBound,				/*!< \brief Near Field boundaries markers. */
	*Marker_InterfaceBound,				/*!< \brief Interface boundaries markers. */
  *Marker_ActDisk_Inlet,
  *Marker_ActDisk_Outlet,
	*Marker_Dirichlet,				/*!< \brief Interface boundaries markers. */
	*Marker_Dirichlet_Elec,				/*!< \brief Interface boundaries markers. */
	*Marker_Inlet,					/*!< \brief Inlet flow markers. */
	*Marker_Riemann,					/*!< \brief Riemann markers. */
	*Marker_Supersonic_Inlet,					/*!< \brief Supersonic inlet flow markers. */
  *Marker_Supersonic_Outlet,					/*!< \brief Supersonic outlet flow markers. */
  *Marker_Outlet,					/*!< \brief Outlet flow markers. */
	*Marker_Out_1D,         /*!< \brief Outlet flow markers over which to calculate 1D output. */
	*Marker_Isothermal,     /*!< \brief Isothermal wall markers. */
  *Marker_IsothermalNonCatalytic,     /*!< \brief Isothermal wall markers. */
  *Marker_IsothermalCatalytic,     /*!< \brief Isothermal wall markers. */
	*Marker_HeatFlux,       /*!< \brief Constant heat flux wall markers. */
  *Marker_HeatFluxNonCatalytic,       /*!< \brief Constant heat flux wall markers. */
  *Marker_HeatFluxCatalytic,       /*!< \brief Constant heat flux wall markers. */
	*Marker_EngineInflow,					/*!< \brief Engine Inflow flow markers. */
  *Marker_EngineBleed,					/*!< \brief Engine Inflow flow markers. */
  *Marker_EngineExhaust,					/*!< \brief Engine Exhaust flow markers. */
	*Marker_Clamped,						/*!< \brief Clamped markers. */
	*Marker_Displacement,					/*!< \brief Displacement markers. */
	*Marker_Load,					/*!< \brief Load markers. */
	*Marker_Load_Dir,					/*!< \brief Load markers defined in cartesian coordinates. */
	*Marker_Load_Sine,					/*!< \brief Sine-wave loaded markers defined in cartesian coordinates. */
	*Marker_FlowLoad,					/*!< \brief Flow Load markers. */
	*Marker_Neumann,					/*!< \brief Neumann flow markers. */
	*Marker_Neumann_Elec,					/*!< \brief Neumann flow markers. */
	*Marker_All_TagBound;				/*!< \brief Global index for markers using grid information. */
	su2double *Dirichlet_Value;    /*!< \brief Specified Dirichlet value at the boundaries. */
	su2double *Exhaust_Temperature_Target;    /*!< \brief Specified total temperatures for nacelle boundaries. */
	su2double *Exhaust_Pressure_Target;    /*!< \brief Specified total pressures for nacelle boundaries. */
	su2double *Inlet_Ttotal;    /*!< \brief Specified total temperatures for inlet boundaries. */
	su2double *Riemann_Var1, *Riemann_Var2;    /*!< \brief Specified values for Riemann boundary. */
	su2double **Riemann_FlowDir;  /*!< \brief Specified flow direction vector (unit vector) for Riemann boundaries. */
	su2double *Inlet_Ptotal;    /*!< \brief Specified total pressures for inlet boundaries. */
	su2double **Inlet_FlowDir;  /*!< \brief Specified flow direction vector (unit vector) for inlet boundaries. */
	su2double *Inlet_Temperature;    /*!< \brief Specified temperatures for a supersonic inlet boundaries. */
	su2double *Inlet_Pressure;    /*!< \brief Specified static pressures for supersonic inlet boundaries. */
	su2double **Inlet_Velocity;  /*!< \brief Specified flow velocity vectors for supersonic inlet boundaries. */
	su2double *Inflow_Mach_Target;    /*!< \brief Specified fan face mach for nacelle boundaries. */
	su2double *Inflow_Mach;    /*!< \brief Specified fan face mach for nacelle boundaries. */
	su2double *Inflow_Pressure;    /*!< \brief Specified fan face mach for nacelle boundaries. */
  su2double *Bleed_MassFlow_Target;    /*!< \brief Specified fan face mach for nacelle boundaries. */
  su2double *Bleed_MassFlow;    /*!< \brief Specified fan face mach for nacelle boundaries. */
  su2double *Bleed_Temperature_Target;    /*!< \brief Specified fan face mach for nacelle boundaries. */
  su2double *Bleed_Temperature;    /*!< \brief Specified fan face mach for nacelle boundaries. */
  su2double *Bleed_Pressure;    /*!< \brief Specified fan face mach for nacelle boundaries. */
  su2double *Exhaust_Pressure;    /*!< \brief Specified fan face mach for nacelle boundaries. */
  su2double *Exhaust_Temperature;    /*!< \brief Specified fan face mach for nacelle boundaries. */
  su2double *Outlet_Pressure;    /*!< \brief Specified back pressures (static) for outlet boundaries. */
	su2double *Isothermal_Temperature; /*!< \brief Specified isothermal wall temperatures (static). */
  su2double *Wall_Catalycity; /*!< \brief Specified wall species mass-fractions for catalytic boundaries. */
	su2double *Heat_Flux;  /*!< \brief Specified wall heat fluxes. */
  su2double *Heat_FluxNonCatalytic;  /*!< \brief Specified wall heat fluxes. */
  su2double *Heat_FluxCatalytic;  /*!< \brief Specified wall heat fluxes. */
	su2double *Displ_Value;    /*!< \brief Specified displacement for displacement boundaries. */
	su2double *Load_Value;    /*!< \brief Specified force for load boundaries. */
  su2double *Load_Dir_Value;    /*!< \brief Specified force for load boundaries defined in cartesian coordinates. */
	su2double *Load_Dir_Multiplier;    /*!< \brief Specified multiplier for load boundaries defined in cartesian coordinates. */
	su2double **Load_Dir;  /*!< \brief Specified flow direction vector (unit vector) for inlet boundaries. */
	su2double *Load_Sine_Amplitude;    /*!< \brief Specified amplitude for a sine-wave load. */
	su2double *Load_Sine_Frequency;    /*!< \brief Specified multiplier for load boundaries defined in cartesian coordinates. */
	su2double **Load_Sine_Dir;  /*!< \brief Specified flow direction vector (unit vector) for inlet boundaries. */
	su2double *FlowLoad_Value;    /*!< \brief Specified force for flow load boundaries. */
  su2double **ActDisk_Origin;
  su2double *ActDisk_RootRadius;
  su2double *ActDisk_TipRadius;
  su2double *ActDisk_PressJump;
  su2double *ActDisk_TempJump;
  su2double *ActDisk_Omega;
  unsigned short *ActDisk_Distribution;
  su2double **Periodic_RotCenter;  /*!< \brief Rotational center for each periodic boundary. */
	su2double **Periodic_RotAngles;      /*!< \brief Rotation angles for each periodic boundary. */
	su2double **Periodic_Translation;      /*!< \brief Translation vector for each periodic boundary. */
	unsigned short nPeriodic_Index;     /*!< \brief Number of SEND_RECEIVE periodic transformations. */
	su2double **Periodic_Center;         /*!< \brief Rotational center for each SEND_RECEIVE boundary. */
	su2double **Periodic_Rotation;      /*!< \brief Rotation angles for each SEND_RECEIVE boundary. */
	su2double **Periodic_Translate;      /*!< \brief Translation vector for each SEND_RECEIVE boundary. */
	string *Marker_CfgFile_TagBound;			/*!< \brief Global index for markers using config file. */
	unsigned short *Marker_All_KindBC,			/*!< \brief Global index for boundaries using grid information. */
	*Marker_CfgFile_KindBC;		/*!< \brief Global index for boundaries using config file. */
	short *Marker_All_SendRecv;		/*!< \brief Information about if the boundary is sended (+), received (-). */
	short *Marker_All_PerBound;	/*!< \brief Global index for periodic bc using the grid information. */
	unsigned long nExtIter;			/*!< \brief Number of external iterations. */
	unsigned long ExtIter;			/*!< \brief Current external iteration number. */
	unsigned long IntIter;			/*!< \brief Current internal iteration number. */
	unsigned long Unst_nIntIter;			/*!< \brief Number of internal iterations (Dual time Method). */
  long Unst_RestartIter;			/*!< \brief Iteration number to restart an unsteady simulation (Dual time Method). */
  long Unst_AdjointIter;			/*!< \brief Iteration number to begin the reverse time integration in the direct solver for the unsteady adjoint. */
	unsigned short nRKStep;			/*!< \brief Number of steps of the explicit Runge-Kutta method. */
	su2double *RK_Alpha_Step;			/*!< \brief Runge-Kutta beta coefficients. */
	unsigned short nMGLevels;		/*!< \brief Number of multigrid levels (coarse levels). */
	unsigned short nCFL;			/*!< \brief Number of CFL, one for each multigrid level. */
	su2double
	CFLRedCoeff_Turb,		/*!< \brief CFL reduction coefficient on the LevelSet problem. */
	CFLRedCoeff_AdjFlow,	/*!< \brief CFL reduction coefficient for the adjoint problem. */
	CFLRedCoeff_AdjTurb,	/*!< \brief CFL reduction coefficient for the adjoint problem. */
	CFLFineGrid,		/*!< \brief CFL of the finest grid. */
  Max_DeltaTime,  		/*!< \brief Max delta time. */
	Unst_CFL;		/*!< \brief Unsteady CFL number. */
	bool AddIndNeighbor;			/*!< \brief Include indirect neighbor in the agglomeration process. */
	unsigned short nDV;		/*!< \brief Number of design variables. */
  unsigned short nFFDBox;		/*!< \brief Number of ffd boxes. */
  unsigned short nGridMovement;		/*!< \brief Number of grid movement types specified. */
	unsigned short nParamDV;		/*!< \brief Number of parameters of the design variable. */
	su2double **ParamDV;				/*!< \brief Parameters of the design variable. */
  su2double **CoordFFDBox;				/*!< \brief Coordinates of the FFD boxes. */
  unsigned short **DegreeFFDBox;	/*!< \brief Degree of the FFD boxes. */
  string *FFDTag;				/*!< \brief Parameters of the design variable. */
  string *TagFFDBox;				/*!< \brief Tag of the FFD box. */
	unsigned short GeometryMode;			/*!< \brief Gemoetry mode (analysis or gradient computation). */
	unsigned short MGCycle;			/*!< \brief Kind of multigrid cycle. */
	unsigned short FinestMesh;		/*!< \brief Finest mesh for the full multigrid approach. */
	unsigned short nMG_PreSmooth,                 /*!< \brief Number of MG pre-smooth parameters found in config file. */
	nMG_PostSmooth,                             /*!< \brief Number of MG post-smooth parameters found in config file. */
	nMG_CorrecSmooth;                           /*!< \brief Number of MG correct-smooth parameters found in config file. */
	unsigned short *MG_PreSmooth,	/*!< \brief Multigrid Pre smoothing. */
	*MG_PostSmooth,					/*!< \brief Multigrid Post smoothing. */
	*MG_CorrecSmooth;					/*!< \brief Multigrid Jacobi implicit smoothing of the correction. */
	unsigned short Kind_Solver,	/*!< \brief Kind of solver Euler, NS, Continuous adjoint, etc.  */
	Kind_FluidModel,			/*!< \brief Kind of the Fluid Model: Ideal or Van der Walls, ... . */
	Kind_ViscosityModel,			/*!< \brief Kind of the Viscosity Model*/
	Kind_ConductivityModel,			/*!< \brief Kind of the Thermal Conductivity Model*/
	Kind_FreeStreamOption,			/*!< \brief Kind of free stream option to choose if initializing with density or temperature  */
	Kind_InitOption,			/*!< \brief Kind of Init option to choose if initializing with Reynolds number or with thermodynamic conditions   */
	Kind_GasModel,				/*!< \brief Kind of the Gas Model. */
	*Kind_GridMovement,    /*!< \brief Kind of the unsteady mesh movement. */
	Kind_Gradient_Method,		/*!< \brief Numerical method for computation of spatial gradients. */
	Kind_Linear_Solver,		/*!< \brief Numerical solver for the implicit scheme. */
	Kind_Linear_Solver_Prec,		/*!< \brief Preconditioner of the linear solver. */
	Kind_Linear_Solver_Prec_FSI_Struc,		/*!< \brief Preconditioner of the linear solver for the structural part in FSI problems. */
	Kind_AdjTurb_Linear_Solver,		/*!< \brief Numerical solver for the turbulent adjoint implicit scheme. */
	Kind_AdjTurb_Linear_Prec,		/*!< \brief Preconditioner of the turbulent adjoint linear solver. */
  Kind_DiscAdj_Linear_Solver, /*!< \brief Linear solver for the discrete adjoint system. */
  Kind_DiscAdj_Linear_Prec,  /*!< \brief Preconditioner of the discrete adjoint linear solver. */
	Kind_SlopeLimit,				/*!< \brief Global slope limiter. */
	Kind_SlopeLimit_Flow,		/*!< \brief Slope limiter for flow equations.*/
	Kind_SlopeLimit_TNE2,		/*!< \brief Slope limiter for flow equations.*/
  Kind_SlopeLimit_AdjTNE2,		/*!< \brief Slope limiter for flow equations.*/
	Kind_SlopeLimit_Turb,		/*!< \brief Slope limiter for the turbulence equation.*/
	Kind_SlopeLimit_AdjLevelSet,		/*!< \brief Slope limiter for the adjoint level set equation.*/
	Kind_SlopeLimit_AdjTurb,	/*!< \brief Slope limiter for the adjoint turbulent equation.*/
	Kind_SlopeLimit_AdjFlow,	/*!< \brief Slope limiter for the adjoint equation.*/
	Kind_TimeNumScheme,			/*!< \brief Global explicit or implicit time integration. */
	Kind_TimeIntScheme_Flow,	/*!< \brief Time integration for the flow equations. */
	Kind_TimeIntScheme_AdjFlow,		/*!< \brief Time integration for the adjoint flow equations. */
  Kind_TimeIntScheme_TNE2,	/*!< \brief Time integration for the flow equations. */
  Kind_TimeIntScheme_AdjTNE2, /*!< \brief Time integration for the flow equations. */
	Kind_TimeIntScheme_LinFlow,		/*!< \brief Time integration for the linearized flow equations. */
	Kind_TimeIntScheme_Turb,	/*!< \brief Time integration for the turbulence model. */
	Kind_TimeIntScheme_AdjLevelSet,	/*!< \brief Time integration for the adjoint level set model. */
	Kind_TimeIntScheme_AdjTurb,	/*!< \brief Time integration for the adjoint turbulence model. */
	Kind_TimeIntScheme_Wave,	/*!< \brief Time integration for the wave equations. */
	Kind_TimeIntScheme_Heat,	/*!< \brief Time integration for the wave equations. */
	Kind_TimeIntScheme_Poisson,	/*!< \brief Time integration for the wave equations. */
	Kind_TimeIntScheme_FEA,	/*!< \brief Time integration for the FEA equations. */
	Kind_ConvNumScheme,			/*!< \brief Global definition of the convective term. */
	Kind_ConvNumScheme_Flow,	/*!< \brief Centered or upwind scheme for the flow equations. */
	Kind_ConvNumScheme_Heat,	/*!< \brief Centered or upwind scheme for the flow equations. */
	Kind_ConvNumScheme_TNE2,	/*!< \brief Centered or upwind scheme for the flow equations. */
	Kind_ConvNumScheme_AdjFlow,		/*!< \brief Centered or upwind scheme for the adjoint flow equations. */
  Kind_ConvNumScheme_AdjTNE2,		/*!< \brief Centered or upwind scheme for the adjoint TNE2 equations. */
	Kind_ConvNumScheme_LinFlow,		/*!< \brief Centered or upwind scheme for the linearized flow equations. */
	Kind_ConvNumScheme_Turb,	/*!< \brief Centered or upwind scheme for the turbulence model. */
	Kind_ConvNumScheme_AdjTurb,	/*!< \brief Centered or upwind scheme for the adjoint turbulence model. */
	Kind_ConvNumScheme_AdjLevelSet,	/*!< \brief Centered or upwind scheme for the adjoint level set equation. */
	Kind_ConvNumScheme_Template,	/*!< \brief Centered or upwind scheme for the level set equation. */
	Kind_Centered,				/*!< \brief Centered scheme. */
	Kind_Centered_Flow,			/*!< \brief Centered scheme for the flow equations. */
	Kind_Centered_TNE2,			/*!< \brief Centered scheme for the flow equations. */
	Kind_Centered_AdjLevelSet,			/*!< \brief Centered scheme for the level set equation. */
	Kind_Centered_AdjFlow,			/*!< \brief Centered scheme for the adjoint flow equations. */
  Kind_Centered_AdjTNE2,			/*!< \brief Centered scheme for the adjoint TNE2 equations. */
	Kind_Centered_LinFlow,			/*!< \brief Centered scheme for the linearized flow equations. */
	Kind_Centered_Turb,			/*!< \brief Centered scheme for the turbulence model. */
	Kind_Centered_AdjTurb,		/*!< \brief Centered scheme for the adjoint turbulence model. */
	Kind_Centered_Template,		/*!< \brief Centered scheme for the template model. */
	Kind_Upwind,				/*!< \brief Upwind scheme. */
	Kind_Upwind_Flow,			/*!< \brief Upwind scheme for the flow equations. */
	Kind_Upwind_TNE2,			/*!< \brief Upwind scheme for the flow equations. */
	Kind_Upwind_AdjLevelSet,			/*!< \brief Upwind scheme for the level set equations. */
	Kind_Upwind_AdjFlow,			/*!< \brief Upwind scheme for the adjoint flow equations. */
  Kind_Upwind_AdjTNE2,			/*!< \brief Upwind scheme for the adjoint TNE2 equations. */
	Kind_Upwind_LinFlow,			/*!< \brief Upwind scheme for the linearized flow equations. */
	Kind_Upwind_Turb,			/*!< \brief Upwind scheme for the turbulence model. */
	Kind_Upwind_AdjTurb,		/*!< \brief Upwind scheme for the adjoint turbulence model. */
	Kind_Upwind_Template,			/*!< \brief Upwind scheme for the template model. */
  Kind_Solver_Fluid_FSI,		/*!< \brief Kind of solver for the fluid in FSI applications. */
	Kind_Solver_Struc_FSI,		/*!< \brief Kind of solver for the structure in FSI applications. */
  Kind_BGS_RelaxMethod,				/*!< \brief Kind of relaxation method for Block Gauss Seidel method in FSI problems. */
  SpatialOrder,		/*!< \brief Order of the spatial numerical integration.*/
  SpatialOrder_Flow,		/*!< \brief Order of the spatial numerical integration.*/
	SpatialOrder_Turb,		/*!< \brief Order of the spatial numerical integration.*/
	SpatialOrder_TNE2,		/*!< \brief Order of the spatial numerical integration.*/
  SpatialOrder_AdjFlow,		/*!< \brief Order of the spatial numerical integration.*/
	SpatialOrder_AdjTurb,		/*!< \brief Order of the spatial numerical integration.*/
	SpatialOrder_AdjTNE2,     /*!< \brief Order of the spatial numerical integration.*/
  SpatialOrder_AdjLevelSet;		/*!< \brief Order of the spatial numerical integration.*/
  bool FSI_Problem;			/*!< \brief Boolean to determine whether the simulation is FSI or not. */

  unsigned short Kind_Turb_Model;			/*!< \brief Turbulent model definition. */
  string ML_Turb_Model_File;  /*!< \brief File containing turbulence model. */
  string ML_Turb_Model_FeatureSet; /*! <\brief What are the input and ouput features > */
  string *ML_Turb_Model_Extra; /*! <\brief Store for extra variables coming from ML turb model */
  unsigned short nML_Turb_Model_Extra; /*!<\brief number of strings there */

  unsigned short Kind_Trans_Model,			/*!< \brief Transition model definition. */
	Kind_Inlet, *Kind_Data_Riemann;           /*!< \brief Kind of inlet boundary treatment. */
	su2double Linear_Solver_Error;		/*!< \brief Min error of the linear solver for the implicit formulation. */
	unsigned long Linear_Solver_Iter;		/*!< \brief Max iterations of the linear solver for the implicit formulation. */
	unsigned long Linear_Solver_Iter_FSI_Struc;		/*!< \brief Max iterations of the linear solver for FSI applications and structural solver. */
	unsigned long Linear_Solver_Restart_Frequency;   /*!< \brief Restart frequency of the linear solver for the implicit formulation. */
  su2double Roe_Kappa;		/*!< \brief Relaxation of the Roe scheme. */
  su2double Relaxation_Factor_Flow;		/*!< \brief Relaxation coefficient of the linear solver mean flow. */
  su2double Relaxation_Factor_Turb;		/*!< \brief Relaxation coefficient of the linear solver turbulence. */
  su2double Relaxation_Factor_AdjFlow;		/*!< \brief Relaxation coefficient of the linear solver adjoint mean flow. */
	su2double AdjTurb_Linear_Error;		/*!< \brief Min error of the turbulent adjoint linear solver for the implicit formulation. */
  su2double EntropyFix_Coeff;              /*!< \brief Entropy fix coefficient. */
	unsigned short AdjTurb_Linear_Iter;		/*!< \brief Min error of the turbulent adjoint linear solver for the implicit formulation. */
	su2double *Section_Location;                  /*!< \brief Airfoil section limit. */
  unsigned short nSections,      /*!< \brief Number of section cuts to make when calculating internal volume. */
  nVolSections;               /*!< \brief Number of sections. */
	su2double* Kappa_Flow,           /*!< \brief Numerical dissipation coefficients for the flow equations. */
	*Kappa_AdjFlow,                  /*!< \brief Numerical dissipation coefficients for the adjoint equations. */
  *Kappa_TNE2,             /*!< \brief Numerical dissipation coefficients for the TNE2 equations. */
  *Kappa_AdjTNE2,          /*!< \brief Numerical dissipation coefficients for the adjoint TNE2 equations. */
	*Kappa_LinFlow;                  /*!< \brief Numerical dissipation coefficients for the linearized equations. */
	su2double Kappa_1st_AdjFlow,	/*!< \brief JST 1st order dissipation coefficient for adjoint flow equations (coarse multigrid levels). */
	Kappa_2nd_AdjFlow,			/*!< \brief JST 2nd order dissipation coefficient for adjoint flow equations. */
	Kappa_4th_AdjFlow,			/*!< \brief JST 4th order dissipation coefficient for adjoint flow equations. */
	Kappa_1st_LinFlow,			/*!< \brief JST 1st order dissipation coefficient for linearized flow equations (coarse multigrid levels). */
	Kappa_4th_LinFlow,			/*!< \brief JST 4th order dissipation coefficient for linearized flow equations. */
	Kappa_1st_Flow,			/*!< \brief JST 1st order dissipation coefficient for flow equations (coarse multigrid levels). */
	Kappa_2nd_Flow,			/*!< \brief JST 2nd order dissipation coefficient for flow equations. */
	Kappa_4th_Flow,			/*!< \brief JST 4th order dissipation coefficient for flow equations. */
	Kappa_1st_TNE2,			/*!< \brief JST 1st order dissipation coefficient for flow equations (coarse multigrid levels). */
	Kappa_2nd_TNE2,			/*!< \brief JST 2nd order dissipation coefficient for flow equations. */
	Kappa_4th_TNE2,			/*!< \brief JST 4th order dissipation coefficient for flow equations. */
  Kappa_1st_AdjTNE2,			/*!< \brief JST 1st order dissipation coefficient for flow equations (coarse multigrid levels). */
	Kappa_2nd_AdjTNE2,			/*!< \brief JST 2nd order dissipation coefficient for flow equations. */
	Kappa_4th_AdjTNE2;			/*!< \brief JST 4th order dissipation coefficient for flow equations. */

	su2double Min_Beta_RoeTurkel,		/*!< \brief Minimum value of Beta for the Roe-Turkel low Mach preconditioner. */
	Max_Beta_RoeTurkel;		/*!< \brief Maximum value of Beta for the Roe-Turkel low Mach preconditioner. */
  unsigned long GridDef_Nonlinear_Iter, /*!< \brief Number of nonlinear increments for grid deformation. */
  GridDef_Linear_Iter; /*!< \brief Number of linear smoothing iterations for grid deformation. */
  unsigned short Deform_Stiffness_Type; /*!< \brief Type of element stiffness imposed for FEA mesh deformation. */
  bool Deform_Output;  /*!< \brief Print the residuals during mesh deformation to the console. */
  su2double Deform_Tol_Factor; /*!< Factor to multiply smallest volume for deform tolerance (0.001 default) */
  unsigned short Deform_Linear_Solver; /*!< Numerical method to deform the grid */
  unsigned short FFD_Continuity; /*!< Surface continuity at the intersection with the FFD */
  su2double Deform_ElasticityMod, Deform_PoissonRatio; /*!< young's modulus and poisson ratio for volume deformation stiffness model */
  bool Visualize_Deformation;	/*!< \brief Flag to visualize the deformation in MDC. */
	su2double Mach;		/*!< \brief Mach number. */
	su2double Reynolds;	/*!< \brief Reynolds number. */
	su2double Froude;	/*!< \brief Froude number. */
	su2double Length_Reynolds;	/*!< \brief Reynolds length (dimensional). */
	su2double AoA,			/*!< \brief Angle of attack (just external flow). */
	AoS;				/*!< \brief Angle of sideSlip (just external flow). */
  bool Fixed_CL_Mode;			/*!< \brief Activate fixed CL mode (external flow only). */
  su2double Target_CL;			/*!< \brief Specify a target CL instead of AoA (external flow only). */
  su2double Damp_Fixed_CL;			/*!< \brief Damping coefficient for fixed CL mode (external flow only). */
  unsigned long Iter_Fixed_CL;			/*!< \brief Iterations to re-evaluate the angle of attack (external flow only). */
  bool Update_AoA;			/*!< \brief Boolean flag for whether to update the AoA for fixed lift mode on a given iteration. */
	su2double ChargeCoeff;		/*!< \brief Charge coefficient (just for poisson problems). */
	su2double *U_FreeStreamND;			/*!< \brief Reference variables at the infinity, free stream values. */
	unsigned short Cauchy_Func_Flow,	/*!< \brief Function where to apply the convergence criteria in the flow problem. */
	Cauchy_Func_AdjFlow,				/*!< \brief Function where to apply the convergence criteria in the adjoint problem. */
	Cauchy_Func_LinFlow,				/*!< \brief Function where to apply the convergence criteria in the linearized problem. */
	Cauchy_Elems;						/*!< \brief Number of elements to evaluate. */
	unsigned short Residual_Func_Flow;	/*!< \brief Equation to apply residual convergence to. */
	unsigned long StartConv_Iter;	/*!< \brief Start convergence criteria at iteration. */
  su2double Cauchy_Eps;	/*!< \brief Epsilon used for the convergence. */
	unsigned long Wrt_Sol_Freq,	/*!< \brief Writing solution frequency. */
	Wrt_Sol_Freq_DualTime,	/*!< \brief Writing solution frequency for Dual Time. */
	Wrt_Con_Freq,				/*!< \brief Writing convergence history frequency. */
	Wrt_Con_Freq_DualTime;				/*!< \brief Writing convergence history frequency. */
	bool Wrt_Unsteady;  /*!< \brief Write unsteady data adding header and prefix. */
  bool Wrt_Dynamic;  		/*!< \brief Write dynamic data adding header and prefix. */
	bool LowFidelitySim;  /*!< \brief Compute a low fidelity simulation. */
	bool Restart,	/*!< \brief Restart solution (for direct, adjoint, and linearized problems).*/
	Restart_Flow;	/*!< \brief Restart flow solution for adjoint and linearized problems. */
	unsigned short nMarker_Monitoring,	/*!< \brief Number of markers to monitor. */
	nMarker_Designing,					/*!< \brief Number of markers for the objective function. */
	nMarker_GeoEval,					/*!< \brief Number of markers for the objective function. */
	nMarker_Plotting,					/*!< \brief Number of markers to plot. */
	nMarker_FSIinterface,					/*!< \brief Number of markers in the FSI interface. */
  nMarker_Moving,               /*!< \brief Number of markers in motion (DEFORMING, MOVING_WALL, or FLUID_STRUCTURE). */
	nMarker_DV;               /*!< \brief Number of markers affected by the design variables. */
  string *Marker_Monitoring,     /*!< \brief Markers to monitor. */
  *Marker_Designing,         /*!< \brief Markers to plot. */
  *Marker_GeoEval,         /*!< \brief Markers to plot. */
  *Marker_Plotting,          /*!< \brief Markers to plot. */
  *Marker_FSIinterface,          /*!< \brief Markers in the FSI interface. */
  *Marker_Moving,            /*!< \brief Markers in motion (DEFORMING, MOVING_WALL, or FLUID_STRUCTURE). */
  *Marker_DV;            /*!< \brief Markers affected by the design variables. */
  unsigned short  *Marker_All_Monitoring,        /*!< \brief Global index for monitoring using the grid information. */
  *Marker_All_GeoEval,       /*!< \brief Global index for geometrical evaluation. */
  *Marker_All_Plotting,        /*!< \brief Global index for plotting using the grid information. */
  *Marker_All_FSIinterface,        /*!< \brief Global index for FSI interface markers using the grid information. */
  *Marker_All_DV,          /*!< \brief Global index for design variable markers using the grid information. */
  *Marker_All_Moving,          /*!< \brief Global index for moving surfaces using the grid information. */
  *Marker_All_Designing,         /*!< \brief Global index for moving using the grid information. */
  *Marker_All_Out_1D,      /*!< \brief Global index for moving using 1D integrated output. */
  *Marker_CfgFile_Monitoring,     /*!< \brief Global index for monitoring using the config information. */
  *Marker_CfgFile_Designing,      /*!< \brief Global index for monitoring using the config information. */
  *Marker_CfgFile_GeoEval,      /*!< \brief Global index for monitoring using the config information. */
  *Marker_CfgFile_Plotting,     /*!< \brief Global index for plotting using the config information. */
  *Marker_CfgFile_FSIinterface,     /*!< \brief Global index for FSI interface using the config information. */
  *Marker_CfgFile_Out_1D,      /*!< \brief Global index for plotting using the config information. */
  *Marker_CfgFile_Moving,       /*!< \brief Global index for moving surfaces using the config information. */
  *Marker_CfgFile_DV,       /*!< \brief Global index for design variable markers using the config information. */
  *Marker_CfgFile_PerBound;     /*!< \brief Global index for periodic boundaries using the config information. */
  string *PlaneTag;      /*!< \brief Global index for the plane adaptation (upper, lower). */
	su2double DualVol_Power;			/*!< \brief Power for the dual volume in the grid adaptation sensor. */
	unsigned short Analytical_Surface;	/*!< \brief Information about the analytical definition of the surface for grid adaptation. */
	unsigned short Axis_Orientation;	/*!< \brief Axis orientation. */
	unsigned short Mesh_FileFormat;	/*!< \brief Mesh input format. */
	unsigned short Output_FileFormat;	/*!< \brief Format of the output files. */
  bool CFL_Adapt;      /*!< \brief Adaptive CFL number. */
	su2double RefAreaCoeff,		/*!< \brief Reference area for coefficient computation. */
	RefElemLength,				/*!< \brief Reference element length for computing the slope limiting epsilon. */
	RefSharpEdges,				/*!< \brief Reference coefficient for detecting sharp edges. */
	RefLengthMoment,			/*!< \brief Reference length for moment computation. */
  *RefOriginMoment,           /*!< \brief Origin for moment computation. */
  *RefOriginMoment_X,      /*!< \brief X Origin for moment computation. */
  *RefOriginMoment_Y,      /*!< \brief Y Origin for moment computation. */
  *RefOriginMoment_Z,      /*!< \brief Z Origin for moment computation. */
  *CFL_AdaptParam,      /*!< \brief Information about the CFL ramp. */
  *CFL,
	DomainVolume;		/*!< \brief Volume of the computational grid. */
  unsigned short nRefOriginMoment_X,    /*!< \brief Number of X-coordinate moment computation origins. */
	nRefOriginMoment_Y,           /*!< \brief Number of Y-coordinate moment computation origins. */
	nRefOriginMoment_Z;           /*!< \brief Number of Z-coordinate moment computation origins. */
	string Mesh_FileName,			/*!< \brief Mesh input file. */
	Mesh_Out_FileName,				/*!< \brief Mesh output file. */
	Solution_FlowFileName,			/*!< \brief Flow solution input file. */
	Solution_LinFileName,			/*!< \brief Linearized flow solution input file. */
	Solution_AdjFileName,			/*!< \brief Adjoint solution input file for drag functional. */
	Flow_FileName,					/*!< \brief Flow variables output file. */
	Structure_FileName,					/*!< \brief Structure variables output file. */
	SurfStructure_FileName,					/*!< \brief Surface structure variables output file. */
  SurfWave_FileName,					/*!< \brief Surface structure variables output file. */
	SurfHeat_FileName,					/*!< \brief Surface structure variables output file. */
	Wave_FileName,					/*!< \brief Wave variables output file. */
	Heat_FileName,					/*!< \brief Heat variables output file. */
	AdjWave_FileName,					/*!< \brief Adjoint wave variables output file. */
	Residual_FileName,				/*!< \brief Residual variables output file. */
	Conv_FileName,					/*!< \brief Convergence history output file. */
  Breakdown_FileName,			    /*!< \brief Breakdown output file. */
  Conv_FileName_FSI,					/*!< \brief Convergence history output file. */
  Restart_FlowFileName,			/*!< \brief Restart file for flow variables. */
	Restart_WaveFileName,			/*!< \brief Restart file for wave variables. */
	Restart_HeatFileName,			/*!< \brief Restart file for heat variables. */
	Restart_LinFileName,			/*!< \brief Restart file for linearized flow variables. */
	Restart_AdjFileName,			/*!< \brief Restart file for adjoint variables, drag functional. */
	Adj_FileName,					/*!< \brief Output file with the adjoint variables. */
	Lin_FileName,					/*!< \brief Output file with the linearized variables. */
	ObjFunc_Grad_FileName,			/*!< \brief Gradient of the objective function. */
	ObjFunc_Value_FileName,			/*!< \brief Objective function. */
	SurfFlowCoeff_FileName,			/*!< \brief Output file with the flow variables on the surface. */
	SurfAdjCoeff_FileName,			/*!< \brief Output file with the adjoint variables on the surface. */
	SurfLinCoeff_FileName,			/*!< \brief Output file with the linearized variables on the surface. */
	New_SU2_FileName;        		/*!< \brief Output SU2 mesh file converted from CGNS format. */
	unsigned short nSpecies, 		/*!< \brief No of species present in plasma */
	nReactions;									/*!< \brief Number of reactions in chemical model. */
	bool Low_MemoryOutput,      /*!< \brief Write a volume solution file */
  Wrt_Vol_Sol,                /*!< \brief Write a volume solution file */
	Wrt_Srf_Sol,                /*!< \brief Write a surface solution file */
	Wrt_Csv_Sol,                /*!< \brief Write a surface comma-separated values solution file */
	Wrt_Residuals,              /*!< \brief Write residuals to solution file */
  Wrt_Limiters,              /*!< \brief Write residuals to solution file */
	Wrt_SharpEdges,              /*!< \brief Write residuals to solution file */
  Wrt_Halo,                   /*!< \brief Write rind layers in solution files */
  Plot_Section_Forces,       /*!< \brief Write sectional forces for specified markers. */
	Wrt_1D_Output;                /*!< \brief Write average stagnation pressure specified markers. */
  unsigned short Console_Output_Verb;  /*!< \brief Level of verbosity for console output */
	su2double *ArrheniusCoefficient,					/*!< \brief Arrhenius reaction coefficient */
	*ArrheniusEta,								/*!< \brief Arrhenius reaction temperature exponent */
	*ArrheniusTheta,							/*!< \brief Arrhenius reaction characteristic temperature */
	*CharVibTemp,									/*!< \brief Characteristic vibrational temperature for e_vib */
  *RotationModes,				/*!< \brief Rotational modes of energy storage */
  *Ref_Temperature,   			/*!< \brief Reference temperature for thermodynamic relations */
  *Tcf_a,   /*!< \brief Rate controlling temperature exponent (fwd) */
  *Tcf_b,   /*!< \brief Rate controlling temperature exponent (fwd) */
  *Tcb_a,   /*!< \brief Rate controlling temperature exponent (bkw) */
  *Tcb_b,   /*!< \brief Rate controlling temperature exponent (bkw) */
  *Diss;                /*!< \brief Dissociation potential. */
	unsigned short nMass,                 /*!< \brief No of particle masses */
	nTemp;						/*!< \brief No of freestream temperatures specified */
	bool Inlet_Outlet_Defined; /*!< \brief  that inlet and outlet conditions are defined for each species*/
  su2double *Particle_Mass,         /*!< \brief Mass of all particles present in the plasma */
  *Molar_Mass,               /*!< \brief Molar mass of species in the plasma [kg/kmol] */
  Mixture_Molar_mass,       /*!< \brief Molar mass of the multi-species fluid [kg/kmol] */
  *Gas_Composition,          /*!< \brief Initial mass fractions of flow [dimensionless] */
  *Enthalpy_Formation,     /*!< \brief Enthalpy of formation */
  **Blottner,               /*!< \brief Blottner viscosity coefficients */
  *Species_Ref_Temperature,  /*!< \brief Reference Temperature for viscosity of all particles present in the plasma */
  *Species_Ref_Viscosity;    /*!< \brief Reference viscosity  of all particles present in the plasma */
  unsigned short *nElStates; /*!< \brief Number of electron states. */
  su2double **CharElTemp, /*!< \brief Characteristic temperature of electron states. */
  **degen; /*!< \brief Degeneracy of electron states. */
	su2double Gamma,			/*!< \brief Ratio of specific heats of the gas. */
	Bulk_Modulus,			/*!< \brief Value of the bulk modulus for incompressible flows. */
	ArtComp_Factor,			/*!< \brief Value of the artificial compresibility factor for incompressible flows. */
	Gas_Constant,     /*!< \brief Specific gas constant. */
	Gas_ConstantND,     /*!< \brief Non-dimensional specific gas constant. */
	Gas_Constant_Ref, /*!< \brief Reference specific gas constant. */
	Temperature_Critical,   /*!< \brief Critical Temperature for real fluid model.  */
	Pressure_Critical,   /*!< \brief Critical Pressure for real fluid model.  */
	Density_Critical,   /*!< \brief Critical Density for real fluid model.  */
	Acentric_Factor,   /*!< \brief Acentric Factor for real fluid model.  */
	Mu_ConstantND,   /*!< \brief Constant Viscosity for ConstantViscosity model.  */
	Kt_ConstantND,   /*!< \brief Constant Thermal Conductivity for ConstantConductivity model.  */
	Mu_RefND,   /*!< \brief reference viscosity for Sutherland model.  */
	Mu_Temperature_RefND,   /*!< \brief reference Temperature for Sutherland model.  */
	Mu_SND,   /*!< \brief reference S for Sutherland model.  */
	FreeSurface_Zero,	/*!< \brief Coordinate of the level set zero. */
	FreeSurface_Depth,	/*!< \brief Coordinate of the level set zero. */
	*Velocity_FreeStream,     /*!< \brief Total velocity of the fluid.  */
	Energy_FreeStream,     /*!< \brief Total energy of the fluid.  */
	ModVel_FreeStream,     /*!< \brief Total density of the fluid.  */
	ModVel_FreeStreamND,     /*!< \brief Total density of the fluid.  */
	Density_FreeStream,     /*!< \brief Total density of the fluid. */
	Viscosity_FreeStream,     /*!< \brief Total density of the fluid.  */
	Tke_FreeStream,     /*!< \brief Total turbulent kinetic energy of the fluid.  */
	Intermittency_FreeStream,     /*!< \brief Freestream intermittency (for sagt transition model) of the fluid.  */
	TurbulenceIntensity_FreeStream,     /*!< \brief Freestream turbulent intensity (for sagt transition model) of the fluid.  */
	Turb2LamViscRatio_FreeStream,          /*!< \brief Ratio of turbulent to laminar viscosity. */
	NuFactor_FreeStream,  /*!< \brief Ratio of turbulent to laminar viscosity. */
  NuFactor_Engine,  /*!< \brief Ratio of turbulent to laminar viscosity at the engine. */
  Pressure_FreeStream,     /*!< \brief Total pressure of the fluid. */
	Temperature_FreeStream,  /*!< \brief Total temperature of the fluid.  */
  Temperature_ve_FreeStream,  /*!< \brief Total vibrational-electronic temperature of the fluid.  */
  *MassFrac_FreeStream, /*!< \brief Mixture mass fractions of the fluid. */
	Prandtl_Lam,      /*!< \brief Laminar Prandtl number for the gas.  */
	Prandtl_Turb,     /*!< \brief Turbulent Prandtl number for the gas.  */
	Length_Ref,       /*!< \brief Reference length for non-dimensionalization. */
	Pressure_Ref,     /*!< \brief Reference pressure for non-dimensionalization.  */
	Temperature_Ref,  /*!< \brief Reference temperature for non-dimensionalization.*/
	Density_Ref,      /*!< \brief Reference density for non-dimensionalization.*/
	Velocity_Ref,     /*!< \brief Reference velocity for non-dimensionalization.*/
	Time_Ref,         /*!< \brief Reference time for non-dimensionalization. */
	Viscosity_Ref,    /*!< \brief Reference viscosity for non-dimensionalization. */
	Conductivity_Ref,    /*!< \brief Reference conductivity for non-dimensionalization. */
	Energy_Ref,    /*!< \brief Reference viscosity for non-dimensionalization. */
	Wall_Temperature,    /*!< \brief Temperature at an isotropic wall in Kelvin. */
	Omega_Ref,        /*!< \brief Reference angular velocity for non-dimensionalization. */
	Force_Ref,        /*!< \brief Reference body force for non-dimensionalization. */
	Pressure_FreeStreamND,     /*!< \brief Farfield pressure value (external flow). */
	Temperature_FreeStreamND,  /*!< \brief Farfield temperature value (external flow). */
	Density_FreeStreamND,      /*!< \brief Farfield density value (external flow). */
  Velocity_FreeStreamND[3],    /*!< \brief Farfield velocity values (external flow). */
	Energy_FreeStreamND,       /*!< \brief Farfield energy value (external flow). */
	Viscosity_FreeStreamND,    /*!< \brief Farfield viscosity value (external flow). */
	Tke_FreeStreamND,    /*!< \brief Farfield kinetic energy (external flow). */
  Omega_FreeStreamND, /*!< \brief Specific dissipation (external flow). */
  Omega_FreeStream, /*!< \brief Specific dissipation (external flow). */
  pnorm_heat;           /*!< \brief pnorm for heat-flux objective functions. */
	int ***Reactions;					/*!< \brief Reaction map for chemically reacting, multi-species flows. */
  su2double ***Omega00,        /*!< \brief Collision integrals (Omega(0,0)) */
  ***Omega11;                  /*!< \brief Collision integrals (Omega(1,1)) */
	su2double ElasticyMod,			/*!< \brief Young's modulus of elasticity. */
	PoissonRatio,						/*!< \brief Poisson's ratio. */
	MaterialDensity;								/*!< \brief Material density. */
	unsigned short Kind_2DElasForm;			/*!< \brief Kind of bidimensional elasticity solver. */
	unsigned short nIterFSI;	/*!< \brief Number of maximum number of subiterations in a FSI problem. */
	su2double AitkenStatRelax;			/*!< \brief Aitken's relaxation factor (if set as static) */
	su2double AitkenDynMaxInit;			/*!< \brief Aitken's maximum dynamic relaxation factor for the first iteration */
	su2double Wave_Speed;			/*!< \brief Wave speed used in the wave solver. */
	su2double Thermal_Diffusivity;			/*!< \brief Thermal diffusivity used in the heat solver. */
	su2double Cyclic_Pitch,          /*!< \brief Cyclic pitch for rotorcraft simulations. */
	Collective_Pitch;             /*!< \brief Collective pitch for rotorcraft simulations. */
	string Motion_Filename;				/*!< \brief Arbitrary mesh motion input base filename. */
	su2double Mach_Motion;			/*!< \brief Mach number based on mesh velocity and freestream quantities. */
  su2double *Motion_Origin_X,    /*!< \brief X-coordinate of the mesh motion origin. */
  *Motion_Origin_Y,           /*!< \brief Y-coordinate of the mesh motion origin. */
  *Motion_Origin_Z,           /*!< \brief Z-coordinate of the mesh motion origin. */
  *Translation_Rate_X,           /*!< \brief Translational velocity of the mesh in the x-direction. */
  *Translation_Rate_Y,           /*!< \brief Translational velocity of the mesh in the y-direction. */
  *Translation_Rate_Z,           /*!< \brief Translational velocity of the mesh in the z-direction. */
  *Rotation_Rate_X,           /*!< \brief Angular velocity of the mesh about the x-axis. */
  *Rotation_Rate_Y,           /*!< \brief Angular velocity of the mesh about the y-axis. */
  *Rotation_Rate_Z,           /*!< \brief Angular velocity of the mesh about the z-axis. */
  *Pitching_Omega_X,           /*!< \brief Angular frequency of the mesh pitching about the x-axis. */
  *Pitching_Omega_Y,           /*!< \brief Angular frequency of the mesh pitching about the y-axis. */
  *Pitching_Omega_Z,           /*!< \brief Angular frequency of the mesh pitching about the z-axis. */
  *Pitching_Ampl_X,           /*!< \brief Pitching amplitude about the x-axis. */
  *Pitching_Ampl_Y,           /*!< \brief Pitching amplitude about the y-axis. */
  *Pitching_Ampl_Z,           /*!< \brief Pitching amplitude about the z-axis. */
  *Pitching_Phase_X,           /*!< \brief Pitching phase offset about the x-axis. */
  *Pitching_Phase_Y,           /*!< \brief Pitching phase offset about the y-axis. */
  *Pitching_Phase_Z,           /*!< \brief Pitching phase offset about the z-axis. */
  *Plunging_Omega_X,           /*!< \brief Angular frequency of the mesh plunging in the x-direction. */
  *Plunging_Omega_Y,           /*!< \brief Angular frequency of the mesh plunging in the y-direction. */
  *Plunging_Omega_Z,           /*!< \brief Angular frequency of the mesh plunging in the z-direction. */
  *Plunging_Ampl_X,           /*!< \brief Plunging amplitude in the x-direction. */
  *Plunging_Ampl_Y,           /*!< \brief Plunging amplitude in the y-direction. */
  *Plunging_Ampl_Z;           /*!< \brief Plunging amplitude in the z-direction. */
  unsigned short nMotion_Origin_X,    /*!< \brief Number of X-coordinate mesh motion origins. */
	nMotion_Origin_Y,           /*!< \brief Number of Y-coordinate mesh motion origins. */
	nMotion_Origin_Z,           /*!< \brief Number of Z-coordinate mesh motion origins. */
	nTranslation_Rate_X,           /*!< \brief Number of Translational x-velocities for mesh motion. */
	nTranslation_Rate_Y,           /*!< \brief Number of Translational y-velocities for mesh motion. */
	nTranslation_Rate_Z,           /*!< \brief Number of Translational z-velocities for mesh motion. */
	nRotation_Rate_X,           /*!< \brief Number of Angular velocities about the x-axis for mesh motion. */
	nRotation_Rate_Y,           /*!< \brief Number of Angular velocities about the y-axis for mesh motion. */
	nRotation_Rate_Z,           /*!< \brief Number of Angular velocities about the z-axis for mesh motion. */
	nPitching_Omega_X,           /*!< \brief Number of Angular frequencies about the x-axis for pitching. */
	nPitching_Omega_Y,           /*!< \brief Number of Angular frequencies about the y-axis for pitching. */
	nPitching_Omega_Z,           /*!< \brief Number of Angular frequencies about the z-axis for pitching. */
	nPitching_Ampl_X,           /*!< \brief Number of Pitching amplitudes about the x-axis. */
	nPitching_Ampl_Y,           /*!< \brief Number of Pitching amplitudes about the y-axis. */
	nPitching_Ampl_Z,           /*!< \brief Number of Pitching amplitudes about the z-axis. */
	nPitching_Phase_X,           /*!< \brief Number of Pitching phase offsets about the x-axis. */
	nPitching_Phase_Y,           /*!< \brief Number of Pitching phase offsets about the y-axis. */
	nPitching_Phase_Z,           /*!< \brief Number of Pitching phase offsets about the z-axis. */
	nPlunging_Omega_X,           /*!< \brief Number of Angular frequencies in the x-direction for plunging. */
	nPlunging_Omega_Y,           /*!< \brief Number of Angular frequencies in the y-direction for plunging. */
	nPlunging_Omega_Z,           /*!< \brief Number of Angular frequencies in the z-direction for plunging. */
	nPlunging_Ampl_X,           /*!< \brief Number of Plunging amplitudes in the x-direction. */
	nPlunging_Ampl_Y,           /*!< \brief Number of Plunging amplitudes in the y-direction. */
	nPlunging_Ampl_Z,           /*!< \brief Number of Plunging amplitudes in the z-direction. */
  nMoveMotion_Origin,         /*!< \brief Number of motion origins. */
  *MoveMotion_Origin;         /*!< \brief Keeps track if we should move moment origin. */
  vector<vector<vector<su2double> > > Aeroelastic_np1, /*!< \brief Aeroelastic solution at time level n+1. */
  Aeroelastic_n, /*!< \brief Aeroelastic solution at time level n. */
	Aeroelastic_n1; /*!< \brief Aeroelastic solution at time level n-1. */
  su2double FlutterSpeedIndex, /*!< \brief The flutter speed index. */
  PlungeNaturalFrequency, /*!< \brief Plunging natural frequency for Aeroelastic. */
  PitchNaturalFrequency, /*!< \brief Pitch natural frequency for Aeroelastic. */
  AirfoilMassRatio, /*!< \brief The airfoil mass ratio for Aeroelastic. */
  CG_Location, /*!< \brief Center of gravity location for Aeroelastic. */
  RadiusGyrationSquared; /*!< \brief The radius of gyration squared for Aeroelastic. */
  su2double *Aeroelastic_plunge, /*!< \brief Value of plunging coordinate at the end of an external iteration. */
	*Aeroelastic_pitch; /*!< \brief Value of pitching coordinate at the end of an external iteration. */
  unsigned short AeroelasticIter; /*!< \brief Solve the aeroelastic equations every given number of internal iterations. */
  unsigned short Gust_Type,	/*!< \brief Type of Gust. */
  Gust_Dir;   /*!< \brief Direction of the gust */
  su2double Gust_WaveLength,     /*!< \brief The gust wavelength. */
  Gust_Periods,              /*!< \brief Number of gust periods. */
  Gust_Ampl,                  /*!< \brief Gust amplitude. */
  Gust_Begin_Time,            /*!< \brief Time at which to begin the gust. */
  Gust_Begin_Loc;             /*!< \brief Location at which the gust begins. */
  long Visualize_CV; /*!< \brief Node number for the CV to be visualized */
  bool ExtraOutput;
<<<<<<< HEAD
  bool DeadLoad; 		/*!< Application of dead loads to the FE analysis */
  bool MatchingMesh; 	/*!< Matching mesh (while implementing interpolation procedures). */
  double Newmark_alpha,			/*!< \brief Parameter alpha for Newmark method. */
  Newmark_delta;				/*!< \brief Parameter delta for Newmark method. */
  bool Gradual_Load,		/*!< \brief Apply the load gradually. */
  Ramp_Load;				/*!< \brief Apply the load with linear increases. */
  double Ramp_Time;			/*!< \brief Time until the maximum load is applied. */
  double Static_Time;			/*!< \brief Time while the structure is not loaded in FSI applications. */
  unsigned short Pred_Order;  /*!< \brief Order of the predictor for FSI applications. */
  unsigned short Kind_Interpolation; /*!\brief type of interpolation to use for FSI applications. */
=======
  bool DeadLoad; /*!< Application of dead loads to the FE analysis */
    su2double Newmark_alpha,			/*!< \brief Parameter alpha for Newmark method. */
      Newmark_delta;				/*!< \brief Parameter delta for Newmark method. */
    bool Gradual_Load,		/*!< \brief Apply the load gradually. */
      Ramp_Load;				/*!< \brief Apply the load with linear increases. */
    su2double Ramp_Time;			/*!< \brief Time until the maximum load is applied. */
    su2double Static_Time;			/*!< \brief Time while the structure is not loaded in FSI applications. */
    unsigned short Pred_Order;  /*!< \brief Order of the predictor for FSI applications. */
>>>>>>> 1db10bc7
  unsigned long Nonphys_Points, /*!< \brief Current number of non-physical points in the solution. */
  Nonphys_Reconstr;      /*!< \brief Current number of non-physical reconstructions for 2nd-order upwinding. */
  bool ParMETIS;      /*!< \brief Boolean for activating ParMETIS mode (while testing). */
  unsigned short DirectDiff; /*!< \brief Direct Differentation mode. */
  bool DiscreteAdjoint; /*!< \brief AD-based discrete adjoint mode. */
  /*!< \brief param is a map from the option name (config file string) to a pointer to an option child class */
//	map<string, CAnyOptionRef*> param;

  /*!<brief all_options is a map containing all of the options. This is used during config file parsing
  to track the options which have not been set (so the default values can be used). Without this map
   there would be no list of all the config file options. > */
  map<string, bool> all_options;

  /*<brief param is a map from the option name (config file string) to its decoder (the specific child
   class of COptionBase that turns the string into a value) */
  map<string, COptionBase*> option_map;


  // All of the addXxxOptions take in the name of the option, and a refernce to the field of that option
  // in the option structure. Depending on the specific type, it may take in a default value, and may
  // take in extra options. The addXxxOptions mostly follow the same pattern, so please see addDoubleOption
  // for detailed comments.
  //
  // List options are those that can be an unknown number of elements, and also take in a reference to
  // an integer. This integer will be populated with the number of elements of that type unmarshaled.
  //
  // Array options are those with a fixed number of elements.
  //
  // List and Array options should also be able to be specified with the string "NONE" indicating that there
  // are no elements. This allows the option to be present in a config file but left blank.

  /*!<\brief addDoubleOption creates a config file parser for an option with the given name whose
   value can be represented by a su2double.*/
  void addDoubleOption(const string name, su2double & option_field, su2double default_value) {
    // Check if the key is already in the map. If this fails, it is coder error
    // and not user error, so throw.
    assert(option_map.find(name) == option_map.end());

    // Add this option to the list of all the options
    all_options.insert(pair<string, bool>(name, true));

    // Create the parser for a su2double option with a reference to the option_field and the desired
    // default value. This will take the string in the config file, convert it to a su2double, and
    // place that su2double in the memory location specified by the reference.
    COptionBase* val = new COptionDouble(name, option_field, default_value);

    // Create an association between the option name ("CFL") and the parser generated above.
    // During configuration, the parsing script will get the option name, and use this map
    // to find how to parse that option.
    option_map.insert(pair<string, COptionBase *>(name, val));
  }

  void addStringOption(const string name, string & option_field, string default_value) {
    assert(option_map.find(name) == option_map.end());
    all_options.insert(pair<string, bool>(name, true));
    COptionBase* val = new COptionString(name, option_field, default_value);
    option_map.insert(pair<string, COptionBase *>(name, val));
  }

  void addIntegerOption(const string name, int & option_field, int default_value) {
    assert(option_map.find(name) == option_map.end());
    all_options.insert(pair<string, bool>(name, true));
    COptionBase* val = new COptionInt(name, option_field, default_value);
    option_map.insert(pair<string, COptionBase *>(name, val));
  }

  void addUnsignedLongOption(const string name, unsigned long & option_field, unsigned long default_value) {
    assert(option_map.find(name) == option_map.end());
    all_options.insert(pair<string, bool>(name, true));
    COptionBase* val = new COptionULong(name, option_field, default_value);
    option_map.insert(pair<string, COptionBase *>(name, val));
  }

  void addUnsignedShortOption(const string name, unsigned short & option_field, unsigned short default_value) {
    assert(option_map.find(name) == option_map.end());
    all_options.insert(pair<string, bool>(name, true));
    COptionBase* val = new COptionUShort(name, option_field, default_value);
    option_map.insert(pair<string, COptionBase *>(name, val));
  }

  void addLongOption(const string name, long & option_field, long default_value) {
    assert(option_map.find(name) == option_map.end());
    all_options.insert(pair<string, bool>(name, true));
    COptionBase* val = new COptionLong(name, option_field, default_value);
    option_map.insert(pair<string, COptionBase *>(name, val));
  }

  void addBoolOption(const string name, bool & option_field, bool default_value) {
    assert(option_map.find(name) == option_map.end());
    all_options.insert(pair<string, bool>(name, true));
    COptionBase* val = new COptionBool(name, option_field, default_value);
    option_map.insert(pair<string, COptionBase *>(name, val));
  }

  // enum types work differently than all of the others because there are a small number of valid
  // string entries for the type. One must also provide a list of all the valid strings of that type.
  template <class Tenum>
  void addEnumOption(const string name, unsigned short & option_field, const map<string, Tenum> & enum_map, Tenum default_value) {
    assert(option_map.find(name) == option_map.end());
    all_options.insert(pair<string, bool>(name, true));
    COptionBase* val = new COptionEnum<Tenum>(name, enum_map, option_field, default_value);
    option_map.insert(pair<string, COptionBase *>(name, val));
    return;
  }


  // input_size is the number of options read in from the config file
  template <class Tenum>
	void addEnumListOption(const string name, unsigned short & input_size, unsigned short * & option_field, const map<string, Tenum> & enum_map) {
    input_size = 0;
    assert(option_map.find(name) == option_map.end());
    all_options.insert(pair<string, bool>(name, true));
		COptionBase* val = new COptionEnumList<Tenum>(name, enum_map, option_field, input_size);
    option_map.insert( pair<string, COptionBase*>(name, val) );
	}

  void addDoubleArrayOption(const string name, const int size, su2double * & option_field, su2double * default_value) {

    su2double * def = new su2double [size];
    for (int i = 0; i < size; i++) {
      def[i] = default_value[i];
    }
    assert(option_map.find(name) == option_map.end());
    all_options.insert(pair<string, bool>(name, true));
    COptionBase* val = new COptionDoubleArray(name, size, option_field, def);
    option_map.insert(pair<string, COptionBase *>(name, val));
  }

  void addDoubleListOption(const string name, unsigned short & size, su2double * & option_field) {
    assert(option_map.find(name) == option_map.end());
    all_options.insert(pair<string, bool>(name, true));
    COptionBase* val = new COptionDoubleList(name, size, option_field);
    option_map.insert(pair<string, COptionBase *>(name, val));
  }

  void addUShortListOption(const string name, unsigned short & size, unsigned short * & option_field) {
    assert(option_map.find(name) == option_map.end());
    all_options.insert(pair<string, bool>(name, true));
    COptionBase* val = new COptionUShortList(name, size, option_field);
    option_map.insert(pair<string, COptionBase *>(name, val));
  }

  void addStringListOption(const string name, unsigned short & num_marker, string* & option_field) {
    assert(option_map.find(name) == option_map.end());
    all_options.insert(pair<string, bool>(name, true));
    COptionBase* val = new COptionStringList(name, num_marker, option_field);
    option_map.insert(pair<string, COptionBase *>(name, val));
  }

  void addConvectOption(const string name, unsigned short & space_field, unsigned short & centered_field, unsigned short & upwind_field) {
    assert(option_map.find(name) == option_map.end());
    all_options.insert(pair<string, bool>(name, true));
    COptionBase* val = new COptionConvect(name, space_field, centered_field, upwind_field);
    option_map.insert(pair<string, COptionBase *>(name, val));
  }

  void addMathProblemOption(const string name, bool & Adjoint, const bool & Adjoint_default,
                      bool & Linearized, const bool & Linearized_default,
                            bool & Restart_Flow, const bool & Restart_Flow_default,
                            bool &DiscreteAdjoint, const bool & DiscreteAdjoint_default) {
    assert(option_map.find(name) == option_map.end());
    all_options.insert(pair<string, bool>(name, true));
    COptionBase* val = new COptionMathProblem(name, Adjoint, Adjoint_default, Linearized, Linearized_default, Restart_Flow, Restart_Flow_default, DiscreteAdjoint, DiscreteAdjoint_default);
    option_map.insert(pair<string, COptionBase *>(name, val));
  }

  void addDVParamOption(const string name, unsigned short & nDV_field, su2double** & paramDV, string* & FFDTag,
                        unsigned short* & design_variable) {
    assert(option_map.find(name) == option_map.end());
    all_options.insert(pair<string, bool>(name, true));
    COptionBase* val = new COptionDVParam(name, nDV_field, paramDV, FFDTag, design_variable);
    option_map.insert(pair<string, COptionBase *>(name, val));
  }
  
  void addFFDDefOption(const string name, unsigned short & nFFD_field, su2double** & coordFFD, string* & FFDTag) {
    assert(option_map.find(name) == option_map.end());
    all_options.insert(pair<string, bool>(name, true));
    COptionBase* val = new COptionFFDDef(name, nFFD_field, coordFFD, FFDTag);
    option_map.insert(pair<string, COptionBase *>(name, val));
  }
  
  void addFFDDegreeOption(const string name, unsigned short & nFFD_field, unsigned short** & degreeFFD) {
    assert(option_map.find(name) == option_map.end());
    all_options.insert(pair<string, bool>(name, true));
    COptionBase* val = new COptionFFDDegree(name, nFFD_field, degreeFFD);
    option_map.insert(pair<string, COptionBase *>(name, val));
  }

  void addStringDoubleListOption(const string name, unsigned short & list_size, string * & string_field,
                        su2double* & double_field) {
    assert(option_map.find(name) == option_map.end());
    all_options.insert(pair<string, bool>(name, true));
    COptionBase* val = new COptionStringDoubleList(name, list_size, string_field, double_field);
    option_map.insert(pair<string, COptionBase *>(name, val));
  }

  void addInletOption(const string name, unsigned short & nMarker_Inlet, string * & Marker_Inlet,
                                 su2double* & Ttotal, su2double* & Ptotal, su2double** & FlowDir) {
    assert(option_map.find(name) == option_map.end());
    all_options.insert(pair<string, bool>(name, true));
    COptionBase* val = new COptionInlet(name, nMarker_Inlet, Marker_Inlet, Ttotal, Ptotal, FlowDir);
    option_map.insert(pair<string, COptionBase *>(name, val));
  }
  template <class Tenum>
  
  void addRiemannOption(const string name, unsigned short & nMarker_Riemann, string * & Marker_Riemann, unsigned short* & option_field, const map<string, Tenum> & enum_map,
                                 su2double* & var1, su2double* & var2, su2double** & FlowDir) {
    assert(option_map.find(name) == option_map.end());
    all_options.insert(pair<string, bool>(name, true));
    COptionBase* val = new COptionRiemann<Tenum>(name, nMarker_Riemann, Marker_Riemann, option_field, enum_map, var1, var2, FlowDir);
    option_map.insert(pair<string, COptionBase *>(name, val));
  }

  void addExhaustOption(const string name, unsigned short & nMarker_Exhaust, string * & Marker_Exhaust,
                      su2double* & Ttotal, su2double* & Ptotal) {
    assert(option_map.find(name) == option_map.end());
    all_options.insert(pair<string, bool>(name, true));
    COptionBase* val = new COptionExhaust(name, nMarker_Exhaust, Marker_Exhaust, Ttotal, Ptotal);
    option_map.insert(pair<string, COptionBase *>(name, val));
  }
  
  void addBleedOption(const string name, unsigned short & nMarker_Bleed, string * & Marker_Bleed,
                        su2double* & MassFlow_Target, su2double* & Temp_Target) {
    assert(option_map.find(name) == option_map.end());
    all_options.insert(pair<string, bool>(name, true));
    COptionBase* val = new COptionBleed(name, nMarker_Bleed, Marker_Bleed, MassFlow_Target, Temp_Target);
    option_map.insert(pair<string, COptionBase *>(name, val));
  }

  void addPeriodicOption(const string & name, unsigned short & nMarker_PerBound,
                    string* & Marker_PerBound, string* & Marker_PerDonor,
                         su2double** & RotCenter, su2double** & RotAngles, su2double** & Translation) {
    assert(option_map.find(name) == option_map.end());
    all_options.insert(pair<string, bool>(name, true));
    COptionBase* val = new COptionPeriodic(name, nMarker_PerBound, Marker_PerBound, Marker_PerDonor, RotCenter, RotAngles, Translation);
    option_map.insert(pair<string, COptionBase *>(name, val));
  }

  void addActuatorDiskOption(const string & name, unsigned short & nMarker_ActDisk_Inlet, unsigned short & nMarker_ActDisk_Outlet,
                             string* & Marker_ActDisk_Inlet, string* & Marker_ActDisk_Outlet,
                             su2double** & ActDisk_Origin, su2double* & ActDisk_RootRadius, su2double* & ActDisk_TipRadius,
                             su2double* & ActDisk_PressJump, su2double* & ActDisk_TempJump, su2double* & ActDisk_Omega,
                             unsigned short* & ActDisk_Distribution) {
    assert(option_map.find(name) == option_map.end());
    all_options.insert(pair<string, bool>(name, true));
    COptionBase* val = new COptionActuatorDisk(name, nMarker_ActDisk_Inlet, nMarker_ActDisk_Outlet, Marker_ActDisk_Inlet, Marker_ActDisk_Outlet, ActDisk_Origin, ActDisk_RootRadius, ActDisk_TipRadius, ActDisk_PressJump, ActDisk_TempJump, ActDisk_Omega, ActDisk_Distribution);
    option_map.insert(pair<string, COptionBase *>(name, val));
  }

  void addPythonOption(const string name) {
    assert(option_map.find(name) == option_map.end());
    all_options.insert(pair<string, bool>(name, true));
    COptionBase* val = new COptionPython(name);
    option_map.insert(pair<string, COptionBase *>(name, val));
  }

public:

	vector<string> fields; /*!< \brief Tags for the different fields in a restart file. */

	/*!
	 * \brief Constructor of the class which reads the input file.
	 */
	CConfig(char case_filename[MAX_STRING_SIZE], unsigned short val_software, unsigned short val_iZone, unsigned short val_nZone, unsigned short val_nDim, unsigned short verb_level);

	/*!
	 * \brief Constructor of the class which reads the input file.
	 */
	CConfig(char case_filename[MAX_STRING_SIZE], unsigned short val_software);
  
  /*!
   * \brief Constructor of the class which reads the input file.
   */
  CConfig(char case_filename[MAX_STRING_SIZE], CConfig *config);

	/*!
	 * \brief Destructor of the class.
	 */
	~CConfig(void);

  /*!
   * \brief Initializes pointers to null
   */
	void SetPointersNull(void);

	/*!
	 * \brief breaks an input line from the config file into a set of tokens
	 * \param[in] str - the input line string
	 * \param[out] option_name - the name of the option found at the beginning of the line
	 * \param[out] option_value - the tokens found after the "=" sign on the line
	 * \returns false if the line is empty or a commment, true otherwise
	 */
	bool TokenizeString(string & str, string & option_name,
			vector<string> & option_value);

	/*!
	 * \brief Get reference origin for moment computation.
     * \param[in] val_marker - the marker we are monitoring.
	 * \return Reference origin (in cartesians coordinates) for moment computation.
	 */
	su2double *GetRefOriginMoment(unsigned short val_marker);

  /*!
	 * \brief Get reference origin x-coordinate for moment computation.
   * \param[in] val_marker - the marker we are monitoring.
	 * \return Reference origin x-coordinate (in cartesians coordinates) for moment computation.
	 */
	su2double GetRefOriginMoment_X(unsigned short val_marker);

  /*!
	 * \brief Get reference origin y-coordinate for moment computation.
   * \param[in] val_marker - the marker we are monitoring.
	 * \return Reference origin y-coordinate (in cartesians coordinates) for moment computation.
	 */
	su2double GetRefOriginMoment_Y(unsigned short val_marker);

  /*!
	 * \brief Get reference origin z-coordinate for moment computation.
   * \param[in] val_marker - the marker we are monitoring.
	 * \return Reference origin z-coordinate (in cartesians coordinates) for moment computation.
	 */
	su2double GetRefOriginMoment_Z(unsigned short val_marker);

  /*!
	 * \brief Set reference origin x-coordinate for moment computation.
   * \param[in] val_marker - the marker we are monitoring.
	 * \param[in] val_origin - New x-coordinate of the mesh motion origin.
	 */
	void SetRefOriginMoment_X(unsigned short val_marker, su2double val_origin);

  /*!
	 * \brief Set reference origin y-coordinate for moment computation.
   * \param[in] val_marker - the marker we are monitoring.
	 * \param[in] val_origin - New y-coordinate of the mesh motion origin.
	 */
	void SetRefOriginMoment_Y(unsigned short val_marker, su2double val_origin);

  /*!
	 * \brief Set reference origin z-coordinate for moment computation.
   * \param[in] val_marker - the marker we are monitoring.
	 * \param[in] val_origin - New z-coordinate of the mesh motion origin.
	 */
	void SetRefOriginMoment_Z(unsigned short val_marker, su2double val_origin);

	/*!
	 * \brief Get index of the upper and lower horizontal plane.
	 * \param[in] index - 0 means upper surface, and 1 means lower surface.
	 * \return Index of the upper and lower surface.
	 */
	string GetPlaneTag(unsigned short index);

	/*!
	 * \brief Get the integration limits for the equivalent area computation.
	 * \param[in] index - 0 means x_min, and 1 means x_max.
	 * \return Integration limits for the equivalent area computation.
	 */
	su2double GetEA_IntLimit(unsigned short index);
  
  /*!
	 * \brief Get the integration limits for the equivalent area computation.
	 * \param[in] index - 0 means x_min, and 1 means x_max.
	 * \return Integration limits for the equivalent area computation.
	 */
	su2double GetEA_ScaleFactor(void);

  /*!
	 * \brief Get the limit value for the adjoint variables.
	 * \return Limit value for the adjoint variables.
	 */
	su2double GetAdjointLimit(void);

	/*!
	 * \brief Get the the coordinates where of the box where the grid is going to be deformed.
	 * \return Coordinates where of the box where the grid is going to be deformed.
	 */
	su2double *GetHold_GridFixed_Coord(void);

  /*!
   * \brief Get the the coordinates where of the box where a subsonic region is imposed.
   * \return Coordinates where of the box where the grid is going to be a subsonic region.
   */
  su2double *GetSubsonic_Engine_Box(void);
  
	/*!
	 * \brief Get the power of the dual volume in the grid adaptation sensor.
	 * \return Power of the dual volume in the grid adaptation sensor.
	 */
	su2double GetDualVol_Power(void);

	/*!
	 * \brief Get Information about if there is an analytical definition of the surface for doing the
	 *        grid adaptation.
	 * \return Definition of the surfaces. NONE implies that there isn't any analytical definition
	 *         and it will use and interpolation.
	 */
	unsigned short GetAnalytical_Surface(void);

  /*!
	 * \brief Get Information about if there is an analytical definition of the surface for doing the
	 *        grid adaptation.
	 * \return Definition of the surfaces. NONE implies that there isn't any analytical definition
	 *         and it will use and interpolation.
	 */
	unsigned short GetAxis_Orientation(void);

	/*!
	 * \brief Get the ratio of density for a free surface problem.
	 * \return Ratio of density for a free surface problem.
	 */
	su2double GetRatioDensity(void);

	/*!
	 * \brief Get the ratio of viscosity for a free surface problem.
	 * \return Ratio of viscosity for a free surface problem.
	 */
	su2double GetRatioViscosity(void);

	/*!
	 * \brief Get the thickness of the interfase for a free surface problem.
	 * \return Thickness of the interfase for a free surface problem.
	 */
	su2double GetFreeSurface_Thickness(void);

	/*!
	 * \brief Get the damping of the free surface for a free surface problem.
	 * \return Damping of the interfase for a free surface problem.
	 */
	su2double GetFreeSurface_Damping_Coeff(void);

	/*!
	 * \brief Get the damping of the free surface for a free surface problem.
	 * \return Damping of the interfase for a free surface problem.
	 */
	su2double GetFreeSurface_Damping_Length(void);

	/*!
	 * \brief Get the outlet position of the free surface for a free surface problem.
	 * \return Outlet position of the interfase for a free surface problem.
	 */
	su2double GetFreeSurface_Outlet(void);

  /*!
	 * \brief Creates a tecplot file to visualize the partition made by the DDC software.
	 * \return <code>TRUE</code> if the partition is going to be plotted; otherwise <code>FALSE</code>.
	 */
  bool GetExtraOutput(void);

	/*!
	 * \brief Get the value of the Mach number (velocity divided by speed of sound).
	 * \return Value of the Mach number.
	 */
	su2double GetMach(void);

	/*!
	 * \brief Get the value of the Gamma of fluid (ratio of specific heats).
	 * \return Value of the constant: Gamma
	 */
	su2double GetGamma(void);

	/*!
	 * \brief Get the value of the Gamma of fluid (ratio of specific heats) for a particular species.
	 * \param[in] - val_Species: Index of desired species specific heat ratio.
	 * \return Value of the constant: Species_Gamma[iSpecies]
	 */
	su2double GetSpecies_Gamma(unsigned short val_Species);

	/*!
	 * \brief Get the value of the charge number for a particular species (1 for ions, -1 for electrons, 0 for neutral).
	 * \param[in] - val_Species: Index of desired species charge number.
	 * \return Value of the constant: Charge_Number[val_Species]
	 */
	int GetCharge_Number(unsigned short val_Species);
  
  /*!
   * \brief Get the values of the CFL adapation.
   * \return Value of CFL adapation
   */
  su2double GetCFL_AdaptParam(unsigned short val_index);
  
  /*!
   * \brief Get the values of the CFL adapation.
   * \return Value of CFL adapation
   */
  bool GetCFL_Adapt(void);
  
  /*!
	 * \brief Get the value of the limits for the sections.
	 * \return Value of the limits for the sections.
	 */
	su2double GetSection_Location(unsigned short val_var);

	/*!
	 * \brief Get the array that maps chemical consituents to each chemical reaction.
	 * \return Memory location of the triple pointer to the 3-D reaction map array.
	 */
	int ***GetReaction_Map(void);

	/*!
	 * \brief Get the array containing the curve fit coefficients for the Omega(0,0) collision integrals.
	 * \return Memory location of the triple pointer to the 3-D collision integral array.
	 */
	su2double ***GetCollisionIntegral00(void);

	/*!
	 * \brief Get the array containing the curve fit coefficients for the Omega(1,1) collision integrals.
	 * \return Memory location of the triple pointer to the 3-D collision integral array.
	 */
	su2double ***GetCollisionIntegral11(void);

	/*!
	 * \brief Get the value of the bulk modulus.
	 * \return Value of the bulk modulus.
	 */
	su2double GetBulk_Modulus(void);

	/*!
	 * \brief Get the value of the Gamma of fluid (ratio of specific heats) for monatomic species.
	 * \return Value of the constant: GammaMonatomic
	 */
	su2double GetGammaMonatomic(void);

	/*!
	 * \brief Get the value of the Gamma of fluid (ratio of specific heats) for diatomic species.
	 * \return Value of the constant: Gamma
	 */
	su2double GetGammaDiatomic(void);

	/*!
	 * \brief Get the artificial compresibility factor.
	 * \return Value of the artificial compresibility factor.
	 */
	su2double GetArtComp_Factor(void);

	/*!
	 * \brief Get the Level set zero for free surface .
	 * \return Value of the level set zero coordinate
	 */
	su2double GetFreeSurface_Zero(void);

	/*!
	 * \brief Get the Level set zero for free surface .
	 * \return Value of the level set zero coordinate
	 */
	su2double GetFreeSurface_Depth(void);

	/*!
	 * \brief Get the value of specific gas constant.
	 * \return Value of the constant: Gamma
	 */
	su2double GetGas_Constant(void);

  /*!
	 * \brief Get the value of specific gas constant.
	 * \return Value of the constant: Gamma
	 */
	su2double GetGas_ConstantND(void);

	/*!
	 * \brief Get the value of specific gas constant for a particular species.
	 * \param[in] val_Species - Index of desired species gas constant.
	 * \return Value of the constant: R
	 */
	su2double GetSpecies_Gas_Constant(unsigned short val_Species);

	/*!
	 * \brief Get the coefficients of the Blottner viscosity model
	 * \param[in] val_Species - Index of the species
	 * \param[in] val_Coeff - Index of the coefficient (As, Bs, Cs)
	 * \return Value of the Blottner coefficient
	 */
	su2double GetBlottnerCoeff(unsigned short val_Species, unsigned short val_Coeff);

  /*!
	 * \brief Get the p-norm for heat-flux objective functions (adjoint problem).
	 * \return Value of the heat flux p-norm
	 */
	su2double GetPnormHeat(void);

	/*!
	 * \brief Get the value of wall temperature.
	 * \return Value of the constant: Temperature
	 */
	su2double GetWallTemperature(void);

	/*!
	 * \brief Get the reference value for the specific gas constant.
	 * \return Reference value for the specific gas constant.
	 */
	su2double GetGas_Constant_Ref(void);

	/*!
	 * \brief Get the value of the frestream temperature.
	 * \return Freestream temperature.
	 */
	su2double GetTemperature_FreeStream(void);

  /*!
	 * \brief Get the value of the frestream temperature.
	 * \return Freestream temperature.
	 */
	su2double GetEnergy_FreeStream(void);

  /*!
	 * \brief Get the value of the frestream temperature.
	 * \return Freestream temperature.
	 */
	su2double GetViscosity_FreeStream(void);

  /*!
	 * \brief Get the value of the frestream temperature.
	 * \return Freestream temperature.
	 */
	su2double GetDensity_FreeStream(void);

  /*!
	 * \brief Get the value of the frestream temperature.
	 * \return Freestream temperature.
	 */
	su2double GetModVel_FreeStream(void);

  /*!
	 * \brief Get the value of the frestream temperature.
	 * \return Freestream temperature.
	 */
	su2double GetModVel_FreeStreamND(void);

  /*!
	 * \brief Get the value of the frestream vibrational-electronic temperature.
	 * \return Freestream temperature.
	 */
	su2double GetTemperature_ve_FreeStream(void);

	/*!
	 * \brief Get the value of the laminar Prandtl number.
	 * \return Laminar Prandtl number.
	 */
	su2double GetPrandtl_Lam(void);

	/*!
	 * \brief Get the value of the turbulent Prandtl number.
	 * \return Turbulent Prandtl number.
	 */
	su2double GetPrandtl_Turb(void);

	/*!
	 * \brief Get the value of the reference length for non-dimensionalization.
	 *        This value should always be 1 internally, and is not user-specified.
	 * \return Reference length for non-dimensionalization.
	 */
	su2double GetLength_Ref(void);

	/*!
	 * \brief Get the value of the reference pressure for non-dimensionalization.
	 * \return Reference pressure for non-dimensionalization.
	 */
	su2double GetPressure_Ref(void);

  /*!
	 * \brief Get the value of the reference pressure for non-dimensionalization.
	 * \return Reference pressure for non-dimensionalization.
	 */
	su2double GetEnergy_Ref(void);

	/*!
	 * \brief Get the value of the reference temperature for non-dimensionalization.
	 * \return Reference temperature for non-dimensionalization.
	 */
	su2double GetTemperature_Ref(void);

	/*!
	 * \brief Get the value of the reference density for non-dimensionalization.
	 * \return Reference density for non-dimensionalization.
	 */
	su2double GetDensity_Ref(void);

	/*!
	 * \brief Get the value of the reference velocity for non-dimensionalization.
	 * \return Reference velocity for non-dimensionalization.
	 */
	su2double GetVelocity_Ref(void);

	/*!
	 * \brief Get the value of the reference time for non-dimensionalization.
	 * \return Reference time for non-dimensionalization.
	 */
	su2double GetTime_Ref(void);

	/*!
	 * \brief Get the value of the reference viscosity for non-dimensionalization.
	 * \return Reference viscosity for non-dimensionalization.
	 */
	su2double GetViscosity_Ref(void);

	/*!
	 * \brief Get the value of the reference conductivity for non-dimensionalization.
	 * \return Reference conductivity for non-dimensionalization.
	 */
	su2double GetConductivity_Ref(void);

	/*!
	 * \brief Get the value of the reference angular velocity for non-dimensionalization.
	 * \return Reference angular velocity for non-dimensionalization.
	 */
	su2double GetOmega_Ref(void);

	/*!
	 * \brief Get the value of the reference force for non-dimensionalization.
	 * \return Reference force for non-dimensionalization.
	 */
	su2double GetForce_Ref(void);

  /*!
	 * \brief Get the value of the non-dimensionalized freestream pressure.
	 * \return Non-dimensionalized freestream pressure.
	 */
	su2double GetPressure_FreeStream(void);

	/*!
	 * \brief Get the value of the non-dimensionalized freestream pressure.
	 * \return Non-dimensionalized freestream pressure.
	 */
	su2double GetPressure_FreeStreamND(void);

	/*!
	 * \brief Get the vector of the dimensionalized freestream velocity.
	 * \return Dimensionalized freestream velocity vector.
	 */
	su2double* GetVelocity_FreeStream(void);

	/*!
	 * \brief Get the value of the non-dimensionalized freestream temperature.
	 * \return Non-dimensionalized freestream temperature.
	 */
	su2double GetTemperature_FreeStreamND(void);

	/*!
	 * \brief Get the value of the non-dimensionalized freestream density.
	 * \return Non-dimensionalized freestream density.
	 */
	su2double GetDensity_FreeStreamND(void);

	/*!
	 * \brief Get the vector of the non-dimensionalized freestream velocity.
	 * \return Non-dimensionalized freestream velocity vector.
	 */
	su2double* GetVelocity_FreeStreamND(void);

	/*!
	 * \brief Get the value of the non-dimensionalized freestream energy.
	 * \return Non-dimensionalized freestream energy.
	 */
	su2double GetEnergy_FreeStreamND(void);

	/*!
	 * \brief Get the value of the non-dimensionalized freestream viscosity.
	 * \return Non-dimensionalized freestream viscosity.
	 */
	su2double GetViscosity_FreeStreamND(void);

  /*!
	 * \brief Get the value of the non-dimensionalized freestream viscosity.
	 * \return Non-dimensionalized freestream viscosity.
	 */
	su2double GetTke_FreeStreamND(void);

  /*!
	 * \brief Get the value of the non-dimensionalized freestream viscosity.
	 * \return Non-dimensionalized freestream viscosity.
	 */
	su2double GetOmega_FreeStreamND(void);

  /*!
	 * \brief Get the value of the non-dimensionalized freestream viscosity.
	 * \return Non-dimensionalized freestream viscosity.
	 */
	su2double GetTke_FreeStream(void);

  /*!
	 * \brief Get the value of the non-dimensionalized freestream viscosity.
	 * \return Non-dimensionalized freestream viscosity.
	 */
	su2double GetOmega_FreeStream(void);

	/*!
	 * \brief Get the value of the non-dimensionalized freestream intermittency.
	 * \return Non-dimensionalized freestream intermittency.
	 */
	su2double GetIntermittency_FreeStream(void);

	/*!
	 * \brief Get the value of the non-dimensionalized freestream turbulence intensity.
	 * \return Non-dimensionalized freestream intensity.
	 */
	su2double GetTurbulenceIntensity_FreeStream(void);

	/*!
	 * \brief Get the value of the non-dimensionalized freestream turbulence intensity.
	 * \return Non-dimensionalized freestream intensity.
	 */
	su2double GetNuFactor_FreeStream(void);
  
  /*!
   * \brief Get the value of the non-dimensionalized engine turbulence intensity.
   * \return Non-dimensionalized engine intensity.
   */
  su2double GetNuFactor_Engine(void);

	/*!
	 * \brief Get the value of the turbulent to laminar viscosity ratio.
	 * \return Ratio of turbulent to laminar viscosity ratio.
	 */
	su2double GetTurb2LamViscRatio_FreeStream(void);

  /*!
	 * \brief Get the vector of free stream mass fraction values.
	 * \return Ratio of species mass to mixture mass.
	 */
	su2double* GetMassFrac_FreeStream(void);

	/*!
	 * \brief Get the value of the Reynolds length.
	 * \return Reynolds length.
	 */
	su2double GetLength_Reynolds(void);

	/*!
	 * \brief Get the start up iterations using the fine grid, this works only for multigrid problems.
	 * \return Start up iterations using the fine grid.
	 */
	unsigned short GetnStartUpIter(void);

	/*!
	 * \brief Get the reference area for non dimensional coefficient computation. If the value from the
	 *        is 0 then, the code will compute the reference area using the projection of the shape into
	 *        the z plane (3D) or the x plane (2D).
	 * \return Value of the reference area for coefficient computation.
	 */
	su2double GetRefAreaCoeff(void);

	/*!
	 * \brief Get the wave speed.
	 * \return Value of the wave speed.
	 */
	su2double GetWaveSpeed(void);

	/*!
	 * \brief Get the wave speed.
	 * \return Value of the wave speed.
	 */
	su2double GetThermalDiffusivity(void);

	/*!
	 * \brief Get the Young's modulus of elasticity.
	 * \return Value of the Young's modulus of elasticity.
	 */
	su2double GetElasticyMod(void);

    /*!
	 * \brief Formulation for 2D elasticity (plane stress - strain)
	 * \return Flag to 2D elasticity model.
	 */
	unsigned short GetElas2D_Formulation(void);

	/*!
	 * \brief Get the Poisson's ratio.
	 * \return Value of the Poisson's ratio.
	 */
	su2double GetPoissonRatio(void);

	/*!
	 * \brief Get the Material Density.
	 * \return Value of the Material Density.
	 */
	su2double GetMaterialDensity(void);

	/*!
	 * \brief Get the reference length for computing moment (the default value is 1).
	 * \return Reference length for moment computation.
	 */
	su2double GetRefLengthMoment(void);

	/*!
	 * \brief Get the reference element length for computing the slope limiting epsilon.
	 * \return Reference element length for slope limiting epsilon.
	 */
	su2double GetRefElemLength(void);

  /*!
	 * \brief Get the reference coefficient for detecting sharp edges.
	 * \return Reference coefficient for detecting sharp edges.
	 */
	su2double GetRefSharpEdges(void);

	/*!
	 * \brief Get the volume of the whole domain using the fine grid, this value is common for all the grids
	 *        in the multigrid method.
	 * \return Volume of the whole domain.
	 */
	su2double GetDomainVolume(void);

	/*!
	 * \brief In case the <i>RefAreaCoeff</i> is equal to 0 then, it is necessary to compute a reference area,
	 *        with this function we set the value of the reference area.
	 * \param[in] val_area - Value of the reference area for non dimensional coefficient computation.
	 */
	void SetRefAreaCoeff(su2double val_area);

	/*!
	 * \brief Set the value of the domain volume computed on the finest grid.
	 * \note This volume do not include the volume of the body that is being simulated.
	 * \param[in] val_volume - Value of the domain volume computed on the finest grid.
	 */
	void SetDomainVolume(su2double val_volume);

	/*!
	 * \brief Set the finest mesh in a multigrid strategy.
	 * \note If we are using a Full Multigrid Strategy or a start up with finest grid, it is necessary
	 *       to change several times the finest grid.
	 * \param[in] val_finestmesh - Index of the finest grid.
	 */
	void SetFinestMesh(unsigned short val_finestmesh);

	/*!
	 * \brief Set the kind of time integration scheme.
	 * \note If we are solving different equations it will be necessary to change several
	 *       times the kind of time integration, to choose the right scheme.
	 * \param[in] val_kind_timeintscheme - Kind of time integration scheme.
	 */
	void SetKind_TimeIntScheme(unsigned short val_kind_timeintscheme);

	/*!
	 * \brief Set the parameters of the convective numerical scheme.
	 * \note The parameters will change because we are solving different kind of equations.
	 * \param[in] val_kind_convnumscheme - Center or upwind scheme.
	 * \param[in] val_kind_centered - If centered scheme, kind of centered scheme (JST, etc.).
	 * \param[in] val_kind_upwind - If upwind scheme, kind of upwind scheme (Roe, etc.).
	 * \param[in] val_kind_slopelimit - If upwind scheme, kind of slope limit.
	 */
	void SetKind_ConvNumScheme(unsigned short val_kind_convnumscheme, unsigned short val_kind_centered,
			unsigned short val_kind_upwind, unsigned short val_kind_slopelimit, unsigned short val_order_spatial_int);

	/*!
	 * \brief Get the value of limiter coefficient.
	 * \return Value of the limiter coefficient.
	 */
	su2double GetLimiterCoeff(void);
  
  /*!
	 * \brief Freeze the value of the limiter after a number of iterations.
	 * \return Number of iterations.
	 */
	unsigned long GetLimiterIter(void);

  /*!
	 * \brief Get the value of sharp edge limiter.
	 * \return Value of the sharp edge limiter coefficient.
	 */
	su2double GetSharpEdgesCoeff(void);

	/*!
	 * \brief Get the Reynolds number. Dimensionless number that gives a measure of the ratio of inertial forces
	 *        to viscous forces and consequently quantifies the relative importance of these two types of forces
	 *        for given flow condition.
	 * \return Value of the Reynolds number.
	 */
	su2double GetReynolds(void);

	/*!
	 * \brief Get the Froude number for free surface problems.
	 * \return Value of the Froude number.
	 */
	su2double GetFroude(void);

  /*!
	 * \brief Set the Froude number for free surface problems.
	 * \return Value of the Froude number.
	 */
	void SetFroude(su2double val_froude);

  /*!
	 * \brief Set the Froude number for free surface problems.
	 * \return Value of the Froude number.
	 */
	void SetMach(su2double val_mach);

  /*!
	 * \brief Set the Froude number for free surface problems.
	 * \return Value of the Froude number.
	 */
	void SetReynolds(su2double val_reynolds);

  /*!
	 * \brief Set the Froude number for free surface problems.
	 * \return Value of the Froude number.
	 */
	void SetLength_Ref(su2double val_length_ref);

  /*!
	 * \brief Set the Froude number for free surface problems.
	 * \return Value of the Froude number.
	 */
	void SetVelocity_Ref(su2double val_velocity_ref);

  /*!
	 * \brief Set the Froude number for free surface problems.
	 * \return Value of the Froude number.
	 */
	void SetPressure_Ref(su2double val_pressure_ref);

  /*!
	 * \brief Set the Froude number for free surface problems.
	 * \return Value of the Froude number.
	 */
	void SetDensity_Ref(su2double val_density_ref);
  
  /*!
   * \brief Set the reference temperature.
   * \return Value of the Froude number.
   */
  void SetTemperature_Ref(su2double val_temperature_ref);

  /*!
	 * \brief Set the Froude number for free surface problems.
	 * \return Value of the Froude number.
	 */
	void SetTime_Ref(su2double val_time_ref);

  /*!
	 * \brief Set the Froude number for free surface problems.
	 * \return Value of the Froude number.
	 */
	void SetEnergy_Ref(su2double val_energy_ref);

  /*!
	 * \brief Set the Froude number for free surface problems.
	 * \return Value of the Froude number.
	 */
	void SetOmega_Ref(su2double val_omega_ref);

  /*!
	 * \brief Set the Froude number for free surface problems.
	 * \return Value of the Froude number.
	 */
	void SetForce_Ref(su2double val_force_ref);

  /*!
	 * \brief Set the Froude number for free surface problems.
	 * \return Value of the Froude number.
	 */
	void SetGas_Constant_Ref(su2double val_gas_constant_ref);

  /*!
	 * \brief Set the Froude number for free surface problems.
	 * \return Value of the Froude number.
	 */
	void SetGas_Constant(su2double val_gas_constant);

  /*!
	 * \brief Set the Froude number for free surface problems.
	 * \return Value of the Froude number.
	 */
	void SetViscosity_Ref(su2double val_viscosity_ref);

   /*!
    * \brief Set the Froude number for free surface problems.
	* \return Value of the Froude number.
	*/
	void SetConductivity_Ref(su2double val_conductivity_ref);

  /*!
	 * \brief Set the Froude number for free surface problems.
	 * \return Value of the Froude number.
	 */
	void SetPressure_FreeStreamND(su2double val_pressure_freestreamnd);

  /*!
	 * \brief Set the Froude number for free surface problems.
	 * \return Value of the Froude number.
	 */
	void SetPressure_FreeStream(su2double val_pressure_freestream);

  /*!
	 * \brief Set the Froude number for free surface problems.
	 * \return Value of the Froude number.
	 */
	void SetDensity_FreeStreamND(su2double val_density_freestreamnd);

  /*!
	 * \brief Set the Froude number for free surface problems.
	 * \return Value of the Froude number.
	 */
	void SetDensity_FreeStream(su2double val_density_freestream);

  /*!
	 * \brief Set the Froude number for free surface problems.
	 * \return Value of the Froude number.
	 */
	void SetViscosity_FreeStream(su2double val_viscosity_freestream);

  /*!
	 * \brief Set the Froude number for free surface problems.
	 * \return Value of the Froude number.
	 */
	void SetModVel_FreeStream(su2double val_modvel_freestream);

  /*!
	 * \brief Set the Froude number for free surface problems.
	 * \return Value of the Froude number.
	 */
	void SetModVel_FreeStreamND(su2double val_modvel_freestreamnd);

  /*!
	 * \brief Set the Froude number for free surface problems.
	 * \return Value of the Froude number.
	 */
	void SetTemperature_FreeStream(su2double val_temperature_freestream);
  
  /*!
	 * \brief Set the Froude number for free surface problems.
	 * \return Value of the Froude number.
	 */
	void SetTemperature_FreeStreamND(su2double val_temperature_freestreamnd);

  /*!
	 * \brief Set the Froude number for free surface problems.
	 * \return Value of the Froude number.
	 */
	void SetGas_ConstantND(su2double val_gas_constantnd);

  /*!
	 * \brief Set the Froude number for free surface problems.
	 * \return Value of the Froude number.
	 */
	void SetVelocity_FreeStreamND(su2double val_velocity_freestreamnd, unsigned short val_dim);

  /*!
	 * \brief Set the Froude number for free surface problems.
	 * \return Value of the Froude number.
	 */
	void SetViscosity_FreeStreamND(su2double val_viscosity_freestreamnd);

  /*!
	 * \brief Set the Froude number for free surface problems.
	 * \return Value of the Froude number.
	 */
	void SetTke_FreeStreamND(su2double val_tke_freestreamnd);

  /*!
	 * \brief Set the Froude number for free surface problems.
	 * \return Value of the Froude number.
	 */
	void SetOmega_FreeStreamND(su2double val_omega_freestreamnd);

  /*!
	 * \brief Set the Froude number for free surface problems.
	 * \return Value of the Froude number.
	 */
	void SetTke_FreeStream(su2double val_tke_freestream);

  /*!
	 * \brief Set the Froude number for free surface problems.
	 * \return Value of the Froude number.
	 */
	void SetOmega_FreeStream(su2double val_omega_freestream);

  /*!
	 * \brief Set the Froude number for free surface problems.
	 * \return Value of the Froude number.
	 */
	void SetEnergy_FreeStreamND(su2double val_energy_freestreamnd);

  /*!
	 * \brief Set the Froude number for free surface problems.
	 * \return Value of the Froude number.
	 */
	void SetEnergy_FreeStream(su2double val_energy_freestream);

  /*!
	 * \brief Set the Froude number for free surface problems.
	 * \return Value of the Froude number.
	 */
	void SetTotal_UnstTimeND(su2double val_total_unsttimend);

	/*!
	 * \brief Get the angle of attack of the body. This is the angle between a reference line on a lifting body
	 *        (often the chord line of an airfoil) and the vector representing the relative motion between the
	 *        lifting body and the fluid through which it is moving.
	 * \return Value of the angle of attack.
	 */
	su2double GetAoA(void);

	/*!
	 * \brief Set the angle of attack.
	 * \param[in] val_AoA - Value of the angle of attack.
	 */
	void SetAoA(su2double val_AoA);

  /*!
	 * \brief Set the angle of attack.
	 * \param[in] val_AoA - Value of the angle of attack.
	 */
	void SetAoS(su2double val_AoS);

	/*!
	 * \brief Get the angle of sideslip of the body. It relates to the rotation of the aircraft centerline from
	 *        the relative wind.
	 * \return Value of the angle of sideslip.
	 */
	su2double GetAoS(void);

	/*!
	 * \brief Get the charge coefficient that is used in the poissonal potential simulation.
	 * \return Value of the charge coefficient.
	 */
	su2double GetChargeCoeff(void);

	/*!
	 * \brief Get the number of multigrid levels.
	 * \return Number of multigrid levels (without including the original grid).
	 */
	unsigned short GetnMGLevels(void);

	/*!
	 * \brief Set the number of multigrid levels.
	 * \param[in] val_nMGLevels - Index of the mesh were the CFL is applied
	 */
	void SetMGLevels(unsigned short val_nMGLevels);

	/*!
	 * \brief Get the index of the finest grid.
	 * \return Index of the finest grid in a multigrid strategy, this is 0 unless we are
		       performing a Full multigrid.
	 */
	unsigned short GetFinestMesh(void);

	/*!
	 * \brief Get the kind of multigrid (V or W).
	 * \note This variable is used in a recursive way to perform the different kind of cycles
	 * \return 0 or 1 depending of we are dealing with a V or W cycle.
	 */
	unsigned short GetMGCycle(void);

	/*!
	 * \brief Get the king of evaluation in the geometrical module.
	 * \return 0 or 1 depending of we are dealing with a V or W cycle.
	 */
	unsigned short GetGeometryMode(void);

	/*!
	 * \brief Get the Courant Friedrich Levi number for each grid.
	 * \param[in] val_mesh - Index of the mesh were the CFL is applied.
	 * \return CFL number for each grid.
	 */
	su2double GetCFL(unsigned short val_mesh);
  
  /*!
	 * \brief Get the Courant Friedrich Levi number for each grid.
	 * \param[in] val_mesh - Index of the mesh were the CFL is applied.
	 * \return CFL number for each grid.
	 */
	void SetCFL(unsigned short val_mesh, su2double val_cfl);

	/*!
	 * \brief Get the Courant Friedrich Levi number for each grid, for each species
	 * \param[in] val_mesh - Index of the mesh were the CFL is applied.
	 * \param[in] val_Species - Index of the chemical species
	 * \return CFL number for each grid.
	 */
	su2double GetCFL(unsigned short val_mesh, unsigned short val_Species);

	/*!
	 * \brief Get the Courant Friedrich Levi number for unsteady simulations.
	 * \return CFL number for unsteady simulations.
	 */
	su2double GetUnst_CFL(void);
  
  /*!
   * \brief Get the Courant Friedrich Levi number for unsteady simulations.
   * \return CFL number for unsteady simulations.
   */
  su2double GetMax_DeltaTime(void);
  
	/*!
	 * \brief Get a parameter of the particular design variable.
	 * \param[in] val_dv - Number of the design variable that we want to read.
	 * \param[in] val_param - Index of the parameter that we want to read.
	 * \return Design variable parameter.
	 */
	su2double GetParamDV(unsigned short val_dv, unsigned short val_param);

  /*!
   * \brief Get a parameter of the particular design variable.
   * \param[in] val_ffd - Number of the ffd that we want to read.
   * \param[in] val_coord - Index of the coordinate that we want to read.
   * \return FFD parameter.
   */
  su2double GetCoordFFDBox(unsigned short val_ffd, unsigned short val_coord);

  /*!
   * \brief Get a parameter of the particular design variable.
   * \param[in] val_ffd - Number of the ffd that we want to read.
   * \param[in] val_coord - Index of the coordinate that we want to read.
   * \return FFD parameter.
   */
  unsigned short GetDegreeFFDBox(unsigned short val_ffd, unsigned short val_degree);

  /*!
	 * \brief Get the FFD Tag of a particular design variable.
	 * \param[in] val_dv - Number of the design variable that we want to read.
	 * \return Design variable parameter.
	 */
	string GetFFDTag(unsigned short val_dv);
  
  /*!
   * \brief Get the FFD Tag of a particular design variable.
   * \param[in] val_dv - Number of the design variable that we want to read.
   * \return Design variable parameter.
   */
  string GetTagFFDBox(unsigned short val_ffd);

	/*!
	 * \brief Get the number of design variables.
	 * \return Number of the design variables.
	 */
	unsigned short GetnDV(void);
  
  /*!
   * \brief Get the number of design variables.
   * \return Number of the design variables.
   */
  unsigned short GetnFFDBox(void);
  
  /*!
   * \brief Get the required continuity level at the surface intersection with the FFD
   * \return Continuity level at the surface intersection.
   */
  unsigned short GetFFD_Continuity(void);

	/*!
	 * \brief Get the number of Runge-Kutta steps.
	 * \return Number of Runge-Kutta steps.
	 */
	unsigned short GetnRKStep(void);

	/*!
	 * \brief Get the total number of boundary markers.
	 * \return Total number of boundary markers.
	 */
	unsigned short GetnMarker_All(void);
  
  /*!
   * \brief Get the total number of boundary markers.
   * \return Total number of boundary markers.
   */
  unsigned short GetnMarker_Max(void);

    /*!
	 * \brief Get the total number of boundary markers.
	 * \return Total number of boundary markers.
	 */
	unsigned short GetnMarker_EngineInflow(void);
  
  /*!
   * \brief Get the total number of boundary markers.
   * \return Total number of boundary markers.
   */
  unsigned short GetnMarker_EngineBleed(void);

  /*!
	 * \brief Get the total number of boundary markers.
	 * \return Total number of boundary markers.
	 */
	unsigned short GetnMarker_EngineExhaust(void);

    /*!
	 * \brief Get the total number of boundary markers.
	 * \return Total number of boundary markers.
	 */
	unsigned short GetnMarker_NearFieldBound(void);

    /*!
	 * \brief Get the total number of boundary markers.
	 * \return Total number of boundary markers.
	 */
	unsigned short GetnMarker_InterfaceBound(void);

  /*!
	 * \brief Get the total number of boundary markers.
	 * \return Total number of boundary markers.
	 */
	unsigned short GetnMarker_ActDisk_Inlet(void);

  /*!
	 * \brief Get the total number of boundary markers.
	 * \return Total number of boundary markers.
	 */
	unsigned short GetnMarker_ActDisk_Outlet(void);

  /*!
   * \brief Get the total number of 1D output markers.
   * \return Total number of monitoring markers.
   */
  unsigned short GetnMarker_Out_1D(void);


    /*!
	 * \brief Get the total number of monitoring markers.
	 * \return Total number of monitoring markers.
	 */
	unsigned short GetnMarker_Monitoring(void);

  /*!
	 * \brief Get the total number of moving markers.
	 * \return Total number of moving markers.
	 */
	unsigned short GetnMarker_Moving(void);

	/*!
	 * \brief Stores the number of marker in the simulation.
	 * \param[in] val_nmarker - Number of markers of the problem.
	 */
	void SetnMarker_All(unsigned short val_nmarker);

	/*!
	 * \brief Get the number of external iterations.
	 * \return Number of external iterations.
	 */
	unsigned long GetnExtIter(void);

	/*!
	 * \brief Get the number of internal iterations.
	 * \return Number of internal iterations.
	 */
	unsigned long GetUnst_nIntIter(void);

  /*!
	 * \brief Get the restart iteration number for unsteady simulations.
	 * \return Restart iteration number for unsteady simulations.
	 */
  long GetUnst_RestartIter(void);

  /*!
	 * \brief Get the starting direct iteration number for the unsteady adjoint (reverse time integration).
	 * \return Starting direct iteration number for the unsteady adjoint.
	 */
  long GetUnst_AdjointIter(void);

	/*!
	 * \brief Retrieves the number of periodic time instances for Time Spectral.
	 * \return: Number of periodic time instances for Time Spectral.
	 */
	unsigned short GetnTimeInstances(void);

	/*!
	 * \brief Retrieves the period of oscillations to be used with Time Spectral.
	 * \return: Period for Time Spectral.
	 */
	su2double GetTimeSpectral_Period(void);

	/*!
	 * \brief Set the number of external iterations.
	 * \note This is important in no time depending methods, where only
	 *       one external iteration is needed.
	 * \param[in] val_niter - Set the number of external iterations.
	 */
	void SetnExtIter(unsigned long val_niter);

	/*!
	 * \brief Set the current external iteration number.
	 * \param[in] val_iter - Current external iteration number.
	 */
	void SetExtIter(unsigned long val_iter);

	/*!
	 * \brief Set the current internal iteration number.
	 * \param[in] val_iter - Current external iteration number.
	 */
	void SetIntIter(unsigned long val_iter);

	/*!
	 * \brief Get the current internal iteration number.
	 * \return Current external iteration.
	 */
	unsigned long GetExtIter(void);

	/*!
	 * \brief Get the current external iteration number.
	 * \return Current external iteration.
	 */
	unsigned long GetIntIter(void);

	/*!
	 * \brief Get the frequency for writing the solution file.
	 * \return It writes the solution file with this frequency.
	 */
	unsigned long GetWrt_Sol_Freq(void);

	/*!
	 * \brief Get the frequency for writing the solution file in Dual Time.
	 * \return It writes the solution file with this frequency.
	 */
	unsigned long GetWrt_Sol_Freq_DualTime(void);

	/*!
	 * \brief Get the frequency for writing the convergence file.
	 * \return It writes the convergence file with this frequency.
	 */
	unsigned long GetWrt_Con_Freq(void);

	/*!
	 * \brief Get the frequency for writing the convergence file in Dual Time.
	 * \return It writes the convergence file with this frequency.
	 */
	unsigned long GetWrt_Con_Freq_DualTime(void);

	/*!
	 * \brief Get information about writing unsteady headers and file extensions.
	 * \return 	<code>TRUE</code> means that unsteady solution files will be written.
	 */
	bool GetWrt_Unsteady(void);

	/*!
	 * \brief Get information about performing a low fidelity simulation.
	 * \return 	<code>TRUE</code> means that a low fidelity simulation will be performed.
	 */
	bool GetLowFidelitySim(void);

	/*!
	 * \brief Get information about writing a volume solution file.
	 * \return <code>TRUE</code> means that a volume solution file will be written.
	 */
	bool GetWrt_Vol_Sol(void);
  
  /*!
	 * \brief Get information about writing a volume solution file.
	 * \return <code>TRUE</code> means that a volume solution file will be written.
	 */
  bool GetLow_MemoryOutput(void);

	/*!
	 * \brief Get information about writing a surface solution file.
	 * \return <code>TRUE</code> means that a surface solution file will be written.
	 */
	bool GetWrt_Srf_Sol(void);

	/*!
	 * \brief Get information about writing a surface comma-separated values (CSV) solution file.
	 * \return <code>TRUE</code> means that a surface comma-separated values (CSV) solution file will be written.
	 */
	bool GetWrt_Csv_Sol(void);

	/*!
	 * \brief Get information about writing residuals to volume solution file.
	 * \return <code>TRUE</code> means that residuals will be written to the solution file.
	 */
	bool GetWrt_Residuals(void);
  
	/*!
	 * \brief Get information about writing residuals to volume solution file.
	 * \return <code>TRUE</code> means that residuals will be written to the solution file.
	 */
	bool GetWrt_Limiters(void);
  
	/*!
	 * \brief Get information about writing residuals to volume solution file.
	 * \return <code>TRUE</code> means that residuals will be written to the solution file.
	 */
	bool GetWrt_SharpEdges(void);

  /*!
	 * \brief Get information about writing rind layers to the solution files.
	 * \return <code>TRUE</code> means that rind layers will be written to the solution file.
	 */
	bool GetWrt_Halo(void);

  /*!
	 * \brief Get information about writing sectional force files.
	 * \return <code>TRUE</code> means that sectional force files will be written for specified markers.
	 */
	bool GetPlot_Section_Forces(void);

  /*!
   * \brief Get information about writing average stagnation pressure
   * \return <code>TRUE</code> means that the average stagnation pressure will be output for specified markers.
   */
  bool GetWrt_1D_Output(void);

	/*!
	 * \brief Get the alpha (convective) coefficients for the Runge-Kutta integration scheme.
	 * \param[in] val_step - Index of the step.
	 * \return Alpha coefficient for the Runge-Kutta integration scheme.
	 */
	su2double Get_Alpha_RKStep(unsigned short val_step);

	/*!
	 * \brief Get the index of the surface defined in the geometry file.
	 * \param[in] val_marker - Value of the marker in which we are interested.
	 * \return Value of the index that is in the geometry file for the surface that
	 *         has the marker <i>val_marker</i>.
	 */
	string GetMarker_All_TagBound(unsigned short val_marker);

  /*!
   * \brief Get the index of the surface defined in the geometry file.
   * \param[in] val_marker - Value of the marker in which we are interested.
   * \return Value of the index that is in the geometry file for the surface that
   *         has the marker <i>val_marker</i>.
   */
  string GetMarker_ActDisk_Inlet(unsigned short val_marker);

  /*!
   * \brief Get the index of the surface defined in the geometry file.
   * \param[in] val_marker - Value of the marker in which we are interested.
   * \return Value of the index that is in the geometry file for the surface that
   *         has the marker <i>val_marker</i>.
   */
  string GetMarker_ActDisk_Outlet(unsigned short val_marker);
  
	/*!
	 * \brief Get the index of the surface defined in the geometry file.
	 * \param[in] val_marker - Value of the marker in which we are interested.
	 * \return Value of the index that is in the geometry file for the surface that
	 *         has the marker <i>val_marker</i>.
	 */
	string GetMarker_EngineInflow(unsigned short val_marker);
  
  /*!
   * \brief Get the index of the surface defined in the geometry file.
   * \param[in] val_marker - Value of the marker in which we are interested.
   * \return Value of the index that is in the geometry file for the surface that
   *         has the marker <i>val_marker</i>.
   */
  string GetMarker_EngineBleed(unsigned short val_marker);

	/*!
	 * \brief Get the index of the surface defined in the geometry file.
	 * \param[in] val_marker - Value of the marker in which we are interested.
	 * \return Value of the index that is in the geometry file for the surface that
	 *         has the marker <i>val_marker</i>.
	 */
	string GetMarker_EngineExhaust(unsigned short val_marker);

    /*!
	 * \brief Get the name of the surface defined in the geometry file.
	 * \param[in] val_marker - Value of the marker in which we are interested.
	 * \return Name that is in the geometry file for the surface that
	 *         has the marker <i>val_marker</i>.
	 */
	string GetMarker_Monitoring(unsigned short val_marker);

	/*!
	 * \brief Get the tag if the iMarker defined in the geometry file.
	 * \param[in] val_tag - Value of the tag in which we are interested.
	 * \return Value of the marker <i>val_marker</i> that is in the geometry file
	 *         for the surface that has the tag.
	 */
  short GetMarker_All_TagBound(string val_tag);

	/*!
	 * \brief Get the kind of boundary for each marker.
	 * \param[in] val_marker - Index of the marker in which we are interested.
	 * \return Kind of boundary for the marker <i>val_marker</i>.
	 */
	unsigned short GetMarker_All_KindBC(unsigned short val_marker);

  /*!
   * \brief Get the kind of boundary for each marker.
   * \param[in] val_marker - Index of the marker in which we are interested.
   * \return Kind of boundary for the marker <i>val_marker</i>.
   */
  unsigned short GetMarker_All_Out_1D(unsigned short val_marker);

  /*!
   * \brief Set the value of the boundary <i>val_boundary</i> (read from the config file)
   *        for the marker <i>val_marker</i>.
   * \param[in] val_marker - Index of the marker in which we are interested.
   * \param[in] val_boundary - Kind of boundary read from config file.
   */
  void SetMarker_All_Out_1D(unsigned short val_marker, unsigned short val_boundary);


	/*!
	 * \brief Set the value of the boundary <i>val_boundary</i> (read from the config file)
	 *        for the marker <i>val_marker</i>.
	 * \param[in] val_marker - Index of the marker in which we are interested.
	 * \param[in] val_boundary - Kind of boundary read from config file.
	 */
	void SetMarker_All_KindBC(unsigned short val_marker, unsigned short val_boundary);

	/*!
	 * \brief Set the value of the index <i>val_index</i> (read from the geometry file) for
	 *        the marker <i>val_marker</i>.
	 * \param[in] val_marker - Index of the marker in which we are interested.
	 * \param[in] val_index - Index of the surface read from geometry file.
	 */
	void SetMarker_All_TagBound(unsigned short val_marker, string val_index);

	/*!
	 * \brief Set if a marker <i>val_marker</i> is going to be monitored <i>val_monitoring</i>
	 *        (read from the config file).
	 * \note This is important for non dimensional coefficient computation.
	 * \param[in] val_marker - Index of the marker in which we are interested.
	 * \param[in] val_monitoring - 0 or 1 depending if the the marker is going to be monitored.
	 */
	void SetMarker_All_Monitoring(unsigned short val_marker, unsigned short val_monitoring);

  /*!
	 * \brief Set if a marker <i>val_marker</i> is going to be monitored <i>val_monitoring</i>
	 *        (read from the config file).
	 * \note This is important for non dimensional coefficient computation.
	 * \param[in] val_marker - Index of the marker in which we are interested.
	 * \param[in] val_monitoring - 0 or 1 depending if the the marker is going to be monitored.
	 */
	void SetMarker_All_GeoEval(unsigned short val_marker, unsigned short val_geoeval);

  /*!
	 * \brief Set if a marker <i>val_marker</i> is going to be designed <i>val_designing</i>
	 *        (read from the config file).
	 * \note This is important for non dimensional coefficient computation.
	 * \param[in] val_marker - Index of the marker in which we are interested.
	 * \param[in] val_monitoring - 0 or 1 depending if the the marker is going to be designed.
	 */
	void SetMarker_All_Designing(unsigned short val_marker, unsigned short val_designing);

	/*!
	 * \brief Set if a marker <i>val_marker</i> is going to be plot <i>val_plotting</i>
	 *        (read from the config file).
	 * \param[in] val_marker - Index of the marker in which we are interested.
	 * \param[in] val_plotting - 0 or 1 depending if the the marker is going to be plot.
	 */
	void SetMarker_All_Plotting(unsigned short val_marker, unsigned short val_plotting);

	/*!
	 * \brief Set if a marker <i>val_marker</i> is part of the FSI interface <i>val_plotting</i>
	 *        (read from the config file).
	 * \param[in] val_marker - Index of the marker in which we are interested.
	 * \param[in] val_plotting - 0 or 1 depending if the the marker is part of the FSI interface.
	 */
	void SetMarker_All_FSIinterface(unsigned short val_marker, unsigned short val_fsiinterface);

	/*!
	 * \brief Set if a marker <i>val_marker</i> is going to be affected by design variables <i>val_moving</i>
	 *        (read from the config file).
	 * \param[in] val_marker - Index of the marker in which we are interested.
	 * \param[in] val_DV - 0 or 1 depending if the the marker is affected by design variables.
	 */
	void SetMarker_All_DV(unsigned short val_marker, unsigned short val_DV);

  /*!
	 * \brief Set if a marker <i>val_marker</i> is going to be moved <i>val_moving</i>
	 *        (read from the config file).
	 * \param[in] val_marker - Index of the marker in which we are interested.
	 * \param[in] val_moving - 0 or 1 depending if the the marker is going to be moved.
	 */
	void SetMarker_All_Moving(unsigned short val_marker, unsigned short val_moving);

	/*!
	 * \brief Set if a marker <i>val_marker</i> is going to be periodic <i>val_perbound</i>
	 *        (read from the config file).
	 * \param[in] val_marker - Index of the marker in which we are interested.
	 * \param[in] val_perbound - Index of the surface with the periodic boundary.
	 */
	void SetMarker_All_PerBound(unsigned short val_marker, short val_perbound);

	/*!
	 * \brief Set if a marker <i>val_marker</i> is going to be sent or receive <i>val_index</i>
	 *        from another domain.
	 * \param[in] val_marker - 0 or 1 depending if the the marker is going to be moved.
	 * \param[in] val_index - Index of the surface read from geometry file.
	 */
	void SetMarker_All_SendRecv(unsigned short val_marker, short val_index);

	/*!
	 * \brief Get the send-receive information for a marker <i>val_marker</i>.
	 * \param[in] val_marker - 0 or 1 depending if the the marker is going to be moved.
	 * \return If positive, the information is sended to that domain, in case negative
	 *         the information is receive from that domain.
	 */
	short GetMarker_All_SendRecv(unsigned short val_marker);

	/*!
	 * \brief Get an internal index that identify the periodic boundary conditions.
	 * \param[in] val_marker - Value of the marker that correspond with the periodic boundary.
	 * \return The internal index of the periodic boundary condition.
	 */
	short GetMarker_All_PerBound(unsigned short val_marker);

	/*!
	 * \brief Get the monitoring information for a marker <i>val_marker</i>.
	 * \param[in] val_marker - 0 or 1 depending if the the marker is going to be monitored.
	 * \return 0 or 1 depending if the marker is going to be monitored.
	 */
	unsigned short GetMarker_All_Monitoring(unsigned short val_marker);

  /*!
	 * \brief Get the monitoring information for a marker <i>val_marker</i>.
	 * \param[in] val_marker - 0 or 1 depending if the the marker is going to be monitored.
	 * \return 0 or 1 depending if the marker is going to be monitored.
	 */
	unsigned short GetMarker_All_GeoEval(unsigned short val_marker);

  /*!
	 * \brief Get the design information for a marker <i>val_marker</i>.
	 * \param[in] val_marker - 0 or 1 depending if the the marker is going to be monitored.
	 * \return 0 or 1 depending if the marker is going to be monitored.
	 */
	unsigned short GetMarker_All_Designing(unsigned short val_marker);

	/*!
	 * \brief Get the plotting information for a marker <i>val_marker</i>.
	 * \param[in] val_marker - 0 or 1 depending if the the marker is going to be moved.
	 * \return 0 or 1 depending if the marker is going to be plotted.
	 */
	unsigned short GetMarker_All_Plotting(unsigned short val_marker);

	/*!
	 * \brief Get the FSI interface information for a marker <i>val_marker</i>.
	 * \param[in] val_marker - 0 or 1 depending if the the marker is going to be moved.
	 * \return 0 or 1 depending if the marker is part of the FSI interface.
	 */
	unsigned short GetMarker_All_FSIinterface(unsigned short val_marker);


	/*!
	 * \brief Get the number of FSI interface markers <i>val_marker</i>.
	 * \param[in] void.
	 * \return Number of markers belonging to the FSI interface.
	 */
	unsigned short GetMarker_n_FSIinterface(void);

	/*!
	 * \brief Get the DV information for a marker <i>val_marker</i>.
	 * \param[in] val_marker - 0 or 1 depending if the the marker is going to be affected by design variables.
	 * \return 0 or 1 depending if the marker is going to be affected by design variables.
	 */
	unsigned short GetMarker_All_DV(unsigned short val_marker);

  /*!
	 * \brief Get the motion information for a marker <i>val_marker</i>.
	 * \param[in] val_marker - 0 or 1 depending if the the marker is going to be moved.
	 * \return 0 or 1 depending if the marker is going to be moved.
	 */
	unsigned short GetMarker_All_Moving(unsigned short val_marker);

	/*!
	 * \brief Get the number of pre-smoothings in a multigrid strategy.
	 * \param[in] val_mesh - Index of the grid.
	 * \return Number of smoothing iterations.
	 */
	unsigned short GetMG_PreSmooth(unsigned short val_mesh);

	/*!
	 * \brief Get the number of post-smoothings in a multigrid strategy.
	 * \param[in] val_mesh - Index of the grid.
	 * \return Number of smoothing iterations.
	 */
	unsigned short GetMG_PostSmooth(unsigned short val_mesh);

	/*!
	 * \brief Get the number of implicit Jacobi smoothings of the correction in a multigrid strategy.
	 * \param[in] val_mesh - Index of the grid.
	 * \return Number of implicit smoothing iterations.
	 */
	unsigned short GetMG_CorrecSmooth(unsigned short val_mesh);

	/*!
	 * \brief Governing equations of the flow (it can be different from the run time equation).
	 * \param[in] val_zone - Zone where the soler is applied.
	 * \return Governing equation that we are solving.
	 */
	unsigned short GetKind_Solver(void);


	/*!
	 * \brief Governing equations of the flow (it can be different from the run time equation).
	 * \param[in] val_zone - Zone where the soler is applied.
	 * \return Governing equation that we are solving.
	 */
	void SetKind_Solver(unsigned short val_solver);


  /*!
	 * \brief Governing equations of the flow (it can be different from the run time equation).
	 * \param[in] val_zone - Zone where the soler is applied.
	 * \return Governing equation that we are solving.
	 */
	unsigned short GetKind_Regime(void);

  /*!
	 * \brief Governing equations of the flow (it can be different from the run time equation).
	 * \param[in] val_zone - Zone where the soler is applied.
	 * \return Governing equation that we are solving.
	 */
	unsigned short GetSystemMeasurements(void);

	/*!
	 * \brief Gas model that we are using.
	 * \return Gas model that we are using.
	 */
	unsigned short GetKind_GasModel(void);

	/*!
	 * \brief Fluid model that we are using.
	 * \return Fluid model that we are using.
	 */
	unsigned short GetKind_FluidModel(void);

	/*!
	 * \brief free stream option to initialize the solution
	 * \return free stream option
	 */
	unsigned short GetKind_FreeStreamOption(void);

	/*!
	 * \brief free stream option to initialize the solution
	 * \return free stream option
	 */
	unsigned short GetKind_InitOption(void);
	/*!
	 * \brief Get the value of the critical pressure.
	 * \return Critical pressure.
	 */
	su2double GetPressure_Critical(void);

	/*!
	 * \brief Get the value of the critical temperature.
	 * \return Critical temperature.
	 */
	su2double GetTemperature_Critical(void);

	/*!
	 * \brief Get the value of the critical pressure.
	 * \return Critical pressure.
	 */
	su2double GetAcentric_Factor(void);

	/*!
	 * \brief Get the value of the critical temperature.
	 * \return Critical temperature.
	 */
	unsigned short GetKind_ViscosityModel(void);

	/*!
	 * \brief Get the value of the thermal conductivity .
	 * \return Critical temperature.
	 */
	unsigned short GetKind_ConductivityModel(void);

	/*!
	 * \brief Get the value of the critical temperature.
	 * \return Critical temperature.
	 */
	su2double GetMu_ConstantND(void);

	/*!
	 * \brief Get the value of the non-dimensional thermal conductivity.
	 * \return Critical temperature.
	 */
	su2double GetKt_ConstantND(void);

	/*!
	 * \brief Get the value of the critical temperature.
	 * \return Critical temperature.
	 */
	su2double GetMu_RefND(void);

	/*!
	 * \brief Get the value of the critical temperature.
	 * \return Critical temperature.
	 */
	su2double GetMu_Temperature_RefND(void);

	/*!
	 * \brief Get the value of the critical temperature.
	 * \return Critical temperature.
	 */
	su2double GetMu_SND(void);

	/*!
	 * \brief Get the value of the critical temperature.
	 * \return Critical temperature.
	 */
	void SetMu_ConstantND(su2double mu_const);

	/*!
	 * \brief Get the value of the critical temperature.
	 * \return Critical temperature.
	 */
	void SetKt_ConstantND(su2double kt_const);

	/*!
	 * \brief Get the value of the critical temperature.
	 * \return Critical temperature.
	 */
	void SetMu_RefND(su2double mu_ref);

	/*!
	 * \brief Get the value of the critical temperature.
	 * \return Critical temperature.
	 */
	void SetMu_Temperature_RefND(su2double mu_Tref);

	/*!
	 * \brief Get the value of the critical temperature.
	 * \return Critical temperature.
	 */
	void SetMu_SND(su2double mu_s);

	/*!
	 * \brief Get the kind of method for computation of spatial gradients.
	 * \return Numerical method for computation of spatial gradients.
	 */
	unsigned short GetKind_Gradient_Method(void);

	/*!
	 * \brief Get the kind of solver for the implicit solver.
	 * \return Numerical solver for implicit formulation (solving the linear system).
	 */
	unsigned short GetKind_Linear_Solver(void);
  
  /*!
   * \brief Get the kind of solver for the implicit solver.
   * \return Numerical solver for implicit formulation (solving the linear system).
   */
  unsigned short GetDeform_Linear_Solver(void);

	/*!
	 * \brief Get the kind of preconditioner for the implicit solver.
	 * \return Numerical preconditioner for implicit formulation (solving the linear system).
	 */
	unsigned short GetKind_Linear_Solver_Prec(void);

	/*!
	 * \brief Set the kind of preconditioner for the implicit solver.
	 * \return Numerical preconditioner for implicit formulation (solving the linear system).
	 */
	void SetKind_Linear_Solver_Prec(unsigned short val_kind_prec);

	/*!
	 * \brief Get min error of the linear solver for the implicit formulation.
	 * \return Min error of the linear solver for the implicit formulation.
	 */
	su2double GetLinear_Solver_Error(void);

	/*!
	 * \brief Get max number of iterations of the linear solver for the implicit formulation.
	 * \return Max number of iterations of the linear solver for the implicit formulation.
	 */
	unsigned long GetLinear_Solver_Iter(void);

  /*!
   * \brief Get restart frequency of the linear solver for the implicit formulation.
   * \return Restart frequency of the linear solver for the implicit formulation.
   */
  unsigned long GetLinear_Solver_Restart_Frequency(void);

	/*!
	 * \brief Get the relaxation coefficient of the linear solver for the implicit formulation.
	 * \return relaxation coefficient of the linear solver for the implicit formulation.
	 */
	su2double GetRelaxation_Factor_Flow(void);
  
  /*!
   * \brief Get the relaxation coefficient of the linear solver for the implicit formulation.
   * \return relaxation coefficient of the linear solver for the implicit formulation.
   */
  su2double GetRelaxation_Factor_AdjFlow(void);
  
  /*!
   * \brief Get the relaxation coefficient of the linear solver for the implicit formulation.
   * \return relaxation coefficient of the linear solver for the implicit formulation.
   */
  su2double GetRelaxation_Factor_Turb(void);
  
  /*!
   * \brief Get the relaxation coefficient of the linear solver for the implicit formulation.
   * \return relaxation coefficient of the linear solver for the implicit formulation.
   */
  su2double GetRoe_Kappa(void);

	/*!
	 * \brief Get the kind of solver for the implicit solver.
	 * \return Numerical solver for implicit formulation (solving the linear system).
	 */
	unsigned short GetKind_AdjTurb_Linear_Solver(void);

	/*!
	 * \brief Get the kind of preconditioner for the implicit solver.
	 * \return Numerical preconditioner for implicit formulation (solving the linear system).
	 */
	unsigned short GetKind_AdjTurb_Linear_Prec(void);

  /*!
   * \brief Get the kind of solver for the implicit solver.
   * \return Numerical solver for implicit formulation (solving the linear system).
   */
  unsigned short GetKind_DiscAdj_Linear_Solver(void);

  /*!
   * \brief Get the kind of preconditioner for the implicit solver.
   * \return Numerical preconditioner for implicit formulation (solving the linear system).
   */
  unsigned short GetKind_DiscAdj_Linear_Prec(void);

	/*!
	 * \brief Set the kind of preconditioner for the implicit solver.
	 * \return Numerical preconditioner for implicit formulation (solving the linear system).
	 */
	void SetKind_AdjTurb_Linear_Prec(unsigned short val_kind_prec);

	/*!
	 * \brief Get min error of the linear solver for the implicit formulation.
	 * \return Min error of the linear solver for the implicit formulation.
	 */
	su2double GetAdjTurb_Linear_Error(void);
  
  /*!
	 * \brief Get the entropy fix.
	 * \return Vaule of the entropy fix.
	 */
	su2double GetEntropyFix_Coeff(void);

	/*!
	 * \brief Get max number of iterations of the linear solver for the implicit formulation.
	 * \return Max number of iterations of the linear solver for the implicit formulation.
	 */
	unsigned short GetAdjTurb_Linear_Iter(void);

	/*!
	 * \brief Get CFL reduction factor for adjoint turbulence model.
	 * \return CFL reduction factor.
	 */
	su2double GetCFLRedCoeff_AdjTurb(void);

  /*!
	 * \brief Get the number of linear smoothing iterations for mesh deformation.
	 * \return Number of linear smoothing iterations for mesh deformation.
	 */
	unsigned long GetGridDef_Linear_Iter(void);

  /*!
	 * \brief Get the number of nonlinear increments for mesh deformation.
	 * \return Number of nonlinear increments for mesh deformation.
	 */
	unsigned long GetGridDef_Nonlinear_Iter(void);

  /*!
	 * \brief Get information about writing grid deformation residuals to the console.
	 * \return <code>TRUE</code> means that grid deformation residuals will be written to the console.
	 */
	bool GetDeform_Output(void);

  /*!
	 * \brief Get factor to multiply smallest volume for deform tolerance.
	 * \return Factor to multiply smallest volume for deform tolerance.
	 */
	su2double GetDeform_Tol_Factor(void);

  /*!
   * \brief Get Young's modulus for deformation (constant stiffness deformation)
   */
  su2double GetDeform_ElasticityMod(void);

  /*!
   * \brief Get Poisson's ratio for deformation (constant stiffness deformation)
   * \
   */
  su2double GetDeform_PoissonRatio(void);

  /*!
	 * \brief Get the type of stiffness to impose for FEA mesh deformation.
	 * \return type of stiffness to impose for FEA mesh deformation.
	 */
	unsigned short GetDeform_Stiffness_Type(void);

	/*!
	 * \brief Creates a teot file to visualize the deformation made by the MDC software.
	 * \return <code>TRUE</code> if the deformation is going to be plotted; otherwise <code>FALSE</code>.
	 */
	bool GetVisualize_Deformation(void);

	/*!
	 * \brief Get the kind of SU2 software component.
	 * \return Kind of the SU2 software component.
	 */
	unsigned short GetKind_SU2(void);
  
  /*!
   * \brief Get the kind of non-dimensionalization.
   * \return Kind of non-dimensionalization.
   */
  unsigned short GetRef_NonDim(void);
  
  /*!
	 * \brief Get the kind of SU2 software component.
	 * \return Kind of the SU2 software component.
	 */
	void SetKind_SU2(unsigned short val_kind_su2);

	/*!
	 * \brief Get the kind of the turbulence model.
	 * \return Kind of the turbulence model.
	 */
	unsigned short GetKind_Turb_Model(void);

  /*!
	 * \brief Get the file containing the ML model
	 */
	string GetML_Turb_Model_File(void);

  /*!
	 * \brief File containing a check for the proper creation of the turb model
	 * \return Temporary ml->SU2 file name.
	 */
  string GetML_Turb_Model_FeatureSet(void);

  /*!
	 * \brief File containing a check for the proper creation of the turb model
	 * \return Temporary ml->SU2 file name.
	 */
  string* GetML_Turb_Model_Extra(void);

  /*!
	 * \brief File containing a check for the proper creation of the turb model
	 * \return Temporary ml->SU2 file name.
	 */
  unsigned short GetNumML_Turb_Model_Extra(void);

	/*!
	 * \brief Get the kind of the transition model.
	 * \return Kind of the transion model.
	 */
	unsigned short GetKind_Trans_Model(void);

	/*!
	 * \brief Get the kind of adaptation technique.
	 * \return Kind of adaptation technique.
	 */
	unsigned short GetKind_Adaptation(void);

	/*!
	 * \brief Get the number of new elements added in the adaptation process.
	 * \return percentage of new elements that are going to be added in the adaptation.
	 */
	su2double GetNew_Elem_Adapt(void);

	/*!
	 * \brief Get the kind of time integration method.
	 * \note This is the information that the code will use, the method will
	 *       change in runtime depending of the specific equation (direct, adjoint,
	 *       linearized) that is being solved.
	 * \return Kind of time integration method.
	 */
	unsigned short GetKind_TimeIntScheme(void);

	/*!
	 * \brief Get the kind of convective numerical scheme.
	 * \note This is the information that the code will use, the method will
	 *       change in runtime depending of the specific equation (direct, adjoint,
	 *       linearized) that is being solved.
	 * \return Kind of the convective scheme.
	 */
	unsigned short GetKind_ConvNumScheme(void);

	/*!
	 * \brief Get kind of center scheme for the convective terms.
	 * \note This is the information that the code will use, the method will
	 *       change in runtime depending of the specific equation (direct, adjoint,
	 *       linearized) that is being solved.
	 * \return Kind of center scheme for the convective terms.
	 */
	unsigned short GetKind_Centered(void);

	/*!
	 * \brief Get kind of upwind scheme for the convective terms.
	 * \note This is the information that the code will use, the method will
	 *       change in runtime depending of the specific equation (direct, adjoint,
	 *       linearized) that is being solved.
	 * \return Kind of upwind scheme for the convective terms.
	 */
	unsigned short GetKind_Upwind(void);

  /*!
	 * \brief Get the order of the spatial integration.
	 * \note This is the information that the code will use, the method will
	 *       change in runtime depending of the specific equation (direct, adjoint,
	 *       linearized) that is being solved.
	 * \return Kind of upwind scheme for the convective terms.
	 */
	unsigned short GetSpatialOrder(void);

  /*!
	 * \brief Get the order of the spatial integration.
	 * \note This is the information that the code will use, the method will
	 *       change in runtime depending of the specific equation (direct, adjoint,
	 *       linearized) that is being solved.
	 * \return Kind of upwind scheme for the convective terms.
	 */
	unsigned short GetSpatialOrder_Flow(void);

  /*!
	 * \brief Get the order of the spatial integration.
	 * \note This is the information that the code will use, the method will
	 *       change in runtime depending of the specific equation (direct, adjoint,
	 *       linearized) that is being solved.
	 * \return Kind of upwind scheme for the convective terms.
	 */
	unsigned short GetSpatialOrder_Turb(void);

  /*!
	 * \brief Get the order of the spatial integration.
	 * \note This is the information that the code will use, the method will
	 *       change in runtime depending of the specific equation (direct, adjoint,
	 *       linearized) that is being solved.
	 * \return Kind of upwind scheme for the convective terms.
	 */
	unsigned short GetSpatialOrder_TNE2(void);

  /*!
	 * \brief Get the order of the spatial integration.
	 * \note This is the information that the code will use, the method will
	 *       change in runtime depending of the specific equation (direct, adjoint,
	 *       linearized) that is being solved.
	 * \return Kind of upwind scheme for the convective terms.
	 */
	unsigned short GetSpatialOrder_AdjLevelSet(void);

  /*!
	 * \brief Get the order of the spatial integration.
	 * \note This is the information that the code will use, the method will
	 *       change in runtime depending of the specific equation (direct, adjoint,
	 *       linearized) that is being solved.
	 * \return Kind of upwind scheme for the convective terms.
	 */
	unsigned short GetSpatialOrder_AdjFlow(void);

  /*!
	 * \brief Get the order of the spatial integration.
	 * \note This is the information that the code will use, the method will
	 *       change in runtime depending of the specific equation (direct, adjoint,
	 *       linearized) that is being solved.
	 * \return Kind of upwind scheme for the convective terms.
	 */
	unsigned short GetSpatialOrder_AdjTNE2(void);

	/*!
	 * \brief Get the kind of integration scheme (explicit or implicit)
	 *        for the flow equations.
	 * \note This value is obtained from the config file, and it is constant
	 *       during the computation.
	 * \return Kind of integration scheme for the flow equations.
	 */
	unsigned short GetKind_TimeIntScheme_Flow(void);

  /*!
	 * \brief Get the kind of integration scheme (explicit or implicit)
	 *        for the flow equations.
	 * \note This value is obtained from the config file, and it is constant
	 *       during the computation.
	 * \return Kind of integration scheme for the flow equations.
	 */
	unsigned short GetKind_TimeIntScheme_TNE2(void);

	/*!
	 * \brief Get the kind of integration scheme (explicit or implicit)
	 *        for the flow equations.
	 * \note This value is obtained from the config file, and it is constant
	 *       during the computation.
	 * \return Kind of integration scheme for the plasma equations.
	 */
	unsigned short GetKind_TimeIntScheme_Wave(void);

  /*!
	 * \brief Get the kind of integration scheme (explicit or implicit)
	 *        for the flow equations.
	 * \note This value is obtained from the config file, and it is constant
	 *       during the computation.
	 * \return Kind of integration scheme for the plasma equations.
	 */
	unsigned short GetKind_TimeIntScheme_Heat(void);

  /*!
	 * \brief Get the kind of integration scheme (explicit or implicit)
	 *        for the flow equations.
	 * \note This value is obtained from the config file, and it is constant
	 *       during the computation.
	 * \return Kind of integration scheme for the plasma equations.
	 */
	unsigned short GetKind_TimeIntScheme_Poisson(void);

	/*!
	 * \brief Get the kind of integration scheme (explicit or implicit)
	 *        for the flow equations.
	 * \note This value is obtained from the config file, and it is constant
	 *       during the computation.
	 * \return Kind of integration scheme for the plasma equations.
	 */
	unsigned short GetKind_TimeIntScheme_FEA(void);

	/*!
	 * \brief Get the kind of integration scheme (explicit or implicit)
	 *        for the template equations.
	 * \note This value is obtained from the config file, and it is constant
	 *       during the computation.
	 * \return Kind of integration scheme for the plasma equations.
	 */
	unsigned short GetKind_TimeIntScheme_Template(void);

	/*!
	 * \brief Get the kind of convective numerical scheme for the flow
	 *        equations (centered or upwind).
	 * \note This value is obtained from the config file, and it is constant
	 *       during the computation.
	 * \return Kind of convective numerical scheme for the flow equations.
	 */
	unsigned short GetKind_ConvNumScheme_Flow(void);

  /*!
	 * \brief Get the kind of convective numerical scheme for the flow
	 *        equations (centered or upwind).
	 * \note This value is obtained from the config file, and it is constant
	 *       during the computation.
	 * \return Kind of convective numerical scheme for the flow equations.
	 */
	unsigned short GetKind_ConvNumScheme_TNE2(void);

  /*!
	 * \brief Get the kind of convective numerical scheme for the flow
	 *        equations (centered or upwind).
	 * \note This value is obtained from the config file, and it is constant
	 *       during the computation.
	 * \return Kind of convective numerical scheme for the flow equations.
	 */
	unsigned short GetKind_ConvNumScheme_AdjTNE2(void);

	/*!
	 * \brief Get the kind of convective numerical scheme for the template
	 *        equations (centered or upwind).
	 * \note This value is obtained from the config file, and it is constant
	 *       during the computation.
	 * \return Kind of convective numerical scheme for the flow equations.
	 */
	unsigned short GetKind_ConvNumScheme_Template(void);

	/*!
	 * \brief Get the kind of convective numerical scheme for the adjoint level set
	 *        equations (centered or upwind).
	 * \note This value is obtained from the config file, and it is constant
	 *       during the computation.
	 * \return Kind of convective numerical scheme for the level set equation.
	 */
	unsigned short GetKind_ConvNumScheme_AdjLevelSet(void);

	/*!
	 * \brief Get the kind of center convective numerical scheme for the flow equations.
	 * \note This value is obtained from the config file, and it is constant
	 *       during the computation.
	 * \return Kind of center convective numerical scheme for the flow equations.
	 */
	unsigned short GetKind_Centered_Flow(void);

  /*!
	 * \brief Get the kind of center convective numerical scheme for the two-temperature model.
	 * \note This value is obtained from the config file, and it is constant
	 *       during the computation.
	 * \return Kind of center convective numerical scheme for the flow equations.
	 */
	unsigned short GetKind_Centered_TNE2(void);

  /*!
	 * \brief Get the kind of center convective numerical scheme for the two-temperature model.
	 * \note This value is obtained from the config file, and it is constant
	 *       during the computation.
	 * \return Kind of center convective numerical scheme for the flow equations.
	 */
	unsigned short GetKind_Centered_AdjTNE2(void);

	/*!
	 * \brief Get the kind of center convective numerical scheme for the adjoint level set equations.
	 * \note This value is obtained from the config file, and it is constant
	 *       during the computation.
	 * \return Kind of center convective numerical scheme for the level set equations.
	 */
	unsigned short GetKind_Centered_AdjLevelSet(void);

	/*!
	 * \brief Get the kind of center convective numerical scheme for the plasma equations.
	 * \note This value is obtained from the config file, and it is constant
	 *       during the computation.
	 * \return Kind of center convective numerical scheme for the flow equations.
	 */
	unsigned short GetKind_Centered_Template(void);

	/*!
	 * \brief Get the kind of upwind convective numerical scheme for the flow equations.
	 * \note This value is obtained from the config file, and it is constant
	 *       during the computation.
	 * \return Kind of upwind convective numerical scheme for the flow equations.
	 */
	unsigned short GetKind_Upwind_Flow(void);

  /*!
	 * \brief Get the kind of upwind convective numerical scheme for the flow equations.
	 * \note This value is obtained from the config file, and it is constant
	 *       during the computation.
	 * \return Kind of upwind convective numerical scheme for the flow equations.
	 */
	unsigned short GetKind_Upwind_TNE2(void);

  /*!
	 * \brief Get the kind of upwind convective numerical scheme for the flow equations.
	 * \note This value is obtained from the config file, and it is constant
	 *       during the computation.
	 * \return Kind of upwind convective numerical scheme for the flow equations.
	 */
	unsigned short GetKind_Upwind_AdjTNE2(void);

	/*!
	 * \brief Get the kind of upwind convective numerical scheme for the adjoint level set equation.
	 * \note This value is obtained from the config file, and it is constant
	 *       during the computation.
	 * \return Kind of upwind convective numerical scheme for the flow equations.
	 */
	unsigned short GetKind_Upwind_AdjLevelSet(void);

	/*!
	 * \brief Get the method for limiting the spatial gradients.
	 * \return Method for limiting the spatial gradients.
	 */
	unsigned short GetKind_SlopeLimit(void);

	/*!
	 * \brief Get the method for limiting the spatial gradients.
	 * \return Method for limiting the spatial gradients solving the flow equations.
	 */
	unsigned short GetKind_SlopeLimit_Flow(void);

  /*!
	 * \brief Get the method for limiting the spatial gradients.
	 * \return Method for limiting the spatial gradients solving the flow equations.
	 */
	unsigned short GetKind_SlopeLimit_TNE2(void);

  /*!
	 * \brief Get the method for limiting the spatial gradients.
	 * \return Method for limiting the spatial gradients solving the flow equations.
	 */
	unsigned short GetKind_SlopeLimit_AdjTNE2(void);

	/*!
	 * \brief Get the method for limiting the spatial gradients.
	 * \return Method for limiting the spatial gradients solving the turbulent equation.
	 */
	unsigned short GetKind_SlopeLimit_Turb(void);

	/*!
	 * \brief Get the method for limiting the spatial gradients.
	 * \return Method for limiting the spatial gradients solving the level set equation.
	 */
	unsigned short GetKind_SlopeLimit_AdjLevelSet(void);

	/*!
	 * \brief Get the method for limiting the spatial gradients.
	 * \return Method for limiting the spatial gradients solving the adjoint turbulent equation.
	 */
	unsigned short GetKind_SlopeLimit_AdjTurb(void);

	/*!
	 * \brief Get the method for limiting the spatial gradients.
	 * \return Method for limiting the spatial gradients solving the adjoint flow equation.
	 */
	unsigned short GetKind_SlopeLimit_AdjFlow(void);

	/*!
	 * \brief Value of the calibrated constant for the Lax method (center scheme).
	 * \note This constant is used in coarse levels and with first order methods.
	 * \return Calibrated constant for the Lax method.
	 */
	su2double GetKappa_1st_Flow(void);

	/*!
	 * \brief Value of the calibrated constant for the JST method (center scheme).
	 * \return Calibrated constant for the JST method for the flow equations.
	 */
	su2double GetKappa_2nd_Flow(void);

	/*!
	 * \brief Value of the calibrated constant for the JST method (center scheme).
	 * \return Calibrated constant for the JST method for the flow equations.
	 */
	su2double GetKappa_4th_Flow(void);

  /*!
	 * \brief Value of the calibrated constant for the Lax method (center scheme).
	 * \note This constant is used in coarse levels and with first order methods.
	 * \return Calibrated constant for the Lax method.
	 */
	su2double GetKappa_1st_TNE2(void);

	/*!
	 * \brief Value of the calibrated constant for the JST method (center scheme).
	 * \return Calibrated constant for the JST method for the flow equations.
	 */
	su2double GetKappa_2nd_TNE2(void);

	/*!
	 * \brief Value of the calibrated constant for the JST method (center scheme).
	 * \return Calibrated constant for the JST method for the flow equations.
	 */
	su2double GetKappa_4th_TNE2(void);

	/*!
	 * \brief Get the kind of integration scheme (explicit or implicit)
	 *        for the adjoint flow equations.
	 * \note This value is obtained from the config file, and it is constant
	 *       during the computation.
	 * \return Kind of integration scheme for the adjoint flow equations.
	 */
	unsigned short GetKind_TimeIntScheme_AdjFlow(void);

  /*!
	 * \brief Get the kind of integration scheme (explicit or implicit)
	 *        for the adjoint flow equations.
	 * \note This value is obtained from the config file, and it is constant
	 *       during the computation.
	 * \return Kind of integration scheme for the adjoint flow equations.
	 */
	unsigned short GetKind_TimeIntScheme_AdjTNE2(void);

	/*!
	 * \brief Get the kind of convective numerical scheme for the adjoint flow
	 *        equations (centered or upwind).
	 * \note This value is obtained from the config file, and it is constant
	 *       during the computation.
	 * \return Kind of convective numerical scheme for the adjoint flow equations.
	 */
	unsigned short GetKind_ConvNumScheme_AdjFlow(void);

	/*!
	 * \brief Get the kind of center convective numerical scheme for the adjoint flow equations.
	 * \note This value is obtained from the config file, and it is constant
	 *       during the computation.
	 * \return Kind of center convective numerical scheme for the adjoint flow equations.
	 */
	unsigned short GetKind_Centered_AdjFlow(void);

	/*!
	 * \brief Get the kind of upwind convective numerical scheme for the adjoint flow equations.
	 * \note This value is obtained from the config file, and it is constant
	 *       during the computation.
	 * \return Kind of upwind convective numerical scheme for the adjoint flow equations.
	 */
	unsigned short GetKind_Upwind_AdjFlow(void);

	/*!
	 * \brief Value of the calibrated constant for the high order method (center scheme).
	 * \return Calibrated constant for the high order center method for the adjoint flow equations.
	 */
	su2double GetKappa_2nd_AdjFlow(void);

	/*!
	 * \brief Value of the calibrated constant for the high order method (center scheme).
	 * \return Calibrated constant for the high order center method for the adjoint flow equations.
	 */
	su2double GetKappa_4th_AdjFlow(void);

	/*!
	 * \brief Value of the calibrated constant for the low order method (center scheme).
	 * \return Calibrated constant for the low order center method for the adjoint flow equations.
	 */
	su2double GetKappa_1st_AdjFlow(void);

  /*!
	 * \brief Value of the calibrated constant for the high order method (center scheme).
	 * \return Calibrated constant for the high order center method for the adjoint flow equations.
	 */
	su2double GetKappa_2nd_AdjTNE2(void);

	/*!
	 * \brief Value of the calibrated constant for the high order method (center scheme).
	 * \return Calibrated constant for the high order center method for the adjoint flow equations.
	 */
	su2double GetKappa_4th_AdjTNE2(void);

	/*!
	 * \brief Value of the calibrated constant for the low order method (center scheme).
	 * \return Calibrated constant for the low order center method for the adjoint flow equations.
	 */
	su2double GetKappa_1st_AdjTNE2(void);

	/*!
	 * \brief Get the kind of integration scheme (explicit or implicit)
	 *        for the linearized flow equations.
	 * \note This value is obtained from the config file, and it is constant
	 *       during the computation.
	 * \return Kind of integration scheme for the linearized flow equations.
	 */
	unsigned short GetKind_TimeIntScheme_LinFlow(void);

	/*!
	 * \brief Get the kind of convective numerical scheme for the linearized flow
	 *        equations (centered or upwind).
	 * \note This value is obtained from the config file, and it is constant
	 *       during the computation.
	 * \return Kind of convective numerical scheme for the linearized flow equations.
	 */
	unsigned short GetKind_ConvNumScheme_LinFlow(void);

	/*!
	 * \brief Get the kind of center convective numerical scheme for the linearized flow equations.
	 * \note This value is obtained from the config file, and it is constant
	 *       during the computation.
	 * \return Kind of center convective numerical scheme for the linearized flow equations.
	 */
	unsigned short GetKind_Centered_LinFlow(void);

	/*!
	 * \brief Get the kind of upwind convective numerical scheme for the linearized flow equations.
	 * \note This value is obtained from the config file, and it is constant
	 *       during the computation.
	 * \return Kind of upwind convective numerical scheme for the linearized flow equations.
	 */
	unsigned short GetKind_Upwind_LinFlow(void);

	/*!
	 * \brief Value of the calibrated constant for the high order method (center scheme).
	 * \return Calibrated constant for the high order center method for the linearized flow equations.
	 */
	su2double GetKappa_4th_LinFlow(void);

	/*!
	 * \brief Value of the calibrated constant for the low order method (center scheme).
	 * \return Calibrated constant for the low order center method for the linearized flow equations.
	 */
	su2double GetKappa_1st_LinFlow(void);

	/*!
	 * \brief Get the kind of integration scheme (implicit)
	 *        for the turbulence equations.
	 * \note This value is obtained from the config file, and it is constant
	 *       during the computation.
	 * \return Kind of integration scheme for the turbulence equations.
	 */
	unsigned short GetKind_TimeIntScheme_Turb(void);

	/*!
	 * \brief Get the kind of integration scheme (implicit)
	 *        for the level set equations.
	 * \note This value is obtained from the config file, and it is constant
	 *       during the computation.
	 * \return Kind of integration scheme for the level set equations.
	 */
	unsigned short GetKind_TimeIntScheme_AdjLevelSet(void);

	/*!
	 * \brief Get the kind of convective numerical scheme for the turbulence
	 *        equations (upwind).
	 * \note This value is obtained from the config file, and it is constant
	 *       during the computation.
	 * \return Kind of convective numerical scheme for the turbulence equations.
	 */
	unsigned short GetKind_ConvNumScheme_Turb(void);

	/*!
	 * \brief Get the kind of center convective numerical scheme for the turbulence equations.
	 * \note This value is obtained from the config file, and it is constant
	 *       during the computation.
	 * \return Kind of center convective numerical scheme for the turbulence equations.
	 */
	unsigned short GetKind_Centered_Turb(void);

	/*!
	 * \brief Get the kind of upwind convective numerical scheme for the turbulence equations.
	 * \note This value is obtained from the config file, and it is constant
	 *       during the computation.
	 * \return Kind of upwind convective numerical scheme for the turbulence equations.
	 */
	unsigned short GetKind_Upwind_Turb(void);

	/*!
	 * \brief Get the kind of integration scheme (explicit or implicit)
	 *        for the adjoint turbulence equations.
	 * \note This value is obtained from the config file, and it is constant
	 *       during the computation.
	 * \return Kind of integration scheme for the adjoint turbulence equations.
	 */
	unsigned short GetKind_TimeIntScheme_AdjTurb(void);

	/*!
	 * \brief Get the kind of convective numerical scheme for the adjoint turbulence
	 *        equations (centered or upwind).
	 * \note This value is obtained from the config file, and it is constant
	 *       during the computation.
	 * \return Kind of convective numerical scheme for the adjoint turbulence equations.
	 */
	unsigned short GetKind_ConvNumScheme_AdjTurb(void);

	/*!
	 * \brief Get the kind of center convective numerical scheme for the adjoint turbulence equations.
	 * \note This value is obtained from the config file, and it is constant
	 *       during the computation.
	 * \return Kind of center convective numerical scheme for the adjoint turbulence equations.
	 */
	unsigned short GetKind_Centered_AdjTurb(void);

	/*!
	 * \brief Get the kind of upwind convective numerical scheme for the adjoint turbulence equations.
	 * \note This value is obtained from the config file, and it is constant
	 *       during the computation.
	 * \return Kind of upwind convective numerical scheme for the adjoint turbulence equations.
	 */
	unsigned short GetKind_Upwind_AdjTurb(void);

	/*!
	 * \brief Provides information about the way in which the turbulence will be treated by the
	 *        adjoint method.
	 * \return <code>FALSE</code> means that the adjoint turbulence equations will be used.
	 */
	bool GetFrozen_Visc(void);

  /*!
   * \brief Viscous limiter mean flow.
   * \return <code>FALSE</code> means no viscous limiter turb equations.
   */
  bool GetViscous_Limiter_Flow(void);
  
  /*!
   * \brief Viscous limiter turb equations.
   * \return <code>FALSE</code> means no viscous limiter turb equations.
   */
  bool GetViscous_Limiter_Turb(void);
  
  /*!
   * \brief Write convergence file for FSI problems
   * \return <code>FALSE</code> means no file is written.
   */
  bool GetWrite_Conv_FSI(void);

  /*!
	 * \brief Provides information about if the sharp edges are going to be removed from the sensitivity.
	 * \return <code>FALSE</code> means that the sharp edges will be removed from the sensitivity.
	 */
	bool GetSens_Remove_Sharp(void);

	/*!
	 * \brief Get the kind of inlet boundary condition treatment (total conditions or mass flow).
	 * \return Kind of inlet boundary condition.
	 */
	unsigned short GetKind_Inlet(void);

  /*!
	 * \brief Get the number of sections.
	 * \return Number of sections
	 */
	unsigned short GetnSections(void);

  /*!
	 * \brief Get the number of sections for computing internal volume.
	 * \return Number of sections for computing internal volume.
	 */
	unsigned short GetnVolSections(void);

	/*!
	 * \brief Provides information about the the nodes that are going to be moved on a deformation
	 *        volumetric grid deformation.
	 * \return <code>TRUE</code> means that only the points on the FFD box will be moved.
	 */
	bool GetHold_GridFixed(void);

	/*!
	 * \brief Get the kind of objective function. There are several options: Drag coefficient,
	 *        Lift coefficient, efficiency, etc.
	 * \note The objective function will determine the boundary condition of the adjoint problem.
	 * \return Kind of objective function.
	 */
	unsigned short GetKind_ObjFunc(void);

	/*!
	 * \brief Get the kind of sensitivity smoothing technique.
	 * \return Kind of sensitivity smoothing technique.
	 */
	unsigned short GetKind_SensSmooth(void);

	/*!
	 * \brief Provides information about the time integration, and change the write in the output
	 *        files information about the iteration.
	 * \return The kind of time integration: Steady state, time stepping method (unsteady) or
	 *         dual time stepping method (unsteady).
	 */
	unsigned short GetUnsteady_Simulation(void);

	/*!
	 * \brief Provides the number of species present in the plasma
	 * \return: The number of species present in the plasma, read from input file
	 */
	unsigned short GetnSpecies(void);

	/*!
	 * \brief Provides the number of chemical reactions in the chemistry model
	 * \return: The number of chemical reactions, read from input file
	 */
	unsigned short GetnReactions(void);

	/*!
	 * \brief Provides the number of chemical reactions in the chemistry model
	 * \return: The number of chemical reactions, read from input file
	 */
	su2double GetArrheniusCoeff(unsigned short iReaction);

	/*!
	 * \brief Provides the number of chemical reactions in the chemistry model
	 * \return: The number of chemical reactions, read from input file
	 */
	su2double GetArrheniusEta(unsigned short iReaction);

	/*!
	 * \brief Provides the number of chemical reactions in the chemistry model
	 * \return: The number of chemical reactions, read from input file
	 */
	su2double GetArrheniusTheta(unsigned short iReaction);

  /*!
	 * \brief Provides the rate controlling temperature exponents for chemistry.
	 * \return: Rate controlling temperature exponents.
	 */
  su2double* GetRxnTcf_a(void);

  /*!
	 * \brief Provides the rate controlling temperature exponents for chemistry.
	 * \return: Rate controlling temperature exponents.
	 */
  su2double* GetRxnTcf_b(void);

  /*!
	 * \brief Provides the rate controlling temperature exponents for chemistry.
	 * \return: Rate controlling temperature exponents.
	 */
  su2double* GetRxnTcb_a(void);

  /*!
	 * \brief Provides the rate controlling temperature exponents for chemistry.
	 * \return: Rate controlling temperature exponents.
	 */
  su2double* GetRxnTcb_b(void);

  /*!
	 * \brief Dissociation potential of species.
	 * \return: Dissociation potential.
	 */
	su2double* GetDissociationPot(void);

	/*!
	 * \brief Provides the number of rotational modes of energy storage
	 * \return: Vector of rotational mode count
	 */
  su2double* GetRotationModes(void);

	/*!
	 * \brief Provides the characteristic vibrational temperature for calculating e_vib
	 * \return: Vector of characteristic vibrational temperatures [K]
	 */
	su2double* GetCharVibTemp(void);

  /*!
	 * \brief Provides the characteristic electronic temperature for calculating e_el
	 * \return: Vector of characteristic vibrational temperatures [K]
	 */
	su2double** GetCharElTemp(void);

  /*!
	 * \brief Provides the degeneracy of electron states for calculating e_el
	 * \return: Vector of characteristic vibrational temperatures [K]
	 */
	su2double** GetElDegeneracy(void);

  /*!
	 * \brief Provides number electron states for calculating e_el
	 * \return: Vector of number of electron states for each species
	 */
	unsigned short* GetnElStates(void);


  /*!
	 * \brief Provides the thermodynamic reference temperatures from the JANAF tables
	 * \return: Vector of reference temperatures [K]
	 */
  su2double* GetRefTemperature(void);

  /*!
	 * \brief Provides the characteristic vibrational temperature for calculating e_vib
	 * \return: The number of chemical reactions, read from input file
	 */
	su2double GetCharVibTemp(unsigned short iSpecies);

	/*!
	 * \brief Provides a table of equilibrium constants for a particular chemical reaction for a supplied gas model.
	 * \return: Matrix of reaction constants
	 */
	void GetChemistryEquilConstants(su2double **RxnConstantTable, unsigned short iReaction);

	/*!
	 * \brief Provides the molar mass of each species present in multi species fluid
	 * \return: Vector of molar mass of each species in kg/kmol
	 */
	su2double* GetMolar_Mass(void);

  /*!
	 * \brief Provides the molar mass of each species present in multi species fluid
	 * \return: Mass of each species in Kg
	 */
	su2double GetMolar_Mass(unsigned short iSpecies);

	/*!
	 * \brief Retrieves the number of monatomic species in the multicomponent gas.
	 * \return: Number of monatomic species.
	 */
	unsigned short GetnMonatomics(void);

	/*!
	 * \brief Retrieves the number of monatomic species in the multicomponent gas.
	 * \return: Number of monatomic species.
	 */
	unsigned short GetnDiatomics(void);

	/*!
	 * \brief Provides the molar mass of each species present in multi species fluid
	 * \return: Molar mass of the specified gas consituent [kg/kmol]
	 */
	su2double GetInitial_Gas_Composition(unsigned short iSpecies);

	/*!
	 * \brief Retrieves the multi-species fluid mixture molar mass.
	 * \return: Molar mass of the fluid mixture
	 */
	su2double GetMixtureMolar_Mass();

  /*!
	 * \brief Provides the formation enthalpy of the specified species at standard conditions
	 * \return: Enthalpy of formation
	 */
	su2double* GetEnthalpy_Formation(void);

	/*!
	 * \brief Provides the formation enthalpy of the specified species at standard conditions
	 * \return: Enthalpy of formation
	 */
	su2double GetEnthalpy_Formation(unsigned short iSpecies);

	/*!
	 * \brief Provides the restart information.
	 * \return Restart information, if <code>TRUE</code> then the code will use the solution as restart.
	 */
	bool GetRestart(void);

	/*!
	 * \brief Provides the number of varaibles.
	 * \return Number of variables.
	 */
	unsigned short GetnVar(void);

  /*!
	 * \brief Provides the number of varaibles.
	 * \return Number of variables.
	 */
	unsigned short GetnZone(void);

  /*!
	 * \brief Provides the number of varaibles.
	 * \return Number of variables.
	 */
	unsigned short GetiZone(void);

	/*!
	 * \brief For some problems like adjoint or the linearized equations it
	 *		  is necessary to restart the flow solution.
	 * \return Flow restart information, if <code>TRUE</code> then the code will restart the flow solution.
	 */

	bool GetRestart_Flow(void);

  /*!
   * \brief Indicates whether electron gas is present in the gas mixture.
   */
  bool GetIonization(void);

	/*!
	 * \brief Information about computing and plotting the equivalent area distribution.
	 * \return <code>TRUE</code> or <code>FALSE</code>  depending if we are computing the equivalent area.
	 */
	bool GetEquivArea(void);

  /*!
	 * \brief Information about computing and plotting the equivalent area distribution.
	 * \return <code>TRUE</code> or <code>FALSE</code>  depending if we are computing the equivalent area.
	 */
	bool GetInvDesign_Cp(void);

	/*!
	 * \brief Information about computing and plotting the equivalent area distribution.
	 * \return <code>TRUE</code> or <code>FALSE</code>  depending if we are computing the equivalent area.
	 */
	bool GetInvDesign_HeatFlux(void);

	/*!
	 * \brief Get name of the input grid.
	 * \return File name of the input grid.
	 */
	string GetMesh_FileName(void);

	/*!
	 * \brief Get name of the output grid, this parameter is important for grid
	 *        adaptation and deformation.
	 * \return File name of the output grid.
	 */
	string GetMesh_Out_FileName(void);

	/*!
	 * \brief Get the name of the file with the solution of the flow problem.
	 * \return Name of the file with the solution of the flow problem.
	 */
	string GetSolution_FlowFileName(void);

	/*!
	 * \brief Get the name of the file with the solution of the linearized flow problem.
	 * \return Name of the file with the solution of the linearized flow problem.
	 */
	string GetSolution_LinFileName(void);

	/*!
	 * \brief Get the name of the file with the solution of the adjoint flow problem
	 *		  with drag objective function.
	 * \return Name of the file with the solution of the adjoint flow problem with
	 *         drag objective function.
	 */
	string GetSolution_AdjFileName(void);

	/*!
	 * \brief Get the name of the file with the residual of the problem.
	 * \return Name of the file with the residual of the problem.
	 */
	string GetResidual_FileName(void);

	/*!
	 * \brief Get the format of the input/output grid.
	 * \return Format of the input/output grid.
	 */
	unsigned short GetMesh_FileFormat(void);

	/*!
	 * \brief Get the format of the output solution.
	 * \return Format of the output solution.
	 */
	unsigned short GetOutput_FileFormat(void);

	/*!
	 * \brief Get the name of the file with the convergence history of the problem.
	 * \return Name of the file with convergence history of the problem.
	 */
	string GetConv_FileName(void);

	/*!
	 * \brief Get the name of the file with the convergence history of the problem for FSI applications.
	 * \return Name of the file with convergence history of the problem.
	 */
	string GetConv_FileName_FSI(void);
    
  /*!
   * \brief Get the name of the file with the forces breakdown of the problem.
   * \return Name of the file with forces breakdown of the problem.
   */
  string GetBreakdown_FileName(void);

	/*!
	 * \brief Get the name of the file with the flow variables.
	 * \return Name of the file with the primitive variables.
	 */
	string GetFlow_FileName(void);

	/*!
	 * \brief Get the name of the file with the structure variables.
	 * \return Name of the file with the structure variables.
	 */
	string GetStructure_FileName(void);

  /*!
	 * \brief Get the name of the file with the structure variables.
	 * \return Name of the file with the structure variables.
	 */
	string GetSurfStructure_FileName(void);

  /*!
	 * \brief Get the name of the file with the structure variables.
	 * \return Name of the file with the structure variables.
	 */
	string GetSurfWave_FileName(void);

  /*!
	 * \brief Get the name of the file with the structure variables.
	 * \return Name of the file with the structure variables.
	 */
	string GetSurfHeat_FileName(void);

	/*!
	 * \brief Get the name of the file with the wave variables.
	 * \return Name of the file with the wave variables.
	 */
	string GetWave_FileName(void);

  /*!
	 * \brief Get the name of the file with the wave variables.
	 * \return Name of the file with the wave variables.
	 */
	string GetHeat_FileName(void);

	/*!
	 * \brief Get the name of the file with the adjoint wave variables.
	 * \return Name of the file with the adjoint wave variables.
	 */
	string GetAdjWave_FileName(void);

	/*!
	 * \brief Get the name of the restart file for the wave variables.
	 * \return Name of the restart file for the flow variables.
	 */
	string GetRestart_WaveFileName(void);

	/*!
	 * \brief Get the name of the restart file for the heat variables.
	 * \return Name of the restart file for the flow variables.
	 */
	string GetRestart_HeatFileName(void);

	/*!
	 * \brief Get the name of the restart file for the flow variables.
	 * \return Name of the restart file for the flow variables.
	 */
	string GetRestart_FlowFileName(void);

	/*!
	 * \brief Get the name of the restart file for the linearized flow variables.
	 * \return Name of the restart file for the linearized flow variables.
	 */
	string GetRestart_LinFileName(void);

	/*!
	 * \brief Get the name of the restart file for the adjoint variables (drag objective function).
	 * \return Name of the restart file for the adjoint variables (drag objective function).
	 */
	string GetRestart_AdjFileName(void);

	/*!
	 * \brief Get the name of the file with the adjoint variables.
	 * \return Name of the file with the adjoint variables.
	 */
	string GetAdj_FileName(void);

	/*!
	 * \brief Get the name of the file with the linearized flow variables.
	 * \return Name of the file with the linearized flow variables.
	 */
	string GetLin_FileName(void);

	/*!
	 * \brief Get the name of the file with the gradient of the objective function.
	 * \return Name of the file with the gradient of the objective function.
	 */
	string GetObjFunc_Grad_FileName(void);

	/*!
	 * \brief Get the name of the file with the gradient of the objective function.
	 * \return Name of the file with the gradient of the objective function.
	 */
	string GetObjFunc_Value_FileName(void);

	/*!
	 * \brief Get the name of the file with the surface information for the flow problem.
	 * \return Name of the file with the surface information for the flow problem.
	 */
	string GetSurfFlowCoeff_FileName(void);

	/*!
	 * \brief Get the name of the file with the surface information for the adjoint problem.
	 * \return Name of the file with the surface information for the adjoint problem.
	 */
	string GetSurfAdjCoeff_FileName(void);

	/*!
	 * \brief Get the name of the file with the surface information for the linearized flow problem.
	 * \return Name of the file with the surface information for the linearized flow problem.
	 */
	string GetSurfLinCoeff_FileName(void);

  /*!
	 * \brief Augment the input filename with the iteration number for an unsteady file.
   * \param[in] val_filename - String value of the base filename.
   * \param[in] val_iter - Unsteady iteration number or time spectral instance.
	 * \return Name of the file with the iteration numer for an unsteady solution file.
	 */
  string GetUnsteady_FileName(string val_filename, int val_iter);

  /*!
	 * \brief Append the input filename string with the appropriate objective function extension.
   * \param[in] val_filename - String value of the base filename.
	 * \return Name of the file with the appropriate objective function extension.
	 */
  string GetObjFunc_Extension(string val_filename);
  
        /*!
  	 * \brief Get functional that is going to be used to evaluate the residual flow convergence.
  	 * \return Functional that is going to be used to evaluate the residual flow convergence.
  	 */
  	unsigned short GetResidual_Func_Flow(void);

	/*!
	 * \brief Get functional that is going to be used to evaluate the flow convergence.
	 * \return Functional that is going to be used to evaluate the flow convergence.
	 */
	unsigned short GetCauchy_Func_Flow(void);

	/*!
	 * \brief Get functional that is going to be used to evaluate the adjoint flow convergence.
	 * \return Functional that is going to be used to evaluate the adjoint flow convergence.
	 */
	unsigned short GetCauchy_Func_AdjFlow(void);

	/*!
	 * \brief Get functional that is going to be used to evaluate the linearized flow convergence.
	 * \return Functional that is going to be used to evaluate the linearized flow convergence.
	 */
	unsigned short GetCauchy_Func_LinFlow(void);

	/*!
	 * \brief Get the number of iterations that are considered in the Cauchy convergence criteria.
	 * \return Number of elements in the Cauchy criteria.
	 */
	unsigned short GetCauchy_Elems(void);

	/*!
	 * \brief Get the number of iterations that are not considered in the convergence criteria.
	 * \return Number of iterations before starting with the convergence criteria.
	 */
	unsigned long GetStartConv_Iter(void);

	/*!
	 * \brief Get the value of convergence criteria for the Cauchy method in the direct,
	 *        adjoint or linearized problem.
	 * \return Value of the convergence criteria.
	 */
	su2double GetCauchy_Eps(void);

	/*!
	 * \brief If we are prforming an unsteady simulation, there is only
	 *        one value of the time step for the complete simulation.
	 * \return Value of the time step in an unsteady simulation (non dimensional).
	 */
	su2double GetDelta_UnstTimeND(void);

  /*!
	 * \brief If we are prforming an unsteady simulation, there is only
	 *        one value of the time step for the complete simulation.
	 * \return Value of the time step in an unsteady simulation (non dimensional).
	 */
	su2double GetTotal_UnstTimeND(void);

	/*!
	 * \brief If we are prforming an unsteady simulation, there is only
	 *        one value of the time step for the complete simulation.
	 * \return Value of the time step in an unsteady simulation.
	 */
	su2double GetDelta_UnstTime(void);

	/*!
	 * \brief Set the value of the unsteadty time step using the CFL number.
	 * \param[in] val_delta_unsttimend - Value of the unsteady time step using CFL number.
	 */
	void SetDelta_UnstTimeND(su2double val_delta_unsttimend);

	/*!
	 * \brief If we are performing an unsteady simulation, this is the
	 * 	value of max physical time for which we run the simulation
	 * \return Value of the physical time in an unsteady simulation.
	 */
	su2double GetTotal_UnstTime(void);

	/*!
	 * \brief If we are performing an unsteady simulation, this is the
	 * 	value of current time.
	 * \return Value of the physical time in an unsteady simulation.
	 */
	su2double GetCurrent_UnstTime(void);

  /*!
	 * \brief Divide the rectbles and hexahedron.
	 * \return <code>TRUE</code> if the elements must be divided; otherwise <code>FALSE</code>.
	 */
	bool GetEngine_Intake(void);

	/*!
	 * \brief Value of the design variable step, we use this value in design problems.
	 * \param[in] val_dv - Number of the design variable that we want to read.
	 * \return Design variable step.
	 */
	su2double GetDV_Value(unsigned short val_dv);

  /*!
   * \brief Set the value of the design variable step, we use this value in design problems.
   * \param[in] val_dv - Number of the design variable that we want to read.
   * \param[in] val    - Value of the design variable.
   */
  void SetDV_Value(unsigned short val_dv, su2double val);

	/*!
	 * \brief Get information about the grid movement.
	 * \return <code>TRUE</code> if there is a grid movement; otherwise <code>FALSE</code>.
	 */
	bool GetGrid_Movement(void);

	/*!
	 * \brief Get the type of dynamic mesh motion.
	 * \param[in] val_iZone - Number for the current zone in the mesh (each zone has independent motion).
	 * \return Type of dynamic mesh motion.
	 */
	unsigned short GetKind_GridMovement(unsigned short val_iZone);

	/*!
	 * \brief Set the type of dynamic mesh motion.
	 * \param[in] val_iZone - Number for the current zone in the mesh (each zone has independent motion).
	 * \param[in] motion_Type - Specify motion type.
	 */
	void SetKind_GridMovement(unsigned short val_iZone, unsigned short motion_Type);

	/*!
	 * \brief Get the mach number based on the mesh velocity and freestream quantities.
	 * \return Mach number based on the mesh velocity and freestream quantities.
	 */
	su2double GetMach_Motion(void);

	/*!
	 * \brief Get x-coordinate of the mesh motion origin.
	 * \param[in] val_iZone - Number for the current zone in the mesh (each zone has independent motion).
	 * \return X-coordinate of the mesh motion origin.
	 */
	su2double GetMotion_Origin_X(unsigned short val_iZone);

	/*!
	 * \brief Get y-coordinate of the mesh motion origin
	 * \param[in] val_iZone - Number for the current zone in the mesh (each zone has independent motion).
	 * \return Y-coordinate of the mesh motion origin.
	 */
	su2double GetMotion_Origin_Y(unsigned short val_iZone);

	/*!
	 * \brief Get z-coordinate of the mesh motion origin
	 * \param[in] val_iZone - Number for the current zone in the mesh (each zone has independent motion).
	 * \return Z-coordinate of the mesh motion origin.
	 */
	su2double GetMotion_Origin_Z(unsigned short val_iZone);

	/*!
	 * \brief Set x-coordinate of the mesh motion origin.
	 * \param[in] val_iZone - Number for the current zone in the mesh (each zone has independent motion).
	 * \param[in] val_origin - New x-coordinate of the mesh motion origin.
	 */
	void SetMotion_Origin_X(unsigned short val_iZone, su2double val_origin);

	/*!
	 * \brief Set y-coordinate of the mesh motion origin
	 * \param[in] val_iZone - Number for the current zone in the mesh (each zone has independent motion).
	 * \param[in] val_origin - New y-coordinate of the mesh motion origin.
	 */
	void SetMotion_Origin_Y(unsigned short val_iZone, su2double val_origin);

	/*!
	 * \brief Set z-coordinate of the mesh motion origin
	 * \param[in] val_iZone - Number for the current zone in the mesh (each zone has independent motion).
	 * \param[in] val_origin - New y-coordinate of the mesh motion origin.
	 */
	void SetMotion_Origin_Z(unsigned short val_iZone, su2double val_origin);

	/*!
	 * \brief Get the translational velocity of the mesh in the x-direction.
	 * \param[in] val_iZone - Number for the current zone in the mesh (each zone has independent motion).
	 * \return Translational velocity of the mesh in the x-direction.
	 */
	su2double GetTranslation_Rate_X(unsigned short val_iZone);

	/*!
	 * \brief Get the translational velocity of the mesh in the y-direction.
	 * \param[in] val_iZone - Number for the current zone in the mesh (each zone has independent motion).
	 * \return Translational velocity of the mesh in the y-direction.
	 */
	su2double GetTranslation_Rate_Y(unsigned short val_iZone);

	/*!
	 * \brief Get the translational velocity of the mesh in the z-direction.
	 * \param[in] val_iZone - Number for the current zone in the mesh (each zone has independent motion).
	 * \return Translational velocity of the mesh in the z-direction.
	 */
	su2double GetTranslation_Rate_Z(unsigned short val_iZone);

	/*!
	 * \brief Get the angular velocity of the mesh about the x-axis.
	 * \param[in] val_iZone - Number for the current zone in the mesh (each zone has independent motion).
	 * \return Angular velocity of the mesh about the x-axis.
	 */
	su2double GetRotation_Rate_X(unsigned short val_iZone);

	/*!
	 * \brief Get the angular velocity of the mesh about the y-axis.
	 * \param[in] val_iZone - Number for the current zone in the mesh (each zone has independent motion).
	 * \return Angular velocity of the mesh about the y-axis.
	 */
	su2double GetRotation_Rate_Y(unsigned short val_iZone);

	/*!
	 * \brief Get the angular velocity of the mesh about the z-axis.
	 * \param[in] val_iZone - Number for the current zone in the mesh (each zone has independent motion).
	 * \return Angular velocity of the mesh about the z-axis.
	 */
	su2double GetRotation_Rate_Z(unsigned short val_iZone);

	/*!
	 * \brief Get the angular frequency of a mesh pitching about the x-axis.
	 * \param[in] val_iZone - Number for the current zone in the mesh (each zone has independent motion).
	 * \return Angular frequency of a mesh pitching about the x-axis.
	 */
	su2double GetPitching_Omega_X(unsigned short val_iZone);

	/*!
	 * \brief Get the angular frequency of a mesh pitching about the y-axis.
	 * \param[in] val_iZone - Number for the current zone in the mesh (each zone has independent motion).
	 * \return Angular frequency of a mesh pitching about the y-axis.
	 */
	su2double GetPitching_Omega_Y(unsigned short val_iZone);

	/*!
	 * \brief Get the angular frequency of a mesh pitching about the z-axis.
	 * \param[in] val_iZone - Number for the current zone in the mesh (each zone has independent motion).
	 * \return Angular frequency of a mesh pitching about the z-axis.
	 */
	su2double GetPitching_Omega_Z(unsigned short val_iZone);

	/*!
	 * \brief Get the pitching amplitude about the x-axis.
	 * \param[in] val_iZone - Number for the current zone in the mesh (each zone has independent motion).
	 * \return Pitching amplitude about the x-axis.
	 */
	su2double GetPitching_Ampl_X(unsigned short val_iZone);

	/*!
	 * \brief Get the pitching amplitude about the y-axis.
	 * \param[in] val_iZone - Number for the current zone in the mesh (each zone has independent motion).
	 * \return Pitching amplitude about the y-axis.
	 */
	su2double GetPitching_Ampl_Y(unsigned short val_iZone);

	/*!
	 * \brief Get the pitching amplitude about the z-axis.
	 * \param[in] val_iZone - Number for the current zone in the mesh (each zone has independent motion).
	 * \return Pitching amplitude about the z-axis.
	 */
	su2double GetPitching_Ampl_Z(unsigned short val_iZone);

	/*!
	 * \brief Get the pitching phase offset about the x-axis.
	 * \param[in] val_iZone - Number for the current zone in the mesh (each zone has independent motion).
	 * \return Pitching phase offset about the x-axis.
	 */
	su2double GetPitching_Phase_X(unsigned short val_iZone);

	/*!
	 * \brief Get the pitching phase offset about the y-axis.
	 * \param[in] val_iZone - Number for the current zone in the mesh (each zone has independent motion).
	 * \return Pitching phase offset about the y-axis.
	 */
	su2double GetPitching_Phase_Y(unsigned short val_iZone);

	/*!
	 * \brief Get the pitching phase offset about the z-axis.
	 * \param[in] val_iZone - Number for the current zone in the mesh (each zone has independent motion).
	 * \return Pitching phase offset about the z-axis.
	 */
	su2double GetPitching_Phase_Z(unsigned short val_iZone);

	/*!
	 * \brief Get the angular frequency of a mesh plunging in the x-direction.
	 * \param[in] val_iZone - Number for the current zone in the mesh (each zone has independent motion).
	 * \return Angular frequency of a mesh plunging in the x-direction.
	 */
	su2double GetPlunging_Omega_X(unsigned short val_iZone);

	/*!
	 * \brief Get the angular frequency of a mesh plunging in the y-direction.
	 * \param[in] val_iZone - Number for the current zone in the mesh (each zone has independent motion).
	 * \return Angular frequency of a mesh plunging in the y-direction.
	 */
	su2double GetPlunging_Omega_Y(unsigned short val_iZone);

	/*!
	 * \brief Get the angular frequency of a mesh plunging in the z-direction.
	 * \param[in] val_iZone - Number for the current zone in the mesh (each zone has independent motion).
	 * \return Angular frequency of a mesh plunging in the z-direction.
	 */
	su2double GetPlunging_Omega_Z(unsigned short val_iZone);

	/*!
	 * \brief Get the plunging amplitude in the x-direction.
	 * \param[in] val_iZone - Number for the current zone in the mesh (each zone has independent motion).
	 * \return Plunging amplitude in the x-direction.
	 */
	su2double GetPlunging_Ampl_X(unsigned short val_iZone);

	/*!
	 * \brief Get the plunging amplitude in the y-direction.
	 * \param[in] val_iZone - Number for the current zone in the mesh (each zone has independent motion).
	 * \return Plunging amplitude in the y-direction.
	 */
	su2double GetPlunging_Ampl_Y(unsigned short val_iZone);

	/*!
	 * \brief Get the plunging amplitude in the z-direction.
	 * \param[in] val_iZone - Number for the current zone in the mesh (each zone has independent motion).
	 * \return Plunging amplitude in the z-direction.
	 */
	su2double GetPlunging_Ampl_Z(unsigned short val_iZone);

  /*!
	 * \brief Get if we should update the motion origin.
	 * \param[in] val_marker - Value of the marker in which we are interested.
	 * \return yes or no to update motion origin.
	 */
	unsigned short GetMoveMotion_Origin(unsigned short val_marker);

	/*!
	 * \brief Get the minimum value of Beta for Roe-Turkel preconditioner
	 * \return the minimum value of Beta for Roe-Turkel preconditioner
	 */
	su2double GetminTurkelBeta();

	/*!
	 * \brief Get the minimum value of Beta for Roe-Turkel preconditioner
	 * \return the minimum value of Beta for Roe-Turkel preconditioner
	 */
	su2double GetmaxTurkelBeta();

	/*!
	 * \brief Get information about the adibatic wall condition
	 * \return <code>TRUE</code> if it is a adiabatic wall condition; otherwise <code>FALSE</code>.
	 */
	bool GetAdiabaticWall(void);

	/*!
	 * \brief Get information about the isothermal wall condition
	 * \return <code>TRUE</code> if it is a isothermal wall condition; otherwise <code>FALSE</code>.
	 */
	bool GetIsothermalWall(void);

	/*!
	 * \brief Get information about the catalytic wall condition
	 * \return <code>TRUE</code> if it is a catalytic wall condition; otherwise <code>FALSE</code>.
	 */
	bool GetCatalyticWall(void);

	/*!
	 * \brief Get information about the Low Mach Preconditioning
	 * \return <code>TRUE</code> if we are using low Mach preconditioner; otherwise <code>FALSE</code>.
	 */
	bool Low_Mach_Preconditioning(void);

	/*!
	 * \brief Get information about the poisson solver condition
	 * \return <code>TRUE</code> if it is a poisson solver condition; otherwise <code>FALSE</code>.
	 */
	bool GetPoissonSolver(void);

	/*!
	 * \brief Get information about the gravity force.
	 * \return <code>TRUE</code> if it uses the gravity force; otherwise <code>FALSE</code>.
	 */
	bool GetGravityForce(void);

	/*!
	 * \brief Get information about the rotational frame.
	 * \return <code>TRUE</code> if there is a rotational frame; otherwise <code>FALSE</code>.
	 */
	bool GetRotating_Frame(void);

	/*!
	 * \brief Get information about the axisymmetric frame.
	 * \return <code>TRUE</code> if there is a rotational frame; otherwise <code>FALSE</code>.
	 */
	bool GetAxisymmetric(void);
  
  /*!
	 * \brief Get information about the axisymmetric frame.
	 * \return <code>TRUE</code> if there is a rotational frame; otherwise <code>FALSE</code>.
	 */
	bool GetDebugMode(void);

	/*!
	 * \brief Get information about there is a smoothing of the grid coordinates.
	 * \return <code>TRUE</code> if there is smoothing of the grid coordinates; otherwise <code>FALSE</code>.
	 */
	bool GetAdaptBoundary(void);

	/*!
	 * \brief Get information about there is a smoothing of the grid coordinates.
	 * \return <code>TRUE</code> if there is smoothing of the grid coordinates; otherwise <code>FALSE</code>.
	 */
	bool GetSmoothNumGrid(void);

	/*!
	 * \brief Set information about there is a smoothing of the grid coordinates.
	 * \param[in] val_smoothnumgrid - <code>TRUE</code> if there is smoothing of the grid coordinates; otherwise <code>FALSE</code>.
	 */
	void SetSmoothNumGrid(bool val_smoothnumgrid);

	/*!
	 * \brief Subtract one to the index of the finest grid (full multigrid strategy).
	 * \return Change the index of the finest grid.
	 */
	void SubtractFinestMesh(void);

	/*!
	 * \brief Obtain the kind of design variable.
	 * \param[in] val_dv - Number of the design variable that we want to read.
	 * \return Design variable identification.
	 */
	unsigned short GetDesign_Variable(unsigned short val_dv);

	/*!
	 * \brief Obtain the kind of convergence criteria to establish the convergence of the CFD code.
	 * \return Kind of convergence criteria.
	 */
	unsigned short GetConvCriteria(void);

	/*!
	 * \brief Get the index in the config information of the marker <i>val_marker</i>.
	 * \note When we read the config file, it stores the markers in a particular vector.
	 * \return Index in the config information of the marker <i>val_marker</i>.
	 */
	unsigned short GetMarker_CfgFile_TagBound(string val_marker);
  
  /*!
   * \brief Get the name in the config information of the marker number <i>val_marker</i>.
   * \note When we read the config file, it stores the markers in a particular vector.
   * \return Name of the marker in the config information of the marker <i>val_marker</i>.
   */
  string GetMarker_CfgFile_TagBound(unsigned short val_marker);

	/*!
	 * \brief Get the boundary information (kind of boundary) in the config information of the marker <i>val_marker</i>.
	 * \return Kind of boundary in the config information of the marker <i>val_marker</i>.
	 */
	unsigned short GetMarker_CfgFile_KindBC(string val_marker);

	/*!
	 * \brief Get the monitoring information from the config definition for the marker <i>val_marker</i>.
	 * \return Monitoring information of the boundary in the config information for the marker <i>val_marker</i>.
	 */
	unsigned short GetMarker_CfgFile_Monitoring(string val_marker);

  /*!
	 * \brief Get the monitoring information from the config definition for the marker <i>val_marker</i>.
	 * \return Monitoring information of the boundary in the config information for the marker <i>val_marker</i>.
	 */
	unsigned short GetMarker_CfgFile_GeoEval(string val_marker);

  /*!
	 * \brief Get the monitoring information from the config definition for the marker <i>val_marker</i>.
	 * \return Monitoring information of the boundary in the config information for the marker <i>val_marker</i>.
	 */
	unsigned short GetMarker_CfgFile_Designing(string val_marker);

	/*!
	 * \brief Get the plotting information from the config definition for the marker <i>val_marker</i>.
	 * \return Plotting information of the boundary in the config information for the marker <i>val_marker</i>.
	 */
	unsigned short GetMarker_CfgFile_Plotting(string val_marker);


	/*!
	 * \brief Get the FSI interface information from the config definition for the marker <i>val_marker</i>.
	 * \return Plotting information of the boundary in the config information for the marker <i>val_marker</i>.
	 */
	unsigned short GetMarker_CfgFile_FSIinterface(string val_marker);

  /*!
   * \brief Get the 1-D output (ie, averaged pressure) information from the config definition for the marker <i>val_marker</i>.
   * \return 1D output information of the boundary in the config information for the marker <i>val_marker</i>.
   */
  unsigned short GetMarker_CfgFile_Out_1D(string val_marker);

	/*!
	 * \brief Get the DV information from the config definition for the marker <i>val_marker</i>.
	 * \return DV information of the boundary in the config information for the marker <i>val_marker</i>.
	 */
	unsigned short GetMarker_CfgFile_DV(string val_marker);

  /*!
	 * \brief Get the motion information from the config definition for the marker <i>val_marker</i>.
	 * \return Motion information of the boundary in the config information for the marker <i>val_marker</i>.
	 */
	unsigned short GetMarker_CfgFile_Moving(string val_marker);

	/*!
	 * \brief Get the periodic information from the config definition of the marker <i>val_marker</i>.
	 * \return Periodic information of the boundary in the config information of the marker <i>val_marker</i>.
	 */
	unsigned short GetMarker_CfgFile_PerBound(string val_marker);

	/*!
	 * \brief Determines if problem is adjoint
	 * \return true if Adjoint
	 */
	bool GetAdjoint(void);

    /*!
	 * \brief Determines if problem is viscous
	 * \return true if Viscous
	 */
	bool GetViscous(void);

	/*!
	 * \brief Provides the index of the solution in the container.
	 * \param[in] val_eqsystem - Equation that is being solved.
	 * \return Index on the solution container.
	 */
	unsigned short GetContainerPosition(unsigned short val_eqsystem);

	/*!
	 * \brief Value of the order of magnitude reduction of the residual.
	 * \return Value of the order of magnitude reduction of the residual.
	 */
	su2double GetOrderMagResidual(void);

	/*!
	 * \brief Value of the minimum residual value (log10 scale).
	 * \return Value of the minimum residual value (log10 scale).
	 */
	su2double GetMinLogResidual(void);

	/*!
	 * \brief Value of the order of magnitude reduction of the residual for FSI applications.
	 * \return Value of the order of magnitude reduction of the residual.
	 */
	su2double GetOrderMagResidualFSI(void);

	/*!
	 * \brief Value of the minimum residual value for FSI applications (log10 scale).
	 * \return Value of the minimum residual value (log10 scale).
	 */
	su2double GetMinLogResidualFSI(void);
  
  /*!
   * \brief Value of the damping factor for the engine inlet bc.
   * \return Value of the damping factor.
   */
  su2double GetDamp_Engine_Inflow(void);
  
  /*!
   * \brief Value of the damping factor for the engine bleed inlet bc.
   * \return Value of the damping factor.
   */
  su2double GetDamp_Engine_Bleed(void);
  
  /*!
   * \brief Value of the damping factor for the engine exhaust inlet bc.
   * \return Value of the damping factor.
   */
  su2double GetDamp_Engine_Exhaust(void);
  
	/*!
	 * \brief Value of the damping factor for the residual restriction.
	 * \return Value of the damping factor.
	 */
	su2double GetDamp_Res_Restric(void);

	/*!
	 * \brief Value of the damping factor for the correction prolongation.
	 * \return Value of the damping factor.
	 */
	su2double GetDamp_Correc_Prolong(void);

	/*!
	 * \brief Value of the position of the Near Field (y coordinate for 2D, and z coordinate for 3D).
	 * \return Value of the Near Field position.
	 */
	su2double GetPosition_Plane(void);

	/*!
	 * \brief Value of the weight of the drag coefficient in the Sonic Boom optimization.
	 * \return Value of the weight of the drag coefficient in the Sonic Boom optimization.
	 */
	su2double GetWeightCd(void);

  /*!
	 * \brief Value of the azimuthal line to fix due to a misalignments of the nearfield.
	 * \return Azimuthal line to fix due to a misalignments of the nearfield.
	 */
	su2double GetFixAzimuthalLine(void);

	/*!
	 * \brief Set the global parameters of each simulation for each runtime system.
	 * \param[in] val_solver - Solver of the simulation.
	 * \param[in] val_system - Runtime system that we are solving.
	 */
	void SetGlobalParam(unsigned short val_solver, unsigned short val_system, unsigned long val_extiter);

	/*!
	 * \brief Center of rotation for a rotational periodic boundary.
	 */
	su2double *GetPeriodicRotCenter(string val_marker);

	/*!
	 * \brief Angles of rotation for a rotational periodic boundary.
	 */
	su2double *GetPeriodicRotAngles(string val_marker);

	/*!
	 * \brief Translation vector for a rotational periodic boundary.
	 */
	su2double *GetPeriodicTranslation(string val_marker);

	/*!
	 * \brief Get the rotationally periodic donor marker for boundary <i>val_marker</i>.
	 * \return Periodic donor marker from the config information for the marker <i>val_marker</i>.
	 */
	unsigned short GetMarker_Periodic_Donor(string val_marker);

  /*!
	 * \brief Get the origin of the actuator disk.
	 */
  su2double* GetActDisk_Origin(string val_marker);

  /*!
	 * \brief Get the root radius of the actuator disk.
	 */
  su2double GetActDisk_RootRadius(string val_marker);

  /*!
	 * \brief Get the tip radius of th actuator disk.
	 */
  su2double GetActDisk_TipRadius(string val_marker);

  /*!
	 * \brief Get the thurst corffient of the actuator disk.
	 */
  su2double GetActDisk_PressJump(string val_marker);
  
  /*!
   * \brief Get the thurst corffient of the actuator disk.
   */
  su2double GetActDisk_TempJump(string val_marker);

  /*!
	 * \brief Get the rev / min of the actuator disk.
	 */
  su2double GetActDisk_Omega(string val_marker);
  
  /*!
   * \brief Get the rev / min of the actuator disk.
   */
  unsigned short GetActDisk_Distribution(string val_marker);
  
  /*!
	 * \brief Get Actuator Disk Outlet for boundary <i>val_marker</i> (actuator disk inlet).
	 * \return Actuator Disk Outlet from the config information for the marker <i>val_marker</i>.
	 */
	unsigned short GetMarker_ActDisk_Outlet(string val_marker);

  /*!
	 * \brief Get the internal index for a moving boundary <i>val_marker</i>.
	 * \return Internal index for a moving boundary <i>val_marker</i>.
	 */
	unsigned short GetMarker_Moving(string val_marker);

  /*!
	 * \brief Get the name of the surface defined in the geometry file.
	 * \param[in] val_marker - Value of the marker in which we are interested.
	 * \return Name that is in the geometry file for the surface that
	 *         has the marker <i>val_marker</i>.
	 */
	string GetMarker_Moving(unsigned short val_marker);

	/*!
	 * \brief Set the total number of SEND_RECEIVE periodic transformations.
	 * \param[in] val_index - Total number of transformations.
	 */
	void SetnPeriodicIndex(unsigned short val_index);

	/*!
	 * \brief Get the total number of SEND_RECEIVE periodic transformations.
	 * \return Total number of transformations.
	 */
	unsigned short GetnPeriodicIndex(void);

	/*!
	 * \brief Set the rotation center for a periodic transformation.
	 * \param[in] val_index - Index corresponding to the periodic transformation.
	 * \param[in] center - Pointer to a vector containing the coordinate of the center.
	 */
	void SetPeriodicCenter(unsigned short val_index, su2double* center);

	/*!
	 * \brief Get the rotation center for a periodic transformation.
	 * \param[in] val_index - Index corresponding to the periodic transformation.
	 * \return A vector containing coordinates of the center point.
	 */
	su2double* GetPeriodicCenter(unsigned short val_index);

	/*!
	 * \brief Set the rotation angles for a periodic transformation.
	 * \param[in] val_index - Index corresponding to the periodic transformation.
	 * \param[in] rotation - Pointer to a vector containing the rotation angles.
	 */
	void SetPeriodicRotation(unsigned short val_index, su2double* rotation);

	/*!
	 * \brief Get the rotation angles for a periodic transformation.
	 * \param[in] val_index - Index corresponding to the periodic transformation.
	 * \return A vector containing the angles of rotation.
	 */
	su2double* GetPeriodicRotation(unsigned short val_index);

	/*!
	 * \brief Set the translation vector for a periodic transformation.
	 * \param[in] val_index - Index corresponding to the periodic transformation.
	 * \param[in] translate - Pointer to a vector containing the coordinate of the center.
	 */
	void SetPeriodicTranslate(unsigned short val_index, su2double* translate);

	/*!
	 * \brief Get the translation vector for a periodic transformation.
	 * \param[in] val_index - Index corresponding to the periodic transformation.
	 * \return The translation vector.
	 */
	su2double* GetPeriodicTranslate(unsigned short val_index);

	/*!
	 * \brief Get the total temperature at a nacelle boundary.
	 * \param[in] val_index - Index corresponding to the inlet boundary.
	 * \return The total temperature.
	 */
	su2double GetExhaust_Temperature_Target(string val_index);

	/*!
	 * \brief Get the total temperature at an inlet boundary.
	 * \param[in] val_index - Index corresponding to the inlet boundary.
	 * \return The total temperature.
	 */
	su2double GetInlet_Ttotal(string val_index);

	/*!
	 * \brief Get the temperature at a supersonic inlet boundary.
	 * \param[in] val_index - Index corresponding to the inlet boundary.
	 * \return The inlet density.
	 */
	su2double GetInlet_Temperature(string val_index);

	/*!
	 * \brief Get the pressure at a supersonic inlet boundary.
	 * \param[in] val_index - Index corresponding to the inlet boundary.
	 * \return The inlet pressure.
	 */
	su2double GetInlet_Pressure(string val_index);

	/*!
	 * \brief Get the velocity vector at a supersonic inlet boundary.
	 * \param[in] val_index - Index corresponding to the inlet boundary.
	 * \return The inlet velocity vector.
	 */
	su2double* GetInlet_Velocity(string val_index);

	/*!
	 * \brief Get the fixed value at the Dirichlet boundary.
	 * \param[in] val_index - Index corresponding to the Dirichlet boundary.
	 * \return The total temperature.
	 */
	su2double GetDirichlet_Value(string val_index);

	/*!
	 * \brief Get whether this is a Dirichlet or a Neumann boundary.
	 * \param[in] val_index - Index corresponding to the Dirichlet boundary.
	 * \return Yes or No.
	 */
	bool GetDirichlet_Boundary(string val_index);

	/*!
	 * \brief Get the total pressure at an inlet boundary.
	 * \param[in] val_index - Index corresponding to the inlet boundary.
	 * \return The total pressure.
	 */
	su2double GetInlet_Ptotal(string val_index);

	/*!
	 * \brief Get the total pressure at an nacelle boundary.
	 * \param[in] val_index - Index corresponding to the inlet boundary.
	 * \return The total pressure.
	 */
	su2double GetExhaust_Pressure_Target(string val_index);

	/*!
	 * \brief If inlet and outlet conditions are defined for multi species
	 * \return true/false
	 */
	bool GetInletConditionsDefined();

	/*!
	 * \brief Get the temperature at an inlet boundary.
	 * \param[in] iSpecies - Index of the species
	 * \return The total temperature.
	 */
	su2double GetInlet_Species_Temperature(unsigned short iSpecies);

	/*!
	 * \brief Get the temperature at an outlet boundary.
	 * \param[in] iSpecies - Index of the species
	 * \return The total temperature.
	 */
	su2double GetOutlet_Species_Temperature(unsigned short iSpecies);

	/*!
	 * \brief Get the pressure at an inlet boundary.
	 * \param[in] iSpecies - Index of the species
	 * \return The total temperature.
	 */
	su2double GetInlet_Species_Pressure(unsigned short iSpecies);

	/*!
	 * \brief Get the pressure at an outlet boundary.
	 * \param[in] iSpecies - Index of the species
	 * \return The total temperature.
	 */
	su2double GetOutlet_Species_Pressure(unsigned short iSpecies);

	/*!
	 * \brief Get the velocity at an inlet boundary.
	 * \param[in] iSpecies - Index of the species
	 * \return The total temperature.
	 */
	su2double GetInlet_Species_Velocity(unsigned short iSpecies);

	/*!
	 * \brief Get the velocity at an outlet boundary.
	 * \param[in] iSpecies - Index of the species
	 * \return The total temperature.
	 */
	su2double GetOutlet_Species_Velocity(unsigned short iSpecies);

  /*!
	 * \brief Value of the CFL reduction in LevelSet problems.
	 * \return Value of the CFL reduction in LevelSet problems.
	 */
	su2double GetCFLRedCoeff_Turb(void);

	/*!
	 * \brief Get the flow direction unit vector at an inlet boundary.
	 * \param[in] val_index - Index corresponding to the inlet boundary.
	 * \return The flow direction vector.
	 */
	su2double* GetInlet_FlowDir(string val_index);

	/*!
	 * \brief Get the back pressure (static) at an outlet boundary.
	 * \param[in] val_index - Index corresponding to the outlet boundary.
	 * \return The outlet pressure.
	 */
	su2double GetOutlet_Pressure(string val_index);

	/*!
	 * \brief Get the var 1 at Riemann boundary.
	 * \param[in] val_marker - Index corresponding to the Riemann boundary.
	 * \return The var1
	 */
	su2double GetRiemann_Var1(string val_marker);

	/*!
	 * \brief Get the var 2 at Riemann boundary.
	 * \param[in] val_marker - Index corresponding to the Riemann boundary.
	 * \return The var2
	 */

	su2double GetRiemann_Var2(string val_marker);

	/*!
	 * \brief Get the Flowdir at Riemann boundary.
	 * \param[in] val_marker - Index corresponding to the Riemann boundary.
	 * \return The Flowdir
	 */
	su2double* GetRiemann_FlowDir(string val_marker);

	/*!
	 * \brief Get Kind Data of Riemann boundary.
	 * \param[in] val_marker - Index corresponding to the Riemann boundary.
	 * \return Kind data
	 */
	unsigned short GetKind_Data_Riemann(string val_marker);

	/*!
	 * \brief Get the wall temperature (static) at an isothermal boundary.
	 * \param[in] val_index - Index corresponding to the isothermal boundary.
	 * \return The wall temperature.
	 */
	su2double GetIsothermal_Temperature(string val_index);

	/*!
	 * \brief Get the wall heat flux on a constant heat flux boundary.
	 * \param[in] val_index - Index corresponding to the constant heat flux boundary.
	 * \return The heat flux.
	 */
	su2double GetWall_HeatFlux(string val_index);

	/*!
	 * \brief Get the wall heat flux on a constant heat flux boundary.
	 * \return The heat flux.
	 */
	su2double *GetWall_Catalycity(void);

	/*!
	 * \brief Get the back pressure (static) at an outlet boundary.
	 * \param[in] val_index - Index corresponding to the outlet boundary.
	 * \return The outlet pressure.
	 */
	su2double GetInflow_Mach_Target(string val_marker);

    /*!
	 * \brief Get the back pressure (static) at an outlet boundary.
	 * \param[in] val_index - Index corresponding to the outlet boundary.
	 * \return The outlet pressure.
	 */
	su2double GetInflow_Mach(string val_marker);

    /*!
	 * \brief Get the back pressure (static) at an outlet boundary.
	 * \param[in] val_index - Index corresponding to the outlet boundary.
	 * \return The outlet pressure.
	 */
	void SetInflow_Mach(unsigned short val_imarker, su2double val_fanface_mach);

    /*!
	 * \brief Get the back pressure (static) at an outlet boundary.
	 * \param[in] val_index - Index corresponding to the outlet boundary.
	 * \return The outlet pressure.
	 */
	su2double GetInflow_Pressure(string val_marker);

    /*!
	 * \brief Get the back pressure (static) at an outlet boundary.
	 * \param[in] val_index - Index corresponding to the outlet boundary.
	 * \return The outlet pressure.
	 */
	void SetInflow_Pressure(unsigned short val_imarker, su2double val_fanface_pressure);
  
  /*!
   * \brief Get the back pressure (static) at an outlet boundary.
   * \param[in] val_index - Index corresponding to the outlet boundary.
   * \return The outlet pressure.
   */
  su2double GetBleed_Temperature_Target(string val_marker);
  
  /*!
   * \brief Get the back pressure (static) at an outlet boundary.
   * \param[in] val_index - Index corresponding to the outlet boundary.
   * \return The outlet pressure.
   */
  su2double GetBleed_Temperature(string val_marker);
  
  /*!
   * \brief Get the back pressure (static) at an outlet boundary.
   * \param[in] val_index - Index corresponding to the outlet boundary.
   * \return The outlet pressure.
   */
  void SetBleed_Temperature(unsigned short val_imarker, su2double val_bleed_temp);
  
  /*!
   * \brief Get the back pressure (static) at an outlet boundary.
   * \param[in] val_index - Index corresponding to the outlet boundary.
   * \return The outlet pressure.
   */
  void SetExhaust_Temperature(unsigned short val_imarker, su2double val_exhaust_temp);
  
  /*!
   * \brief Get the back pressure (static) at an outlet boundary.
   * \param[in] val_index - Index corresponding to the outlet boundary.
   * \return The outlet pressure.
   */
  su2double GetExhaust_Temperature(string val_marker);
  
  /*!
   * \brief Get the back pressure (static) at an outlet boundary.
   * \param[in] val_index - Index corresponding to the outlet boundary.
   * \return The outlet pressure.
   */
  su2double GetBleed_MassFlow_Target(string val_marker);
  
  /*!
   * \brief Get the back pressure (static) at an outlet boundary.
   * \param[in] val_index - Index corresponding to the outlet boundary.
   * \return The outlet pressure.
   */
  su2double GetBleed_MassFlow(string val_marker);
  
  /*!
   * \brief Get the back pressure (static) at an outlet boundary.
   * \param[in] val_index - Index corresponding to the outlet boundary.
   * \return The outlet pressure.
   */
  void SetBleed_MassFlow(unsigned short val_imarker, su2double val_bleed_massflow);
  
  /*!
   * \brief Get the back pressure (static) at an outlet boundary.
   * \param[in] val_index - Index corresponding to the outlet boundary.
   * \return The outlet pressure.
   */
  su2double GetBleed_Pressure(string val_marker);

  /*!
   * \brief Get the back pressure (static) at an outlet boundary.
   * \param[in] val_index - Index corresponding to the outlet boundary.
   * \return The outlet pressure.
   */
  su2double GetExhaust_Pressure(string val_marker);

  /*!
   * \brief Get the back pressure (static) at an outlet boundary.
   * \param[in] val_index - Index corresponding to the outlet boundary.
   * \return The outlet pressure.
   */
  void SetBleed_Pressure(unsigned short val_imarker, su2double val_bleed_pressure);
  
  /*!
   * \brief Get the back pressure (static) at an outlet boundary.
   * \param[in] val_index - Index corresponding to the outlet boundary.
   * \return The outlet pressure.
   */
  void SetExhaust_Pressure(unsigned short val_imarker, su2double val_exhaust_pressure);
  
	/*!
	 * \brief Get the displacement value at an displacement boundary.
	 * \param[in] val_index - Index corresponding to the displacement boundary.
	 * \return The displacement value.
	 */
	su2double GetDispl_Value(string val_index);

	/*!
	 * \brief Get the force value at an load boundary.
	 * \param[in] val_index - Index corresponding to the load boundary.
	 * \return The load value.
	 */
	su2double GetLoad_Value(string val_index);

	/*!
	 * \brief Get the force value at a load boundary defined in cartesian coordinates.
	 * \param[in] val_index - Index corresponding to the load boundary.
	 * \return The load value.
	 */
	su2double GetLoad_Dir_Value(string val_index);

	/*!
	 * \brief Get the force multiplier at a load boundary in cartesian coordinates.
	 * \param[in] val_index - Index corresponding to the load boundary.
	 * \return The load multiplier.
	 */
	su2double GetLoad_Dir_Multiplier(string val_index);

	/*!
	 * \brief Get the force direction at a loaded boundary in cartesian coordinates.
	 * \param[in] val_index - Index corresponding to the load boundary.
	 * \return The load direction.
	 */
	su2double* GetLoad_Dir(string val_index);

	/*!
	 * \brief Get the amplitude of the sine-wave at a load boundary defined in cartesian coordinates.
	 * \param[in] val_index - Index corresponding to the load boundary.
	 * \return The load value.
	 */
	su2double GetLoad_Sine_Amplitude(string val_index);

	/*!
	 * \brief Get the frequency of the sine-wave at a load boundary in cartesian coordinates.
	 * \param[in] val_index - Index corresponding to the load boundary.
	 * \return The load frequency.
	 */
	su2double GetLoad_Sine_Frequency(string val_index);

	/*!
	 * \brief Get the force direction at a sine-wave loaded boundary in cartesian coordinates.
	 * \param[in] val_index - Index corresponding to the load boundary.
	 * \return The load direction.
	 */
	su2double* GetLoad_Sine_Dir(string val_index);

	/*!
	 * \brief Get the force value at an load boundary.
	 * \param[in] val_index - Index corresponding to the load boundary.
	 * \return The load value.
	 */
	su2double GetFlowLoad_Value(string val_index);

	/*!
	 * \brief Cyclic pitch amplitude for rotor blades.
	 * \return The specified cyclic pitch amplitude.
	 */
	su2double GetCyclic_Pitch(void);

	/*!
	 * \brief Collective pitch setting for rotor blades.
	 * \return The specified collective pitch setting.
	 */
	su2double GetCollective_Pitch(void);

	/*!
	 * \brief Get name of the arbitrary mesh motion input file.
	 * \return File name of the arbitrary mesh motion input file.
	 */
	string GetMotion_FileName(void);

  /*!
	 * \brief Set the config options.
	 */
	void SetConfig_Options(unsigned short val_iZone, unsigned short val_nZone);

  /*!
   * \brief Set the config options.
   */
  void SetRunTime_Options(void);

  /*!
	 * \brief Set the config file parsing.
	 */
  void SetConfig_Parsing(char case_filename[MAX_STRING_SIZE]);

  /*!
   * \brief Set the config file parsing.
   */
  bool SetRunTime_Parsing(char case_filename[MAX_STRING_SIZE]);
  
	/*!
	 * \brief Config file postprocessing.
	 */
	void SetPostprocessing(unsigned short val_software, unsigned short val_izone, unsigned short val_nDim);

	/*!
	 * \brief Config file markers processing.
	 */
	void SetMarkers(unsigned short val_software);

	/*!
	 * \brief Config file output.
	 */
	void SetOutput(unsigned short val_software, unsigned short val_izone);

	/*!
	 * \brief Value of Aeroelastic solution coordinate at time n+1.
	 */
	vector<vector<su2double> > GetAeroelastic_np1(unsigned short iMarker);

	/*!
	 * \brief Value of Aeroelastic solution coordinate at time n.
	 */
	vector<vector<su2double> > GetAeroelastic_n(unsigned short iMarker);

	/*!
	 * \brief Value of Aeroelastic solution coordinate at time n-1.
	 */
	vector<vector<su2double> > GetAeroelastic_n1(unsigned short iMarker);

	/*!
	 * \brief Value of Aeroelastic solution coordinate at time n+1.
	 */
	void SetAeroelastic_np1(unsigned short iMarker, vector<vector<su2double> > solution);

	/*!
	 * \brief Value of Aeroelastic solution coordinate at time n from time n+1.
	 */
	void SetAeroelastic_n(void);

	/*!
	 * \brief Value of Aeroelastic solution coordinate at time n-1 from time n.
	 */
	void SetAeroelastic_n1(void);

  /*!
   * \brief Aeroelastic Flutter Speed Index.
   */
  su2double GetAeroelastic_Flutter_Speed_Index(void);
  
	/*!
	 * \brief Uncoupled Aeroelastic Frequency Plunge.
	 */
	su2double GetAeroelastic_Frequency_Plunge(void);

	/*!
	 * \brief Uncoupled Aeroelastic Frequency Pitch.
	 */
	su2double GetAeroelastic_Frequency_Pitch(void);

  /*!
   * \brief Aeroelastic Airfoil Mass Ratio.
   */
  su2double GetAeroelastic_Airfoil_Mass_Ratio(void);

  /*!
   * \brief Aeroelastic center of gravity location.
   */
  su2double GetAeroelastic_CG_Location(void);

  /*!
   * \brief Aeroelastic radius of gyration squared.
   */
  su2double GetAeroelastic_Radius_Gyration_Squared(void);

  /*!
   * \brief Aeroelastic solve every x inner iteration.
   */
  unsigned short GetAeroelasticIter(void);
  
	/*!
	 * \brief Value of plunging coordinate.
     * \param[in] val_marker - the marker we are monitoring.
	 * \return Value of plunging coordinate.
	 */
	su2double GetAeroelastic_plunge(unsigned short val_marker);

    /*!
	 * \brief Value of pitching coordinate.
     * \param[in] val_marker - the marker we are monitoring.
	 * \return Value of pitching coordinate.
	 */
	su2double GetAeroelastic_pitch(unsigned short val_marker);

	/*!
	 * \brief Value of plunging coordinate.
     * \param[in] val_marker - the marker we are monitoring.
     * \param[in] val - value of plunging coordinate.
	 */
	void SetAeroelastic_plunge(unsigned short val_marker, su2double val);

	/*!
	 * \brief Value of pitching coordinate.
     * \param[in] val_marker - the marker we are monitoring.
     * \param[in] val - value of pitching coordinate.
	 */
	void SetAeroelastic_pitch(unsigned short val_marker, su2double val);

    /*!
	 * \brief Get information about the aeroelastic simulation.
	 * \return <code>TRUE</code> if it is an aeroelastic case; otherwise <code>FALSE</code>.
	 */
	bool GetAeroelastic_Simulation(void);

    /*!
	 * \brief Get information about the wind gust.
	 * \return <code>TRUE</code> if there is a wind gust; otherwise <code>FALSE</code>.
	 */
	bool GetWind_Gust(void);

    /*!
	 * \brief Get the type of gust to simulate.
	 * \return type of gust to use for the simulation.
	 */
	unsigned short GetGust_Type(void);

    /*!
	 * \brief Get the gust direction.
	 * \return the gust direction.
	 */
    unsigned short GetGust_Dir(void);

    /*!
	 * \brief Value of the gust wavelength.
	 */
	su2double GetGust_WaveLength(void);

    /*!
	 * \brief Value of the number of gust periods.
	 */
	su2double GetGust_Periods(void);

    /*!
	 * \brief Value of the gust amplitude.
	 */
	su2double GetGust_Ampl(void);

    /*!
	 * \brief Value of the time at which to begin the gust.
	 */
	su2double GetGust_Begin_Time(void);

    /*!
	 * \brief Value of the location ath which the gust begins.
	 */
	su2double GetGust_Begin_Loc(void);

  /*!
	 * \brief Value of the time at which to begin the gust.
	 */
	unsigned short GetnFFD_Iter(void);

  /*!
	 * \brief Value of the location ath which the gust begins.
	 */
	su2double GetFFD_Tol(void);

  /*!
	 * \brief Get the node number of the CV to visualize.
	 * \return Node number of the CV to visualize.
	 */
	long GetVisualize_CV(void);

  /*!
	 * \brief Get information about whether to use fixed CL mode.
	 * \return <code>TRUE</code> if fixed CL mode is active; otherwise <code>FALSE</code>.
	 */
	bool GetFixed_CL_Mode(void);

  /*!
	 * \brief Get the value specified for the target CL.
	 * \return Value of the target CL.
	 */
	su2double GetTarget_CL(void);

  /*!
	 * \brief Get the value of the damping coefficient for fixed CL mode.
	 * \return Damping coefficient for fixed CL mode.
	 */
	su2double GetDamp_Fixed_CL(void);
  
  /*!
   * \brief Get the value of iterations to re-evaluate the angle of attack.
   * \return Number of iterations.
   */
  unsigned long GetIter_Fixed_CL(void);
  
  /*!
	 * \brief Set the value of the boolean for updating AoA in fixed lift mode.
   * \param[in] val_update - the bool for whether to update the AoA.
	 */
	void SetUpdate_AoA(bool val_update);

  /*!
	 * \brief Get information about whether to update the AoA for fixed lift mode.
	 * \return <code>TRUE</code> if we should update the AoA for fixed lift mode; otherwise <code>FALSE</code>.
	 */
	bool GetUpdate_AoA(void);
  
  /*!
	 * \brief Set the current number of non-physical nodes in the solution.
   * \param[in] val_nonphys_points - current number of non-physical points.
	 */
	void SetNonphysical_Points(unsigned long val_nonphys_points);
  
  /*!
	 * \brief Get the current number of non-physical nodes in the solution.
	 * \return Current number of non-physical points.
	 */
	unsigned long GetNonphysical_Points(void);
  
  /*!
	 * \brief Set the current number of non-physical reconstructions for 2nd-order upwinding.
   * \param[in] val_nonphys_reconstr - current number of non-physical reconstructions for 2nd-order upwinding.
	 */
	void SetNonphysical_Reconstr(unsigned long val_nonphys_reconstr);
  
  /*!
	 * \brief Get the current number of non-physical reconstructions for 2nd-order upwinding.
	 * \return Current number of non-physical reconstructions for 2nd-order upwinding.
	 */
	unsigned long GetNonphysical_Reconstr(void);
  
	/*!
	 * \brief Given arrays x[1..n] and y[1..n] containing a tabulated function, i.e., yi = f(xi), with
	          x1 < x2 < . . . < xN , and given values yp1 and ypn for the first derivative of the interpolating
	          function at points 1 and n, respectively, this routine returns an array y2[1..n] that contains
	          the second derivatives of the interpolating function at the tabulated points xi. If yp1 and/or
	          ypn are equal to 1 × 1030 or larger, the routine is signaled to set the corresponding boundary
	          condition for a natural spline, with zero second derivative on that boundary.
						Numerical Recipes: The Art of Scientific Computing, Third Edition in C++.
	 */
	void SetSpline(vector<su2double> &x, vector<su2double> &y, unsigned long n, su2double yp1, su2double ypn, vector<su2double> &y2);

	/*!
	 * \brief Given the arrays xa[1..n] and ya[1..n], which tabulate a function (with the xai’s in order),
	          and given the array y2a[1..n], which is the output from spline above, and given a value of
	          x, this routine returns a cubic-spline interpolated value y.
         	  Numerical Recipes: The Art of Scientific Computing, Third Edition in C++.
	 * \returns The interpolated value of for x.
	 */
	su2double GetSpline(vector<su2double> &xa, vector<su2double> &ya, vector<su2double> &y2a, unsigned long n, su2double x);
  
  /*!
   * \brief Get the verbosity level of the console output.
   * \return Verbosity level for the console output.
   */
  unsigned short GetConsole_Output_Verb(void);

  /*!
   *
   * \brief Get the direct differentation method.
   * \return direct differentiation method.
   */
  unsigned short GetDirectDiff();

  /*!
   * \brief Get the indicator whether we are solving an discrete adjoint problem.
   * \return the discrete adjoint indicator.
  */
  bool GetDiscrete_Adjoint(void);

	/*!
	 * \brief Get the number of fluid subiterations roblems.
	 * \return Number of FSI subiters.
	 */
	unsigned short GetnIterFSI(void);

	/*!
	 * \brief Get Aitken's relaxation parameter for static relaxation cases.
	 * \return Aitken's relaxation parameters.
	 */
	su2double GetAitkenStatRelax(void);

	/*!
	 * \brief Get Aitken's maximum relaxation parameter for dynamic relaxation cases and first iteration.
	 * \return Aitken's relaxation parameters.
	 */
	su2double GetAitkenDynMaxInit(void);


	/*!
	  * \brief Decide whether to apply dead loads to the model.
	  * \return <code>TRUE</code> if the dead loads are to be applied, <code>FALSE</code> otherwise.
	  */

	bool GetDeadLoad(void);

	/*!
	  * \brief Identifies if the mesh is matching or not (temporary, while implementing interpolation procedures).
	  * \return <code>TRUE</code> if the mesh is matching, <code>FALSE</code> otherwise.
	  */

	bool GetMatchingMesh(void);

	/*!
	 * \brief Provides information about the time integration of the structural analysis, and change the write in the output
	 *        files information about the iteration.
	 * \return The kind of time integration: Static or dynamic analysis
	 */
	unsigned short GetDynamic_Analysis(void);

	/*!
	 * \brief If we are prforming an unsteady simulation, there is only
	 *        one value of the time step for the complete simulation.
	 * \return Value of the time step in an unsteady simulation (non dimensional).
	 */
	su2double GetDelta_DynTime(void);

	/*!
	 * \brief If we are prforming an unsteady simulation, there is only
	 *        one value of the time step for the complete simulation.
	 * \return Value of the time step in an unsteady simulation (non dimensional).
	 */
	su2double GetTotal_DynTime(void);

	/*!
	 * \brief If we are prforming an unsteady simulation, there is only
	 *        one value of the time step for the complete simulation.
	 * \return Value of the time step in an unsteady simulation (non dimensional).
	 */
	su2double GetCurrent_DynTime(void);

	/*!
	 * \brief Get information about writing dynamic structural analysis headers and file extensions.
	 * \return 	<code>TRUE</code> means that dynamic structural analysis solution files will be written.
	 */
	bool GetWrt_Dynamic(void);

	/*!
	 * \brief Get Newmark alpha parameter.
	 * \return Value of the Newmark alpha parameter.
	 */
	su2double GetNewmark_alpha(void);

	/*!
	 * \brief Get Newmark delta parameter.
	 * \return Value of the Newmark delta parameter.
	 */
	su2double GetNewmark_delta(void);

	/*!
	 * \brief Check if the user wants to apply the load gradually.
	 * \return 	<code>TRUE</code> means that the load is to be applied gradually.
	 */
	 bool GetGradual_Load(void);

	/*!
	 * \brief Check if the user wants to apply the load as a ramp.
	 * \return 	<code>TRUE</code> means that the load is to be applied as a ramp.
	 */
	 bool GetRamp_Load(void);

	/*!
	 * \brief Get the maximum time of the ramp.
	 * \return 	Value of the max time while the load is linearly increased
	 */
	 su2double GetRamp_Time(void);

	/*!
	 * \brief Get the maximum time of the ramp.
	 * \return 	Value of the max time while the load is linearly increased
	 */
	su2double GetStatic_Time(void);

	/*!
	 * \brief Get the order of the predictor for FSI applications.
	 * \return 	Order of predictor
	 */
	 unsigned short GetPredictorOrder(void);

	/*!
	 * \brief Check if the simulation we are running is a FSI simulation
	 * \return Value of the physical time in an unsteady simulation.
	 */
	bool GetFSI_Simulation(void);

	/*!
	 * \brief Get the relaxation method chosen for the simulation
	 * \return Value of the relaxation method
	 */
	unsigned short GetRelaxation_Method_FSI(void);

	/*!
	 * \brief Get the interpolation method used for matching between zones.
	 */
	inline unsigned short GetKindInterpolation(void);


};

#include "config_structure.inl"<|MERGE_RESOLUTION|>--- conflicted
+++ resolved
@@ -733,27 +733,16 @@
   Gust_Begin_Loc;             /*!< \brief Location at which the gust begins. */
   long Visualize_CV; /*!< \brief Node number for the CV to be visualized */
   bool ExtraOutput;
-<<<<<<< HEAD
-  bool DeadLoad; 		/*!< Application of dead loads to the FE analysis */
-  bool MatchingMesh; 	/*!< Matching mesh (while implementing interpolation procedures). */
-  double Newmark_alpha,			/*!< \brief Parameter alpha for Newmark method. */
+  bool DeadLoad; /*!< Application of dead loads to the FE analysis */
+  bool MatchingMesh;  /*!< Matching mesh (while implementing interpolation procedures). */
+  su2double Newmark_alpha,			/*!< \brief Parameter alpha for Newmark method. */
   Newmark_delta;				/*!< \brief Parameter delta for Newmark method. */
   bool Gradual_Load,		/*!< \brief Apply the load gradually. */
   Ramp_Load;				/*!< \brief Apply the load with linear increases. */
-  double Ramp_Time;			/*!< \brief Time until the maximum load is applied. */
-  double Static_Time;			/*!< \brief Time while the structure is not loaded in FSI applications. */
+  su2double Ramp_Time;			/*!< \brief Time until the maximum load is applied. */
+  su2double Static_Time;			/*!< \brief Time while the structure is not loaded in FSI applications. */
   unsigned short Pred_Order;  /*!< \brief Order of the predictor for FSI applications. */
   unsigned short Kind_Interpolation; /*!\brief type of interpolation to use for FSI applications. */
-=======
-  bool DeadLoad; /*!< Application of dead loads to the FE analysis */
-    su2double Newmark_alpha,			/*!< \brief Parameter alpha for Newmark method. */
-      Newmark_delta;				/*!< \brief Parameter delta for Newmark method. */
-    bool Gradual_Load,		/*!< \brief Apply the load gradually. */
-      Ramp_Load;				/*!< \brief Apply the load with linear increases. */
-    su2double Ramp_Time;			/*!< \brief Time until the maximum load is applied. */
-    su2double Static_Time;			/*!< \brief Time while the structure is not loaded in FSI applications. */
-    unsigned short Pred_Order;  /*!< \brief Order of the predictor for FSI applications. */
->>>>>>> 1db10bc7
   unsigned long Nonphys_Points, /*!< \brief Current number of non-physical points in the solution. */
   Nonphys_Reconstr;      /*!< \brief Current number of non-physical reconstructions for 2nd-order upwinding. */
   bool ParMETIS;      /*!< \brief Boolean for activating ParMETIS mode (while testing). */
