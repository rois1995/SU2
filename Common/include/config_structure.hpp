--- conflicted
+++ resolved
@@ -3132,15 +3132,12 @@
    */
   su2double GetMu_ConstantND(void);
 
-<<<<<<< HEAD
-=======
   /*!
    * \brief Get the value of the thermal conductivity.
    * \return Thermal conductivity.
    */
   su2double GetKt_Constant(void);
   
->>>>>>> 65fe229d
   /*!
    * \brief Get the value of the non-dimensional thermal conductivity.
    * \return Non-dimensional thermal conductivity.
