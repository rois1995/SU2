--- conflicted
+++ resolved
@@ -991,7 +991,6 @@
   bool Body_Force;            /*!< \brief Flag to know if a body force is included in the formulation. */
   su2double *Body_Force_Vector;  /*!< \brief Values of the prescribed body force vector. */
   su2double *FreeStreamTurboNormal; /*!< \brief Direction to initialize the flow in turbomachinery computation */
-<<<<<<< HEAD
   unsigned short Riemann_Solver_FEM;         /*!< \brief Riemann solver chosen for the DG method. */
   su2double Quadrature_Factor_Straight;      /*!< \brief Factor applied during quadrature of elements with a constant Jacobian. */
   su2double Quadrature_Factor_Curved;        /*!< \brief Factor applied during quadrature of elements with a non-constant Jacobian. */
@@ -1000,9 +999,7 @@
   bool Compute_Entropy;                      /*!< \brief Whether or not to compute the entropy in the fluid model. */
   bool Use_Lumped_MassMatrix_DGFEM;          /*!< \brief Whether or not to use the lumped mass matrix for DGFEM. */
   bool Jacobian_Spatial_Discretization_Only; /*!< \brief Flag to know if only the exact Jacobian of the spatial discretization must be computed. */
-=======
   ofstream *ConvHistFile;       /*!< \brief Store the pointer to each history file */
->>>>>>> 054c91a5
 
   /*--- all_options is a map containing all of the options. This is used during config file parsing
    to track the options which have not been set (so the default values can be used). Without this map
@@ -7961,24 +7958,14 @@
    * \brief Get Newmark alpha parameter.
    * \return Value of the Newmark alpha parameter.
    */
-<<<<<<< HEAD
-  su2double GetNewmark_alpha(void);
-
-=======
   su2double GetNewmark_beta(void);
   
->>>>>>> 054c91a5
   /*!
    * \brief Get Newmark delta parameter.
    * \return Value of the Newmark delta parameter.
    */
-<<<<<<< HEAD
-  su2double GetNewmark_delta(void);
-
-=======
   su2double GetNewmark_gamma(void);
   
->>>>>>> 054c91a5
   /*!
    * \brief Get the number of integration coefficients provided by the user.
    * \return Number of integration coefficients.
@@ -8095,15 +8082,6 @@
    su2double GetTotalDV_Penalty(void);
   
   /*!
-<<<<<<< HEAD
-   * \brief Get the maximum time of the ramp.
-   * \return 	Value of the max time while the load is linearly increased
-   */
-  su2double GetStatic_Time(void);
-
-  /*!
-=======
->>>>>>> 054c91a5
    * \brief Get the order of the predictor for FSI applications.
    * \return 	Order of predictor
    */
