--- conflicted
+++ resolved
@@ -1,14 +1,8 @@
 /*!
  * \file CPrimalGridFEM.cpp
-<<<<<<< HEAD
- * \brief Class for defining the primal grid element of the FEM solver
- * \author E. van der Weide
- * \version 7.1.1 "Blackbird"
-=======
  * \brief Main classes for defining the primal grid elements
  * \author F. Palacios
- * \version 7.4.0 "Blackbird"
->>>>>>> 7e35912a
+ * \version 7.1.1 "Blackbird"
  *
  * SU2 Project Website: https://su2code.github.io
  *
@@ -34,27 +28,13 @@
 #include "../../../include/geometry/primal_grid/CPrimalGridFEM.hpp"
 #include "../../../include/fem/CFEMStandardElementBase.hpp"
 
-<<<<<<< HEAD
 CPrimalGridFEM::~CPrimalGridFEM() {
 
-  delete[] ElementOwnsFace;
-  delete[] PeriodIndexNeighbors;
   delete[] JacobianFaceIsConstant;
 }
-=======
-CPrimalGridFEM::CPrimalGridFEM(unsigned long  val_elemGlobalID, unsigned short val_VTK_Type,
-                               unsigned short val_nPolyGrid,    unsigned short val_nPolySol,
-                               unsigned short val_nDOFsGrid,    unsigned short val_nDOFsSol,
-                               unsigned long  val_offDOfsSol,   std::istringstream  &elem_line)
-  : CPrimalGrid(true, val_nDOFsGrid, nFacesOfElementType(val_VTK_Type))
-{
-  /*--- Store the integer data in the member variables of this object. ---*/
-  VTK_Type = val_VTK_Type;
-  nFaces = nFacesOfElementType(VTK_Type);
->>>>>>> 7e35912a
 
 CPrimalGridFEM::CPrimalGridFEM(const unsigned long *dataElem)
-  : CPrimalGrid() {
+  : CPrimalGrid(true, dataElem[3], nFacesOfElementType(dataElem[0])) {
 
   /*--- Store the meta data for this element. ---*/
   VTK_Type     = (unsigned short) dataElem[0];
@@ -64,58 +44,16 @@
   nDOFsSol     = CFEMStandardElementBase::GetNDOFsStatic(VTK_Type, nPolySol);
   elemIDGlobal = dataElem[4];
 
-<<<<<<< HEAD
   /*--- Allocate the memory for the global nodes of the element to define
         the geometry and copy the data from dataElem. ---*/
-  Nodes = new unsigned long[nDOFsGrid];
+
   for(unsigned short i=0; i<nDOFsGrid; ++i)
     Nodes[i] = dataElem[i+5];
 
   /*--- Determine the dimension of the element. ---*/
   nDim = (VTK_Type == TRIANGLE || VTK_Type == QUADRILATERAL) ? 2 : 3;
-=======
-  /*--- Read face structure of the element from elem_line. ---*/
-
-  for(unsigned short i=0; i<nDOFsGrid; i++)
-    elem_line >> Nodes[i];
-
-  /*--- If a linear element is used, the node numbering for non-simplices
-        must be adapted. The reason is that compatability with the original
-        SU2 format is maintained for linear elements, but for the FEM solver
-        the nodes of the elements are stored row-wise.                       ---*/
-  if(nPolyGrid == 1){
-    switch( VTK_Type ) {
-
-      case QUADRILATERAL:
-        std::swap(Nodes[2], Nodes[3]);
-        break;
-
-      case HEXAHEDRON:
-        std::swap(Nodes[2], Nodes[3]);
-        std::swap(Nodes[6], Nodes[7]);
-        break;
-
-      case PYRAMID:
-        std::swap(Nodes[2], Nodes[3]);
-        break;
-    }
-  }
-}
-
-CPrimalGridFEM::CPrimalGridFEM(unsigned long  val_elemGlobalID, unsigned short val_VTK_Type,
-                               unsigned short val_nPolyGrid,    unsigned short val_nPolySol,
-                               unsigned short val_nDOFsGrid,    unsigned short val_nDOFsSol,
-                               unsigned long  val_offDOfsSol,   const unsigned long *connGrid)
-  : CPrimalGrid(true, val_nDOFsGrid, nFacesOfElementType(val_VTK_Type))
-{
-  /*--- Store the integer data in the member variables of this object. ---*/
-  VTK_Type = val_VTK_Type;
-  nFaces = nFacesOfElementType(VTK_Type);
->>>>>>> 7e35912a
 
   /*--- Initialize the pointer members to nullptr. ---*/
-  ElementOwnsFace        = nullptr;
-  PeriodIndexNeighbors   = nullptr;
   JacobianFaceIsConstant = nullptr;
 }
 
@@ -123,7 +61,6 @@
                                              unsigned short nPointsPerFace[],
                                              unsigned long  faceConn[6][4]) {
 
-<<<<<<< HEAD
   /*--- Get the corner points of the faces local to the element. ---*/
   GetLocalCornerPointsAllFaces(VTK_Type, nPolyGrid, nDOFsGrid,
                                numFaces, nPointsPerFace, faceConn);
@@ -140,13 +77,6 @@
   nFaces = numFaces;
 }
 
-=======
-  /*--- Copy face structure of the element from connGrid. ---*/
-  for(unsigned short i=0; i<nDOFsGrid; i++)
-    Nodes[i] = connGrid[i];
-}
-
->>>>>>> 7e35912a
 void CPrimalGridFEM::GetLocalCornerPointsAllFaces(unsigned short elementType,
                                                   unsigned short nPoly,
                                                   unsigned short nDOFs,
@@ -155,13 +85,8 @@
                                                   unsigned long  faceConn[6][4]) {
 
   /*--- Determine the element type and set the face data accordingly.
-<<<<<<< HEAD
         The faceConn values are local to the element. ---*/
-=======
-        The faceConn values are local to the element.                 ---*/
-
   numFaces = nFacesOfElementType(elementType);
->>>>>>> 7e35912a
   unsigned short nn2, nn3, nn4;
   switch( elementType ) {
     case TRIANGLE:
@@ -216,37 +141,11 @@
   }
 }
 
-<<<<<<< HEAD
 void CPrimalGridFEM::InitializeJacobianConstantFaces(unsigned short val_nFaces) {
-=======
-void CPrimalGridFEM::GetCornerPointsAllFaces(unsigned short &numFaces,
-                                             unsigned short nPointsPerFace[],
-                                             unsigned long  faceConn[6][4]) const {
->>>>>>> 7e35912a
 
   /*--- Allocate the memory for JacobianFaceIsConstant and initialize
         its values to false.     ---*/
   JacobianFaceIsConstant = new bool[val_nFaces];
   for(unsigned short i=0; i<val_nFaces; ++i)
     JacobianFaceIsConstant[i] = false;
-}
-
-void CPrimalGridFEM::InitializeNeighbors(unsigned short val_nFaces) {
-
-  /*--- Allocate the memory for Neighbor_Elements and PeriodIndexNeighbors and
-        initialize the arrays to -1 to indicate that no neighbor is present and
-        that no periodic transformation is needed to the neighbor. ---*/
-  Neighbor_Elements    = new long[val_nFaces];
-  ElementOwnsFace      = new bool[val_nFaces];
-  PeriodIndexNeighbors = new short[val_nFaces];
-
-  for(unsigned short i=0; i<val_nFaces; ++i) {
-    Neighbor_Elements[i]    = -1;
-    ElementOwnsFace[i]      =  false;
-    PeriodIndexNeighbors[i] = -1;
-  }
-<<<<<<< HEAD
-=======
-
->>>>>>> 7e35912a
 }