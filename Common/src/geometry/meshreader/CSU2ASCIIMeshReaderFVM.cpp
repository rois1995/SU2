--- conflicted
+++ resolved
@@ -63,185 +63,6 @@
 
 CSU2ASCIIMeshReaderFVM::~CSU2ASCIIMeshReaderFVM(void) { }
 
-<<<<<<< HEAD
-=======
-void CSU2ASCIIMeshReaderFVM::ReadMetadata() {
-
-  bool harmonic_balance = config->GetTime_Marching() == TIME_MARCHING::HARMONIC_BALANCE;
-  bool multizone_file = config->GetMultizone_Mesh();
-
-  /*--- Open grid file ---*/
-
-  mesh_file.open(meshFilename.c_str(), ios::in);
-  if (mesh_file.fail()) {
-    SU2_MPI::Error(string("Error opening SU2 ASCII grid.") +
-                   string(" \n Check that the file exists."), CURRENT_FUNCTION);
-  }
-
-  /*--- If more than one, find the curent zone in the mesh file. ---*/
-
-  string text_line;
-  string::size_type position;
-  if ((nZones > 1 && multizone_file) || harmonic_balance) {
-    if (harmonic_balance) {
-      if (rank == MASTER_NODE)
-        cout << "Reading time instance " << config->GetiInst()+1 << "." << endl;
-    } else {
-      bool foundZone = false;
-      while (getline (mesh_file,text_line)) {
-        /*--- Search for the current domain ---*/
-        position = text_line.find ("IZONE=",0);
-        if (position != string::npos) {
-          text_line.erase (0,6);
-          unsigned short jZone = atoi(text_line.c_str());
-          if (jZone == myZone+1) {
-            if (rank == MASTER_NODE)
-              cout << "Reading zone " << myZone << " from native SU2 ASCII mesh." << endl;
-            foundZone = true;
-            break;
-          }
-        }
-      }
-      if (!foundZone) {
-        SU2_MPI::Error(string("Could not find the IZONE= keyword or the zone contents.") +
-                       string(" \n Check the SU2 ASCII file format."),
-                       CURRENT_FUNCTION);
-      }
-    }
-  }
-
-  /*--- Read the metadata: problem dimension, offsets for angle
-   of attack and angle of sideslip, global points, global elements,
-   and number of markers. Perform error checks as we go. ---*/
-
-  bool foundNDIME = false, foundNPOIN = false;
-  bool foundNELEM = false, foundNMARK = false;
-
-  while (getline (mesh_file, text_line)) {
-
-    /*--- Read the dimension of the problem ---*/
-
-    position = text_line.find ("NDIME=",0);
-    if (position != string::npos) {
-      text_line.erase (0,6);
-      dimension = atoi(text_line.c_str());
-      foundNDIME = true;
-    }
-
-    /*--- The AoA and AoS offset values are optional. ---*/
-
-    position = text_line.find ("AOA_OFFSET=",0);
-    if (position != string::npos) {
-      su2double AoA_Offset = 0.0;
-      text_line.erase (0,11);
-      AoA_Offset = atof(text_line.c_str());
-
-      /*--- The offset is in deg ---*/
-
-      su2double AoA_Current = config->GetAoA() + AoA_Offset;
-
-      if (config->GetDiscard_InFiles() == false) {
-        if ((rank == MASTER_NODE) && (AoA_Offset != 0.0))  {
-          cout.precision(6);
-          cout << fixed <<"WARNING: AoA in the config file (" << config->GetAoA() << " deg.) +" << endl;
-          cout << "         AoA offset in mesh file (" << AoA_Offset << " deg.) = " << AoA_Current << " deg." << endl;
-        }
-        config->SetAoA_Offset(AoA_Offset);
-        config->SetAoA(AoA_Current);
-      }
-      else {
-        if ((rank == MASTER_NODE) && (AoA_Offset != 0.0))
-          cout <<"WARNING: Discarding the AoA offset in the geometry file." << endl;
-      }
-
-    }
-
-    position = text_line.find ("AOS_OFFSET=",0);
-    if (position != string::npos) {
-      su2double AoS_Offset = 0.0;
-      text_line.erase (0,11);
-      AoS_Offset = atof(text_line.c_str());
-
-      /*--- The offset is in deg ---*/
-
-      su2double AoS_Current = config->GetAoS() + AoS_Offset;
-
-      if (config->GetDiscard_InFiles() == false) {
-        if ((rank == MASTER_NODE) && (AoS_Offset != 0.0))  {
-          cout.precision(6);
-          cout << fixed <<"WARNING: AoS in the config file (" << config->GetAoS() << " deg.) +" << endl;
-          cout << "         AoS offset in mesh file (" << AoS_Offset << " deg.) = " << AoS_Current << " deg." << endl;
-        }
-        config->SetAoS_Offset(AoS_Offset);
-        config->SetAoS(AoS_Current);
-      }
-      else {
-        if ((rank == MASTER_NODE) && (AoS_Offset != 0.0))
-          cout <<"WARNING: Discarding the AoS offset in the geometry file." << endl;
-      }
-
-    }
-
-    position = text_line.find ("NPOIN=",0);
-    if (position != string::npos) {
-      text_line.erase (0,6);
-      numberOfGlobalPoints = atoi(text_line.c_str());
-      for (unsigned long iPoint = 0; iPoint < numberOfGlobalPoints; iPoint++)
-        getline (mesh_file, text_line);
-      foundNPOIN = true;
-    }
-
-    position = text_line.find ("NELEM=",0);
-    if (position != string::npos) {
-      text_line.erase (0,6);
-      numberOfGlobalElements = atoi(text_line.c_str());
-      for (unsigned long iElem = 0; iElem < numberOfGlobalElements; iElem++)
-        getline (mesh_file, text_line);
-      foundNELEM = true;
-    }
-
-    position = text_line.find ("NMARK=",0);
-    if (position != string::npos) {
-      text_line.erase (0,6);
-      numberOfMarkers = atoi(text_line.c_str());
-      foundNMARK = true;
-    }
-
-    /* Stop before we reach the next zone then check for errors below. */
-    position = text_line.find ("IZONE=",0);
-    if (position != string::npos) {
-      break;
-    }
-  }
-
-  /* Close the mesh file. */
-  mesh_file.close();
-
-  /* Throw an error if any of the keywords was not found. */
-  if (!foundNDIME) {
-    SU2_MPI::Error(string("Could not find NDIME= keyword.") +
-                   string(" \n Check the SU2 ASCII file format."),
-                   CURRENT_FUNCTION);
-  }
-  if (!foundNPOIN) {
-    SU2_MPI::Error(string("Could not find NPOIN= keyword.") +
-                   string(" \n Check the SU2 ASCII file format."),
-                   CURRENT_FUNCTION);
-  }
-  if (!foundNELEM) {
-    SU2_MPI::Error(string("Could not find NELEM= keyword.") +
-                   string(" \n Check the SU2 ASCII file format."),
-                   CURRENT_FUNCTION);
-  }
-  if (!foundNMARK) {
-    SU2_MPI::Error(string("Could not find NMARK= keyword.") +
-                   string(" \n Check the SU2 ASCII file format."),
-                   CURRENT_FUNCTION);
-  }
-
-}
-
->>>>>>> 1f7f6bb2
 void CSU2ASCIIMeshReaderFVM::SplitActuatorDiskSurface() {
 
   /*--- Actuator disk preprocesing ---*/
