--- conflicted
+++ resolved
@@ -38,19 +38,11 @@
  * NOTE: the current implementation is actually the simpler 'slab' approach.
  */
 CTrapezoidalMap::CTrapezoidalMap(const su2double* samples_x, const su2double* samples_y, const unsigned long size,
-<<<<<<< HEAD
-                                 vector<std::array<unsigned long,2> > const& edges,
-                                 su2vector<vector<unsigned long> > const& val_edge_to_triangle) {
-  edge_to_triangle = su2vector<vector<unsigned long> >(val_edge_to_triangle);
-
-  unique_bands_x.assign(samples_x,samples_x+size);
-=======
                                  vector<std::array<unsigned long, 2> > const& edges,
                                  su2vector<vector<unsigned long> > const& val_edge_to_triangle) {
   edge_to_triangle = su2vector<vector<unsigned long> >(val_edge_to_triangle);
 
   unique_bands_x.assign(samples_x, samples_x + size);
->>>>>>> 3088378b
 
   /* sort x_bands and make them unique */
   sort(unique_bands_x.begin(), unique_bands_x.end());
@@ -146,12 +138,7 @@
   /* identify the triangle using the two edges */
   std::array<unsigned long, 2> triangles_edge_low;
 
-<<<<<<< HEAD
-  for (int i=0;i<2;i++)
-   triangles_edge_low[i] = edge_to_triangle[edges.first][i];
-=======
   for (int i = 0; i < 2; i++) triangles_edge_low[i] = edge_to_triangle[edges.first][i];
->>>>>>> 3088378b
 
   std::array<unsigned long, 2> triangles_edge_up;
   for (int i = 0; i < 2; i++) triangles_edge_up[i] = edge_to_triangle[edges.second][i];
